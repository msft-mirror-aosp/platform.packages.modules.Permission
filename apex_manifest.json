{
  "name": "com.android.permission",
<<<<<<< HEAD
  "version": 330423000
=======
  "version": 330090000
>>>>>>> 7b8f18bd
}<|MERGE_RESOLUTION|>--- conflicted
+++ resolved
@@ -1,8 +1,4 @@
 {
   "name": "com.android.permission",
-<<<<<<< HEAD
-  "version": 330423000
-=======
-  "version": 330090000
->>>>>>> 7b8f18bd
+  "version": 330424000
 }