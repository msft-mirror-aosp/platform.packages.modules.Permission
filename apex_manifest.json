{
  "name": "com.android.permission",
<<<<<<< HEAD
  "version": 330410000
=======
  "version": 339990000
>>>>>>> d819bf6f
}<|MERGE_RESOLUTION|>--- conflicted
+++ resolved
@@ -1,8 +1,4 @@
 {
   "name": "com.android.permission",
-<<<<<<< HEAD
-  "version": 330410000
-=======
-  "version": 339990000
->>>>>>> d819bf6f
+  "version": 330510000
 }