--- conflicted
+++ resolved
@@ -1,8 +1,4 @@
 {
   "name": "com.android.permission",
-<<<<<<< HEAD
-  "version": 311810000
-=======
-  "version": 330000001
->>>>>>> ec5ab285
+  "version": 330450000
 }