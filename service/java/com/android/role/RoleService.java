/*
 * Copyright (C) 2018 The Android Open Source Project
 *
 * Licensed under the Apache License, Version 2.0 (the "License");
 * you may not use this file except in compliance with the License.
 * You may obtain a copy of the License at
 *
 *      http://www.apache.org/licenses/LICENSE-2.0
 *
 * Unless required by applicable law or agreed to in writing, software
 * distributed under the License is distributed on an "AS IS" BASIS,
 * WITHOUT WARRANTIES OR CONDITIONS OF ANY KIND, either express or implied.
 * See the License for the specific language governing permissions and
 * limitations under the License.
 */

package com.android.role;

import android.Manifest;
import android.annotation.AnyThread;
import android.annotation.MainThread;
import android.annotation.NonNull;
import android.annotation.Nullable;
import android.annotation.UserIdInt;
import android.annotation.WorkerThread;
import android.app.AppOpsManager;
import android.app.admin.DevicePolicyManager;
import android.app.role.IOnRoleHoldersChangedListener;
import android.app.role.IRoleManager;
import android.app.role.RoleControllerManager;
import android.app.role.RoleManager;
import android.content.BroadcastReceiver;
import android.content.Context;
import android.content.Intent;
import android.content.IntentFilter;
import android.content.pm.PackageManager;
import android.database.ContentObserver;
import android.net.Uri;
import android.os.Binder;
import android.os.Build;
import android.os.Handler;
import android.os.ParcelFileDescriptor;
import android.os.RemoteCallback;
import android.os.RemoteCallbackList;
import android.os.RemoteException;
import android.os.Trace;
import android.os.UserHandle;
import android.os.UserManager;
import android.permission.flags.Flags;
import android.permission.internal.compat.UserHandleCompat;
import android.provider.Settings;
import android.text.TextUtils;
import android.util.ArraySet;
import android.util.IndentingPrintWriter;
import android.util.Log;
import android.util.SparseArray;
import android.util.proto.ProtoOutputStream;

import androidx.annotation.Keep;
import androidx.annotation.RequiresApi;

import com.android.internal.annotations.GuardedBy;
import com.android.internal.infra.AndroidFuture;
import com.android.internal.util.Preconditions;
import com.android.internal.util.dump.DualDumpOutputStream;
import com.android.modules.utils.build.SdkLevel;
import com.android.permission.util.ArrayUtils;
import com.android.permission.util.CollectionUtils;
import com.android.permission.util.ForegroundThread;
import com.android.permission.util.PackageUtils;
import com.android.permission.util.ThrottledRunnable;
import com.android.permission.util.UserUtils;
import com.android.role.controller.model.Role;
import com.android.role.controller.model.Roles;
import com.android.role.controller.service.RoleControllerServiceImpl;
import com.android.role.controller.util.RoleFlags;
import com.android.server.LocalManagerRegistry;
import com.android.server.SystemService;
import com.android.server.role.RoleServicePlatformHelper;

import java.io.FileDescriptor;
import java.io.FileOutputStream;
import java.io.PrintWriter;
import java.util.ArrayList;
import java.util.Arrays;
import java.util.Collections;
import java.util.List;
import java.util.Map;
import java.util.Objects;
import java.util.Set;
import java.util.concurrent.ExecutionException;
import java.util.concurrent.TimeUnit;
import java.util.concurrent.TimeoutException;

/**
 * Service for role management.
 *
 * @see RoleManager
 */
@Keep
@RequiresApi(Build.VERSION_CODES.S)
public class RoleService extends SystemService implements RoleUserState.Callback {
    private static final String LOG_TAG = RoleService.class.getSimpleName();
    private static final String TRACE_TAG = RoleService.class.getSimpleName();

    private static final boolean DEBUG = false;

    private static final long GRANT_DEFAULT_ROLES_INTERVAL_MILLIS = 1000;

    private static final String[] DEFAULT_APPLICATION_ROLES;

    static {
        List<String> defaultApplicationRoles = new ArrayList<>();
        defaultApplicationRoles.add(RoleManager.ROLE_ASSISTANT);
        defaultApplicationRoles.add(RoleManager.ROLE_BROWSER);
        defaultApplicationRoles.add(RoleManager.ROLE_CALL_REDIRECTION);
        defaultApplicationRoles.add(RoleManager.ROLE_CALL_SCREENING);
        defaultApplicationRoles.add(RoleManager.ROLE_DIALER);
        defaultApplicationRoles.add(RoleManager.ROLE_HOME);
        defaultApplicationRoles.add(RoleManager.ROLE_SMS);
        if (SdkLevel.isAtLeastV()) {
            defaultApplicationRoles.add(RoleManager.ROLE_WALLET);
        }
        if (RoleFlags.isProfileGroupExclusivityAvailable()) {
            defaultApplicationRoles.add(
                    RoleManager.ROLE_RESERVED_FOR_TESTING_PROFILE_GROUP_EXCLUSIVITY);
        }
        DEFAULT_APPLICATION_ROLES = defaultApplicationRoles.toArray(new String[0]);
    }

<<<<<<< HEAD
=======
    private static final String[] TEST_ROLES;

    static {
        if (RoleFlags.isProfileGroupExclusivityAvailable()) {
            TEST_ROLES =
                    new String[] {RoleManager.ROLE_RESERVED_FOR_TESTING_PROFILE_GROUP_EXCLUSIVITY};
        } else {
            TEST_ROLES = new String[0];
        }
    }

>>>>>>> ace6cd33
    @NonNull
    private final AppOpsManager mAppOpsManager;

    @NonNull
    private final Object mLock = new Object();

    @NonNull
    private final RoleServicePlatformHelper mPlatformHelper;

    /**
     * Maps user id to its state.
     */
    @GuardedBy("mLock")
    @NonNull
    private final SparseArray<RoleUserState> mUserStates = new SparseArray<>();

    /**
     * Maps user id to its controller.
     */
    @GuardedBy("mLock")
    @NonNull
    private final SparseArray<RoleController> mControllers = new SparseArray<>();

    /**
     * Maps user id to its list of listeners.
     */
    @GuardedBy("mLock")
    @NonNull
    private final SparseArray<RemoteCallbackList<IOnRoleHoldersChangedListener>> mListeners =
            new SparseArray<>();

    @NonNull
    private final Handler mListenerHandler = ForegroundThread.getHandler();

    @GuardedBy("mLock")
    private boolean mBypassingRoleQualification;

    /**
     * Maps user id to its throttled runnable for granting default roles.
     */
    @GuardedBy("mLock")
    @NonNull
    private final SparseArray<ThrottledRunnable> mGrantDefaultRolesThrottledRunnables =
            new SparseArray<>();

    public RoleService(@NonNull Context context) {
        super(context);

        if (RoleFlags.isProfileGroupExclusivityAvailable()) {
            RoleControllerServiceImpl.sSetActiveUserForRoleMethod =
                    this::setActiveUserForRoleFromController;
        }

        mPlatformHelper = LocalManagerRegistry.getManager(RoleServicePlatformHelper.class);

        RoleControllerManager.initializeRemoteServiceComponentName(context);

        mAppOpsManager = context.getSystemService(AppOpsManager.class);

        LocalManagerRegistry.addManager(RoleManagerLocal.class, new Local());

        registerUserRemovedReceiver();
    }

    // TODO(b/375029649): enforce single active user for all cross-user roles
    private void registerUserRemovedReceiver() {
        IntentFilter intentFilter = new IntentFilter();
        intentFilter.addAction(Intent.ACTION_USER_REMOVED);
        getContext().registerReceiverForAllUsers(new BroadcastReceiver() {
            @Override
            public void onReceive(@NonNull Context context, @NonNull Intent intent) {
                if (TextUtils.equals(intent.getAction(), Intent.ACTION_USER_REMOVED)) {
                    int userId = intent.<UserHandle>getParcelableExtra(Intent.EXTRA_USER)
                            .getIdentifier();
                    onRemoveUser(userId);
                }
            }
        }, intentFilter, null, null);
    }

    // TODO(b/375029649): enforce single active user for all cross-user roles
    @Override
    public void onStart() {
        publishBinderService(Context.ROLE_SERVICE, new Stub());

        Context context = getContext();
        IntentFilter packageIntentFilter = new IntentFilter();
        packageIntentFilter.addAction(Intent.ACTION_PACKAGE_CHANGED);
        packageIntentFilter.addAction(Intent.ACTION_PACKAGE_ADDED);
        packageIntentFilter.addAction(Intent.ACTION_PACKAGE_REMOVED);
        packageIntentFilter.addDataScheme("package");
        packageIntentFilter.setPriority(IntentFilter.SYSTEM_HIGH_PRIORITY);
        context.registerReceiverForAllUsers(new BroadcastReceiver() {
            @Override
            public void onReceive(Context context, Intent intent) {
                int userId = UserHandleCompat.getUserId(intent.getIntExtra(Intent.EXTRA_UID, -1));
                if (DEBUG) {
                    Log.i(LOG_TAG, "Packages changed - re-running initial grants for user "
                            + userId);
                }
                if (Intent.ACTION_PACKAGE_REMOVED.equals(intent.getAction())
                        && intent.getBooleanExtra(Intent.EXTRA_REPLACING, false)) {
                    // Package is being upgraded - we're about to get ACTION_PACKAGE_ADDED
                    return;
                }
                maybeGrantDefaultRolesAsync(userId);
            }
        }, packageIntentFilter, null, null);

        if (SdkLevel.isAtLeastV()) {
            IntentFilter devicePolicyIntentFilter = new IntentFilter();
            devicePolicyIntentFilter.addAction(
                    DevicePolicyManager.ACTION_DEVICE_OWNER_CHANGED);
            devicePolicyIntentFilter.addAction(
                    DevicePolicyManager.ACTION_PROFILE_OWNER_CHANGED);
            devicePolicyIntentFilter.setPriority(IntentFilter.SYSTEM_HIGH_PRIORITY);
            context.registerReceiverForAllUsers(new BroadcastReceiver() {
                @Override
                public void onReceive(Context context, Intent intent) {
                    int userId = getSendingUser().getIdentifier();
                    if (DEBUG) {
                        Log.i(LOG_TAG, "Device policy changed (" + intent.getAction()
                            + ") - re-running initial grants for user " + userId);
                    }
                    maybeGrantDefaultRolesAsync(userId);
                }
            }, devicePolicyIntentFilter, null, null);

            context.getContentResolver().registerContentObserver(
                    Settings.Global.getUriFor(Settings.Global.DEVICE_DEMO_MODE), false,
                    new ContentObserver(ForegroundThread.getHandler()) {
                        public void onChange(boolean selfChange, Uri uri) {
                            if (DEBUG) {
                                Log.i(LOG_TAG, "Settings.Global.DEVICE_DEMO_MODE changed.");
                            }
                            UserManager userManager =
                                    context.getSystemService(UserManager.class);
                            List<UserHandle> users = userManager.getUserHandles(true);
                            int usersSize = users.size();
                            for (int i = 0; i < usersSize; i++) {
                                maybeGrantDefaultRolesAsync(users.get(i).getIdentifier());
                            }
                        }
                    });
        }
    }

    @Override
    public void onUserStarting(@NonNull TargetUser user) {
        Trace.beginSection(TRACE_TAG + "_onUserStarting");
        try {
            if (SdkLevel.isAtLeastV() && Flags.systemServerRoleControllerEnabled()) {
                upgradeLegacyFallbackEnabledRolesIfNeeded(user);
            }

            maybeGrantDefaultRolesSync(user.getUserHandle().getIdentifier());
        } finally {
            Trace.endSection();
        }
    }

    private void upgradeLegacyFallbackEnabledRolesIfNeeded(@NonNull TargetUser user) {
        int userId = user.getUserHandle().getIdentifier();
        RoleUserState userState = getOrCreateUserState(userId);
        if (!userState.isVersionUpgradeNeeded()) {
            return;
        }
        List<String> legacyFallbackDisabledRoles = getLegacyFallbackDisabledRolesSync(userId);
        if (legacyFallbackDisabledRoles == null) {
            return;
        }
        Log.v(LOG_TAG, "Received legacy fallback disabled roles: " + legacyFallbackDisabledRoles);
        userState.upgradeVersion(legacyFallbackDisabledRoles);
    }

    @MainThread
    private List<String> getLegacyFallbackDisabledRolesSync(@UserIdInt int userId) {
        AndroidFuture<List<String>> future = new AndroidFuture<>();
        RoleController controller = new RemoteRoleController(UserHandle.of(userId), getContext());
        controller.getLegacyFallbackDisabledRoles(ForegroundThread.getExecutor(), future::complete);
        try {
            return future.get(30, TimeUnit.SECONDS);
        } catch (InterruptedException | ExecutionException | TimeoutException e) {
            Log.e(LOG_TAG, "Failed to get the legacy role fallback disabled state for user "
                    + userId, e);
            return null;
        }
    }

    @MainThread
    private void maybeGrantDefaultRolesSync(@UserIdInt int userId) {
        AndroidFuture<Void> future = maybeGrantDefaultRolesInternal(userId);
        try {
            future.get(30, TimeUnit.SECONDS);
        } catch (InterruptedException | ExecutionException | TimeoutException e) {
            Log.e(LOG_TAG, "Failed to grant default roles for user " + userId, e);
        }
    }

    private void maybeGrantDefaultRolesAsync(@UserIdInt int userId) {
        ThrottledRunnable runnable;
        synchronized (mLock) {
            runnable = mGrantDefaultRolesThrottledRunnables.get(userId);
            if (runnable == null) {
                runnable = new ThrottledRunnable(ForegroundThread.getHandler(),
                        GRANT_DEFAULT_ROLES_INTERVAL_MILLIS,
                        () -> maybeGrantDefaultRolesInternal(userId));
                mGrantDefaultRolesThrottledRunnables.put(userId, runnable);
            }
        }
        runnable.run();
    }

    @AnyThread
    @NonNull
    private AndroidFuture<Void> maybeGrantDefaultRolesInternal(@UserIdInt int userId) {
        if (!UserUtils.isUserExistent(userId, getContext())) {
            Log.w(LOG_TAG, "User " + userId + " does not exist");
            return AndroidFuture.completedFuture(null);
        }

        RoleUserState userState = getOrCreateUserState(userId);
        String oldPackagesHash = userState.getPackagesHash();
        String newPackagesHash = mPlatformHelper.computePackageStateHash(userId);
        if (Objects.equals(oldPackagesHash, newPackagesHash)) {
            if (DEBUG) {
                Log.i(LOG_TAG, "Already granted default roles for packages hash "
                        + newPackagesHash);
            }
            return AndroidFuture.completedFuture(null);
        }

        // Some package state has changed, so grant default roles again.
        Log.i(LOG_TAG, "Granting default roles...");
        AndroidFuture<Void> future = new AndroidFuture<>();
        getOrCreateController(userId).grantDefaultRoles(ForegroundThread.getExecutor(),
                successful -> {
                    if (successful) {
                        userState.setPackagesHash(newPackagesHash);
                        future.complete(null);
                    } else {
                        future.completeExceptionally(new RuntimeException());
                    }
                });
        return future;
    }

    @NonNull
    private RoleUserState getOrCreateUserState(@UserIdInt int userId) {
        synchronized (mLock) {
            RoleUserState userState = mUserStates.get(userId);
            if (userState == null) {
                userState = new RoleUserState(userId, mPlatformHelper, this,
                        mBypassingRoleQualification);
                mUserStates.put(userId, userState);
            }
            return userState;
        }
    }

    @NonNull
    private RoleController getOrCreateController(@UserIdInt int userId) {
        synchronized (mLock) {
            RoleController controller = mControllers.get(userId);
            if (controller == null) {
                UserHandle user = UserHandle.of(userId);
                Context context = getContext();
                if (SdkLevel.isAtLeastV() && Flags.systemServerRoleControllerEnabled()) {
                    controller = new LocalRoleController(user, context);
                } else {
                    controller = new RemoteRoleController(user, context);
                }
                mControllers.put(userId, controller);
            }
            return controller;
        }
    }

    @Nullable
    private RemoteCallbackList<IOnRoleHoldersChangedListener> getListeners(@UserIdInt int userId) {
        synchronized (mLock) {
            return mListeners.get(userId);
        }
    }

    @NonNull
    private RemoteCallbackList<IOnRoleHoldersChangedListener> getOrCreateListeners(
            @UserIdInt int userId) {
        synchronized (mLock) {
            RemoteCallbackList<IOnRoleHoldersChangedListener> listeners = mListeners.get(userId);
            if (listeners == null) {
                listeners = new RemoteCallbackList<>();
                mListeners.put(userId, listeners);
            }
            return listeners;
        }
    }

    private void onRemoveUser(@UserIdInt int userId) {
        RemoteCallbackList<IOnRoleHoldersChangedListener> listeners;
        RoleUserState userState;
        synchronized (mLock) {
            mGrantDefaultRolesThrottledRunnables.remove(userId);
            listeners = mListeners.get(userId);
            mListeners.remove(userId);
            mControllers.remove(userId);
            userState = mUserStates.get(userId);
            mUserStates.remove(userId);
        }
        if (listeners != null) {
            listeners.kill();
        }
        if (userState != null) {
            userState.destroy();
        }
    }

    @Override
    public void onRoleHoldersChanged(@NonNull String roleName, @UserIdInt int userId) {
        mListenerHandler.post(() -> notifyRoleHoldersChanged(roleName, userId));
    }

    @WorkerThread
    private void notifyRoleHoldersChanged(@NonNull String roleName, @UserIdInt int userId) {
        RemoteCallbackList<IOnRoleHoldersChangedListener> listeners = getListeners(userId);
        if (listeners != null) {
            notifyRoleHoldersChangedForListeners(listeners, roleName, userId);
        }

        RemoteCallbackList<IOnRoleHoldersChangedListener> allUsersListeners = getListeners(
                UserHandleCompat.USER_ALL);
        if (allUsersListeners != null) {
            notifyRoleHoldersChangedForListeners(allUsersListeners, roleName, userId);
        }
    }

    @WorkerThread
    private void notifyRoleHoldersChangedForListeners(
            @NonNull RemoteCallbackList<IOnRoleHoldersChangedListener> listeners,
            @NonNull String roleName, @UserIdInt int userId) {
        int broadcastCount = listeners.beginBroadcast();
        try {
            for (int i = 0; i < broadcastCount; i++) {
                IOnRoleHoldersChangedListener listener = listeners.getBroadcastItem(i);
                try {
                    listener.onRoleHoldersChanged(roleName, userId);
                } catch (RemoteException e) {
                    Log.e(LOG_TAG, "Error calling OnRoleHoldersChangedListener", e);
                }
            }
        } finally {
            listeners.finishBroadcast();
        }
    }

    private void enforceProfileGroupExclusiveRole(@NonNull String roleName) {
        Preconditions.checkStringNotEmpty(roleName, "roleName cannot be null or empty");
        Preconditions.checkArgument(isProfileGroupExclusiveRole(roleName, getContext()),
                roleName + " is not a profile-group exclusive role");
    }

    /**
     * Returns whether the given role has profile group exclusivity
     *
     * @param roleName The name of role to check
     * @param context The context
     * @return {@code true} if the role is profile group exclusive, {@code false} otherwise
     */
    private static boolean isProfileGroupExclusiveRole(String roleName, Context context) {
        if (!RoleFlags.isProfileGroupExclusivityAvailable()) {
            return false;
        }
        Role role = Roles.get(context).get(roleName);
        return role != null && role.getExclusivity() == Role.EXCLUSIVITY_PROFILE_GROUP;
    }

    private void setActiveUserForRoleFromController(@NonNull String roleName, @UserIdInt int userId,
            @RoleManager.ManageHoldersFlags int flags) {
        setActiveUserForRoleAsUserInternal(roleName, userId, flags, false, userId);
    }

    private void setActiveUserForRoleAsUserInternal(@NonNull String roleName,
            @UserIdInt int activeUserId, @RoleManager.ManageHoldersFlags int flags,
            boolean clearRoleHoldersForActiveUser, @UserIdInt int userId) {
        Preconditions.checkState(RoleFlags.isProfileGroupExclusivityAvailable(),
                "setActiveUserForRoleAsUser not available");
        enforceProfileGroupExclusiveRole(roleName);

        if (!UserUtils.isUserExistent(userId, getContext())) {
            Log.e(LOG_TAG, "user " + userId + " does not exist");
            return;
        }
        if (!UserUtils.isUserExistent(activeUserId, getContext())) {
            Log.e(LOG_TAG, "user " + activeUserId + " does not exist");
            return;
        }
        if (UserUtils.isPrivateProfile(activeUserId, getContext())) {
            Log.e(LOG_TAG, "Cannot set private profile " + activeUserId + " as active user"
                    + " for role");
            return;
        }
        Context userContext = UserUtils.getUserContext(userId, getContext());
        List<UserHandle> profiles = UserUtils.getUserProfiles(userContext, true);
        if (!profiles.contains(UserHandle.of(activeUserId))) {
            Log.e(LOG_TAG, "User " + activeUserId + " is not in the same profile-group as "
                    + userId);
            return;
        }

        int profileParentId = UserUtils.getProfileParentIdOrSelf(userId, getContext());
        RoleUserState userState = getOrCreateUserState(profileParentId);

        if (!userState.setActiveUserForRole(roleName, activeUserId)) {
            Log.i(LOG_TAG, "User " + activeUserId + " is already the active user for role");
            return;
        }

        final int profilesSize = profiles.size();
        for (int i = 0; i < profilesSize; i++) {
            int profilesUserId = profiles.get(i).getIdentifier();
            if (!clearRoleHoldersForActiveUser && profilesUserId == activeUserId) {
                continue;
            }
            final AndroidFuture<Void> future = new AndroidFuture<>();
            final RemoteCallback callback = new RemoteCallback(result -> {
                boolean successful = result != null;
                if (successful) {
                    future.complete(null);
                } else {
                    future.completeExceptionally(new RuntimeException());
                }
            });
            getOrCreateController(profilesUserId)
                    .onClearRoleHolders(roleName, flags, callback);
            try {
                future.get(5, TimeUnit.SECONDS);
            } catch (InterruptedException | ExecutionException | TimeoutException e) {
                Log.e(LOG_TAG, "Exception while clearing role holders for non-active user: "
                        + profilesUserId, e);
            }
        }
    }

    private class Stub extends IRoleManager.Stub {

        @Override
        public boolean isRoleAvailableAsUser(@NonNull String roleName, @UserIdInt int userId) {
            UserUtils.enforceCrossUserPermission(userId, /* allowAll= */ false,
                    /* enforceForProfileGroup= */ false, "isRoleAvailableAsUser", getContext());
            if (!UserUtils.isUserExistent(userId, getContext())) {
                Log.e(LOG_TAG, "user " + userId + " does not exist");
                return false;
            }

            Preconditions.checkStringNotEmpty(roleName, "roleName cannot be null or empty");

            return getOrCreateUserState(userId).isRoleAvailable(roleName);
        }

        @Override
        public boolean isRoleHeldAsUser(@NonNull String roleName, @NonNull String packageName,
                @UserIdInt int userId) {
            mAppOpsManager.checkPackage(getCallingUid(), packageName);

            UserUtils.enforceCrossUserPermission(userId, /* allowAll= */ false,
                    /* enforceForProfileGroup= */ false, "isRoleHeldAsUser", getContext());
            if (!UserUtils.isUserExistent(userId, getContext())) {
                Log.e(LOG_TAG, "user " + userId + " does not exist");
                return false;
            }

            Preconditions.checkStringNotEmpty(roleName, "roleName cannot be null or empty");
            Preconditions.checkStringNotEmpty(packageName, "packageName cannot be null or empty");

            ArraySet<String> roleHolders = getOrCreateUserState(userId).getRoleHolders(roleName);
            if (roleHolders == null) {
                return false;
            }
            return roleHolders.contains(packageName);
        }

        @NonNull
        @Override
        public List<String> getRoleHoldersAsUser(@NonNull String roleName, @UserIdInt int userId) {
            UserUtils.enforceCrossUserPermission(userId, /* allowAll= */ false,
                    /* enforceForProfileGroup= */ false, "getRoleHoldersAsUser", getContext());
            if (!UserUtils.isUserExistent(userId, getContext())) {
                Log.e(LOG_TAG, "user " + userId + " does not exist");
                return Collections.emptyList();
            }

            getContext().enforceCallingOrSelfPermission(Manifest.permission.MANAGE_ROLE_HOLDERS,
                    "getRoleHoldersAsUser");

            Preconditions.checkStringNotEmpty(roleName, "roleName cannot be null or empty");

            ArraySet<String> roleHolders = getOrCreateUserState(userId).getRoleHolders(roleName);
            if (roleHolders == null) {
                return Collections.emptyList();
            }
            return new ArrayList<>(roleHolders);
        }

        @Override
        public void addRoleHolderAsUser(@NonNull String roleName, @NonNull String packageName,
                @RoleManager.ManageHoldersFlags int flags, @UserIdInt int userId,
                @NonNull RemoteCallback callback) {
            boolean enforceForProfileGroup = isProfileGroupExclusiveRole(roleName, getContext());
            UserUtils.enforceCrossUserPermission(userId, /* allowAll= */ false,
                    enforceForProfileGroup, "addRoleHolderAsUser", getContext());
            if (!UserUtils.isUserExistent(userId, getContext())) {
                Log.e(LOG_TAG, "user " + userId + " does not exist");
                return;
            }

            getContext().enforceCallingOrSelfPermission(Manifest.permission.MANAGE_ROLE_HOLDERS,
                    "addRoleHolderAsUser");

            Preconditions.checkStringNotEmpty(roleName, "roleName cannot be null or empty");
            Preconditions.checkStringNotEmpty(packageName, "packageName cannot be null or empty");
            Objects.requireNonNull(callback, "callback cannot be null");

            getOrCreateController(userId).onAddRoleHolder(roleName, packageName, flags, callback);
        }

        @Override
        public void removeRoleHolderAsUser(@NonNull String roleName, @NonNull String packageName,
                @RoleManager.ManageHoldersFlags int flags, @UserIdInt int userId,
                @NonNull RemoteCallback callback) {
            UserUtils.enforceCrossUserPermission(userId, /* allowAll= */ false,
                    /* enforceForProfileGroup= */ false, "removeRoleHolderAsUser", getContext());
            if (!UserUtils.isUserExistent(userId, getContext())) {
                Log.e(LOG_TAG, "user " + userId + " does not exist");
                return;
            }

            getContext().enforceCallingOrSelfPermission(Manifest.permission.MANAGE_ROLE_HOLDERS,
                    "removeRoleHolderAsUser");

            Preconditions.checkStringNotEmpty(roleName, "roleName cannot be null or empty");
            Preconditions.checkStringNotEmpty(packageName, "packageName cannot be null or empty");
            Objects.requireNonNull(callback, "callback cannot be null");

            getOrCreateController(userId).onRemoveRoleHolder(roleName, packageName, flags,
                    callback);
        }

        @Override
        public void clearRoleHoldersAsUser(@NonNull String roleName,
                @RoleManager.ManageHoldersFlags int flags, @UserIdInt int userId,
                @NonNull RemoteCallback callback) {
            UserUtils.enforceCrossUserPermission(userId, /* allowAll= */ false,
                    /* enforceForProfileGroup= */ false, "clearRoleHoldersAsUser", getContext());
            if (!UserUtils.isUserExistent(userId, getContext())) {
                Log.e(LOG_TAG, "user " + userId + " does not exist");
                return;
            }

            getContext().enforceCallingOrSelfPermission(Manifest.permission.MANAGE_ROLE_HOLDERS,
                    "clearRoleHoldersAsUser");

            Preconditions.checkStringNotEmpty(roleName, "roleName cannot be null or empty");
            Objects.requireNonNull(callback, "callback cannot be null");

            getOrCreateController(userId).onClearRoleHolders(roleName, flags, callback);
        }

        @Override
        @Nullable
        public String getDefaultApplicationAsUser(@NonNull String roleName, @UserIdInt int userId) {
            UserUtils.enforceCrossUserPermission(userId, /* allowAll= */ false,
                    /* enforceForProfileGroup= */ false, "getDefaultApplicationAsUser",
                    getContext());
            if (!UserUtils.isUserExistent(userId, getContext())) {
                Log.e(LOG_TAG, "user " + userId + " does not exist");
                return null;
            }

            getContext().enforceCallingOrSelfPermission(
                    Manifest.permission.MANAGE_DEFAULT_APPLICATIONS, "getDefaultApplicationAsUser");

            Preconditions.checkStringNotEmpty(roleName, "roleName cannot be null or empty");
            Preconditions.checkArgumentIsSupported(DEFAULT_APPLICATION_ROLES, roleName);

            ArraySet<String> roleHolders = getOrCreateUserState(
                    userId).getRoleHolders(roleName);
            if (CollectionUtils.isEmpty(roleHolders)) {
                return null;
            }
            return roleHolders.valueAt(0);
        }

        @Override
        public void setDefaultApplicationAsUser(@NonNull String roleName,
                @Nullable String packageName, @RoleManager.ManageHoldersFlags int flags,
                @UserIdInt int userId, @NonNull RemoteCallback callback) {
            boolean enforceForProfileGroup = isProfileGroupExclusiveRole(roleName, getContext());
            UserUtils.enforceCrossUserPermission(userId, /* allowAll= */ false,
                    enforceForProfileGroup, "setDefaultApplicationAsUser", getContext());
            if (!UserUtils.isUserExistent(userId, getContext())) {
                Log.e(LOG_TAG, "user " + userId + " does not exist");
                return;
            }

            getContext().enforceCallingOrSelfPermission(
                    Manifest.permission.MANAGE_DEFAULT_APPLICATIONS, "setDefaultApplicationAsUser");

            Preconditions.checkStringNotEmpty(roleName, "roleName cannot be null or empty");
            Preconditions.checkArgumentIsSupported(DEFAULT_APPLICATION_ROLES, roleName);
            Objects.requireNonNull(callback, "callback cannot be null");

            RoleController roleController = getOrCreateController(userId);
            if (packageName != null) {
                roleController.onAddRoleHolder(roleName, packageName, flags, callback);
            } else {
                roleController.onClearRoleHolders(roleName, flags, callback);
            }
        }

        @Override
        public int getActiveUserForRoleAsUser(@NonNull String roleName, @UserIdInt int userId) {
            Trace.beginSection(TRACE_TAG + "_getActiveUserForRoleAsUser");
            try {
                Preconditions.checkState(RoleFlags.isProfileGroupExclusivityAvailable(),
                        "getActiveUserForRoleAsUser not available");
                enforceProfileGroupExclusiveRole(roleName);

                UserUtils.enforceCrossUserPermission(userId, /* allowAll= */ false,
                        /* enforceForProfileGroup= */ true, "getActiveUserForRole", getContext());
                if (!UserUtils.isUserExistent(userId, getContext())) {
                    Log.e(LOG_TAG, "user " + userId + " does not exist");
                    return UserHandleCompat.USER_NULL;
                }

                enforceCallingOrSelfAnyPermissions(new String[] {
                        Manifest.permission.MANAGE_DEFAULT_APPLICATIONS,
                        Manifest.permission.MANAGE_ROLE_HOLDERS
                }, "getActiveUserForRole");

                int profileParentId = UserUtils.getProfileParentIdOrSelf(userId, getContext());
                RoleUserState userState = getOrCreateUserState(profileParentId);
                return userState.getActiveUserForRole(roleName);
            } finally {
                Trace.endSection();
            }
        }

        @Override
        public void setActiveUserForRoleAsUser(@NonNull String roleName,
                @UserIdInt int activeUserId, @RoleManager.ManageHoldersFlags int flags,
                @UserIdInt int userId) {
            Trace.beginSection(TRACE_TAG + "_setActiveUserForRoleAsUser");
            try {
                Preconditions.checkState(RoleFlags.isProfileGroupExclusivityAvailable(),
                        "setActiveUserForRoleAsUser not available");
                UserUtils.enforceCrossUserPermission(userId, /* allowAll= */ false,
                        /* enforceForProfileGroup= */ true, "setActiveUserForRole", getContext());
                enforceCallingOrSelfAnyPermissions(new String[] {
                        Manifest.permission.MANAGE_DEFAULT_APPLICATIONS,
                        Manifest.permission.MANAGE_ROLE_HOLDERS
                }, "setActiveUserForRoleAsUser");
                setActiveUserForRoleAsUserInternal(roleName, activeUserId, flags, true, userId);
            } finally {
                Trace.endSection();
            }
        }

        @Override
        public void addOnRoleHoldersChangedListenerAsUser(
                @NonNull IOnRoleHoldersChangedListener listener, @UserIdInt int userId) {
            UserUtils.enforceCrossUserPermission(userId, /* allowAll= */ true,
                    /* enforceForProfileGroup= */ false, "addOnRoleHoldersChangedListenerAsUser",
                    getContext());
            if (userId != UserHandleCompat.USER_ALL && !UserUtils.isUserExistent(userId,
                    getContext())) {
                Log.e(LOG_TAG, "user " + userId + " does not exist");
                return;
            }

            getContext().enforceCallingOrSelfPermission(Manifest.permission.OBSERVE_ROLE_HOLDERS,
                    "addOnRoleHoldersChangedListenerAsUser");

            Objects.requireNonNull(listener, "listener cannot be null");

            RemoteCallbackList<IOnRoleHoldersChangedListener> listeners = getOrCreateListeners(
                    userId);
            listeners.register(listener);
        }

        @Override
        public void removeOnRoleHoldersChangedListenerAsUser(
                @NonNull IOnRoleHoldersChangedListener listener, @UserIdInt int userId) {
            UserUtils.enforceCrossUserPermission(userId, /* allowAll= */ true,
                    /* enforceForProfileGroup= */ false,
                    "removeOnRoleHoldersChangedListenerAsUser", getContext());
            if (userId != UserHandleCompat.USER_ALL && !UserUtils.isUserExistent(userId,
                    getContext())) {
                Log.e(LOG_TAG, "user " + userId + " does not exist");
                return;
            }

            getContext().enforceCallingOrSelfPermission(Manifest.permission.OBSERVE_ROLE_HOLDERS,
                    "removeOnRoleHoldersChangedListenerAsUser");

            Objects.requireNonNull(listener, "listener cannot be null");

            RemoteCallbackList<IOnRoleHoldersChangedListener> listeners = getListeners(userId);
            if (listener == null) {
                return;
            }
            listeners.unregister(listener);
        }

        @Override
        public boolean isBypassingRoleQualification() {
            getContext().enforceCallingOrSelfPermission(Manifest.permission.MANAGE_ROLE_HOLDERS,
                    "isBypassingRoleQualification");

            synchronized (mLock) {
                return mBypassingRoleQualification;
            }
        }

        @Override
        public void setBypassingRoleQualification(boolean bypassRoleQualification) {
            getContext().enforceCallingOrSelfPermission(
                    Manifest.permission.BYPASS_ROLE_QUALIFICATION, "setBypassingRoleQualification");

            synchronized (mLock) {
                if (mBypassingRoleQualification == bypassRoleQualification) {
                    return;
                }
                mBypassingRoleQualification = bypassRoleQualification;

                final int userStatesSize = mUserStates.size();
                for (int i = 0; i < userStatesSize; i++) {
                    final RoleUserState userState = mUserStates.valueAt(i);

                    userState.setBypassingRoleQualification(bypassRoleQualification);
                }
            }
        }

        @Override
        public boolean isRoleFallbackEnabledAsUser(@NonNull String roleName,
                @UserIdInt int userId) {
            UserUtils.enforceCrossUserPermission(userId, /* allowAll= */ false,
                    /* enforceForProfileGroup= */ false, "isRoleFallbackEnabledAsUser",
                    getContext());
            if (!UserUtils.isUserExistent(userId, getContext())) {
                Log.e(LOG_TAG, "user " + userId + " does not exist");
                return false;
            }

            getContext().enforceCallingOrSelfPermission(Manifest.permission.MANAGE_ROLE_HOLDERS,
                    "isRoleFallbackEnabledAsUser");

            Preconditions.checkStringNotEmpty(roleName, "roleName cannot be null or empty");

            return getOrCreateUserState(userId).isFallbackEnabled(roleName);
        }

        @Override
        public void setRoleFallbackEnabledAsUser(@NonNull String roleName, boolean fallbackEnabled,
                @UserIdInt int userId) {
            UserUtils.enforceCrossUserPermission(userId, /* allowAll= */ false,
                    /* enforceForProfileGroup= */ false, "setRoleFallbackEnabledAsUser",
                    getContext());
            if (!UserUtils.isUserExistent(userId, getContext())) {
                Log.e(LOG_TAG, "user " + userId + " does not exist");
                return;
            }

            getContext().enforceCallingOrSelfPermission(Manifest.permission.MANAGE_ROLE_HOLDERS,
                    "setRoleFallbackEnabledAsUser");

            Preconditions.checkStringNotEmpty(roleName, "roleName cannot be null or empty");

            getOrCreateUserState(userId).setFallbackEnabled(roleName, fallbackEnabled);
        }

        @Override
        public void setRoleNamesFromControllerAsUser(@NonNull List<String> roleNames,
                @UserIdInt int userId) {
            UserUtils.enforceCrossUserPermission(userId, /* allowAll= */ false,
                    /* enforceForProfileGroup= */ false, "setRoleNamesFromControllerAsUser",
                    getContext());
            if (!UserUtils.isUserExistent(userId, getContext())) {
                Log.e(LOG_TAG, "user " + userId + " does not exist");
                return;
            }

            getContext().enforceCallingOrSelfPermission(
                    RoleManager.PERMISSION_MANAGE_ROLES_FROM_CONTROLLER,
                    "setRoleNamesFromControllerAsUser");

            Objects.requireNonNull(roleNames, "roleNames cannot be null");

            getOrCreateUserState(userId).setRoleNames(roleNames);
        }

        @Override
        public boolean addRoleHolderFromControllerAsUser(@NonNull String roleName,
                @NonNull String packageName, @UserIdInt int userId) {
            UserUtils.enforceCrossUserPermission(userId, /* allowAll= */ false,
                    /* enforceForProfileGroup= */ false, "addRoleHolderFromControllerAsUser",
                    getContext());
            if (!UserUtils.isUserExistent(userId, getContext())) {
                Log.e(LOG_TAG, "user " + userId + " does not exist");
                return false;
            }

            getContext().enforceCallingOrSelfPermission(
                    RoleManager.PERMISSION_MANAGE_ROLES_FROM_CONTROLLER,
                    "addRoleHolderFromControllerAsUser");

            Preconditions.checkStringNotEmpty(roleName, "roleName cannot be null or empty");
            Preconditions.checkStringNotEmpty(packageName, "packageName cannot be null or empty");

            return getOrCreateUserState(userId).addRoleHolder(roleName, packageName);
        }

        @Override
        public boolean removeRoleHolderFromControllerAsUser(@NonNull String roleName,
                @NonNull String packageName, @UserIdInt int userId) {
            UserUtils.enforceCrossUserPermission(userId, /* allowAll= */ false,
                    /* enforceForProfileGroup= */ false, "removeRoleHolderFromControllerAsUser",
                    getContext());
            if (!UserUtils.isUserExistent(userId, getContext())) {
                Log.e(LOG_TAG, "user " + userId + " does not exist");
                return false;
            }

            getContext().enforceCallingOrSelfPermission(
                    RoleManager.PERMISSION_MANAGE_ROLES_FROM_CONTROLLER,
                    "removeRoleHolderFromControllerAsUser");

            Preconditions.checkStringNotEmpty(roleName, "roleName cannot be null or empty");
            Preconditions.checkStringNotEmpty(packageName, "packageName cannot be null or empty");

            return getOrCreateUserState(userId).removeRoleHolder(roleName, packageName);
        }

        @Override
        public List<String> getHeldRolesFromControllerAsUser(@NonNull String packageName,
                @UserIdInt int userId) {
            UserUtils.enforceCrossUserPermission(userId, /* allowAll= */ false,
                    /* enforceForProfileGroup= */ false, "getHeldRolesFromControllerAsUser",
                    getContext());
            if (!UserUtils.isUserExistent(userId, getContext())) {
                Log.e(LOG_TAG, "user " + userId + " does not exist");
                return Collections.emptyList();
            }

            getContext().enforceCallingOrSelfPermission(
                    RoleManager.PERMISSION_MANAGE_ROLES_FROM_CONTROLLER,
                    "getHeldRolesFromControllerAsUser");

            Preconditions.checkStringNotEmpty(packageName, "packageName cannot be null or empty");

            return getOrCreateUserState(userId).getHeldRoles(packageName);
        }

        @Override
        public int handleShellCommand(@NonNull ParcelFileDescriptor in,
                @NonNull ParcelFileDescriptor out, @NonNull ParcelFileDescriptor err,
                @NonNull String[] args) {
            return new RoleShellCommand(this).exec(this, in.getFileDescriptor(),
                    out.getFileDescriptor(), err.getFileDescriptor(), args);
        }

        @Nullable
        @Override
        public String getBrowserRoleHolder(@UserIdInt int userId) {
            final int callingUid = Binder.getCallingUid();
            if (UserHandleCompat.getUserId(callingUid) != userId) {
                getContext().enforceCallingOrSelfPermission(
                        android.Manifest.permission.INTERACT_ACROSS_USERS_FULL, null);
            }
            if (isInstantApp(callingUid)) {
                return null;
            }

            final long identity = Binder.clearCallingIdentity();
            try {
                return CollectionUtils.firstOrNull(getRoleHoldersAsUser(RoleManager.ROLE_BROWSER,
                        userId));
            } finally {
                Binder.restoreCallingIdentity(identity);
            }
        }

        private boolean isInstantApp(int uid) {
            final long identity = Binder.clearCallingIdentity();
            try {
                final UserHandle user = UserHandle.getUserHandleForUid(uid);
                final Context userContext = getContext().createContextAsUser(user, 0);
                final PackageManager userPackageManager = userContext.getPackageManager();
                // Instant apps can not have shared UID, so it's safe to check only the first
                // package name here.
                final String packageName = ArrayUtils.firstOrNull(
                        userPackageManager.getPackagesForUid(uid));
                if (packageName == null) {
                    return false;
                }
                return userPackageManager.isInstantApp(packageName);
            } finally {
                Binder.restoreCallingIdentity(identity);
            }
        }

        @Override
        public boolean setBrowserRoleHolder(@Nullable String packageName, @UserIdInt int userId) {
            final Context context = getContext();
            context.enforceCallingOrSelfPermission(
                    android.Manifest.permission.SET_PREFERRED_APPLICATIONS, null);
            if (UserHandleCompat.getUserId(Binder.getCallingUid()) != userId) {
                context.enforceCallingOrSelfPermission(
                        android.Manifest.permission.INTERACT_ACROSS_USERS_FULL, null);
            }

            if (!UserUtils.isUserExistent(userId, context)) {
                return false;
            }

            final AndroidFuture<Void> future = new AndroidFuture<>();
            final RemoteCallback callback = new RemoteCallback(result -> {
                boolean successful = result != null;
                if (successful) {
                    future.complete(null);
                } else {
                    future.completeExceptionally(new RuntimeException());
                }
            });
            final long identity = Binder.clearCallingIdentity();
            try {
                if (packageName != null) {
                    addRoleHolderAsUser(RoleManager.ROLE_BROWSER, packageName, 0, userId, callback);
                } else {
                    clearRoleHoldersAsUser(RoleManager.ROLE_BROWSER, 0, userId, callback);
                }
                try {
                    future.get(5, TimeUnit.SECONDS);
                } catch (InterruptedException | ExecutionException | TimeoutException e) {
                    Log.e(LOG_TAG, "Exception while setting default browser: " + packageName, e);
                    return false;
                }
            } finally {
                Binder.restoreCallingIdentity(identity);
            }

            return true;
        }

        @Override
        public String getSmsRoleHolder(int userId) {
            final Context context = getContext();
            UserUtils.enforceCrossUserPermission(userId, /* allowAll= */ false,
                    /* enforceForProfileGroup= */ false, "getSmsRoleHolder", context);
            if (!UserUtils.isUserExistent(userId, getContext())) {
                Log.e(LOG_TAG, "user " + userId + " does not exist");
                return null;
            }

            final String packageName;
            final long identity = Binder.clearCallingIdentity();
            try {
                packageName = CollectionUtils.firstOrNull(getRoleHoldersAsUser(RoleManager.ROLE_SMS,
                        userId));
            } finally {
                Binder.restoreCallingIdentity(identity);
            }
            if (packageName != null && !PackageUtils.canCallingOrSelfPackageQuery(packageName,
                    userId, context)) {
                return null;
            }
            return packageName;
        }

        @Override
        public String getEmergencyRoleHolder(int userId) {
            final Context context = getContext();
            UserUtils.enforceCrossUserPermission(userId, /* allowAll= */ false,
                    /* enforceForProfileGroup= */ false, "getEmergencyRoleHolder", context);
            if (!UserUtils.isUserExistent(userId, getContext())) {
                Log.e(LOG_TAG, "user " + userId + " does not exist");
                return null;
            }

            getContext().enforceCallingOrSelfPermission(
                    Manifest.permission.READ_PRIVILEGED_PHONE_STATE, "getEmergencyRoleHolder");

            final String packageName;
            final long identity = Binder.clearCallingIdentity();
            try {
                packageName = CollectionUtils.firstOrNull(getRoleHoldersAsUser(
                        RoleManager.ROLE_EMERGENCY, userId));
            } finally {
                Binder.restoreCallingIdentity(identity);
            }
            if (packageName != null && !PackageUtils.canCallingOrSelfPackageQuery(packageName,
                    userId, context)) {
                return null;
            }
            return packageName;
        }

        @Override
        public boolean isRoleVisibleAsUser(@NonNull String roleName, @UserIdInt int userId) {
            UserUtils.enforceCrossUserPermission(userId, /* allowAll= */ false,
                    /* enforceForProfileGroup= */ false, "isRoleVisibleAsUser", getContext());
            if (!UserUtils.isUserExistent(userId, getContext())) {
                Log.e(LOG_TAG, "user " + userId + " does not exist");
                return false;
            }

            getContext().enforceCallingOrSelfPermission(Manifest.permission.MANAGE_ROLE_HOLDERS,
                    "isRoleVisibleAsUser");

            Preconditions.checkStringNotEmpty(roleName, "roleName cannot be null or empty");

            return getOrCreateController(userId).isRoleVisible(roleName);
        }

        @Override
        public boolean isApplicationVisibleForRoleAsUser(@NonNull String roleName,
                @NonNull String packageName, @UserIdInt int userId) {
            UserUtils.enforceCrossUserPermission(userId, /* allowAll= */ false,
                    /* enforceForProfileGroup= */ false, "isApplicationVisibleForRoleAsUser",
                    getContext());
            if (!UserUtils.isUserExistent(userId, getContext())) {
                Log.e(LOG_TAG, "user " + userId + " does not exist");
                return false;
            }

            getContext().enforceCallingOrSelfPermission(Manifest.permission.MANAGE_ROLE_HOLDERS,
                    "isApplicationVisibleForRoleAsUser");

            Preconditions.checkStringNotEmpty(roleName, "roleName cannot be null or empty");
            Preconditions.checkStringNotEmpty(packageName, "packageName cannot be null or empty");

            return getOrCreateController(userId).isApplicationVisibleForRole(roleName, packageName);
        }

        @NonNull
        @Override
<<<<<<< HEAD
=======
        public List<String> getDefaultHoldersForTestAsUser(@NonNull String roleName,
                @UserIdInt int userId) {
            Preconditions.checkState(RoleFlags.isProfileGroupExclusivityAvailable(),
                    "getDefaultHoldersForTest not available");
            getContext().enforceCallingOrSelfPermission(Manifest.permission.MANAGE_ROLE_HOLDERS,
                    "getDefaultHoldersForTest");
            Preconditions.checkStringNotEmpty(roleName, "roleName cannot be null or empty");
            Preconditions.checkArgumentIsSupported(TEST_ROLES, roleName);

            return getOrCreateUserState(userId).getDefaultHoldersForTest(roleName);
        }

        @Override
        public void setDefaultHoldersForTestAsUser(@NonNull String roleName,
                @NonNull List<String> packageNames, @UserIdInt int userId) {
            Preconditions.checkState(RoleFlags.isProfileGroupExclusivityAvailable(),
                    "setDefaultHoldersForTest not available");
            getContext().enforceCallingOrSelfPermission(Manifest.permission.MANAGE_ROLE_HOLDERS,
                    "setDefaultHoldersForTest");
            Preconditions.checkStringNotEmpty(roleName, "roleName cannot be null or empty");
            Preconditions.checkArgumentIsSupported(TEST_ROLES, roleName);
            Objects.requireNonNull(packageNames, "packageNames cannot be null");

            getOrCreateUserState(userId).setDefaultHoldersForTest(roleName, packageNames);
        }

        @Override
        public boolean isRoleVisibleForTestAsUser(@NonNull String roleName, @UserIdInt int userId) {
            Preconditions.checkState(RoleFlags.isProfileGroupExclusivityAvailable(),
                    "isRoleVisibleForTest not available");
            getContext().enforceCallingOrSelfPermission(Manifest.permission.MANAGE_ROLE_HOLDERS,
                    "isRoleVisibleForTest");
            Preconditions.checkStringNotEmpty(roleName, "roleName cannot be null or empty");
            Preconditions.checkArgumentIsSupported(TEST_ROLES, roleName);

            return getOrCreateUserState(userId).isRoleVisibleForTest(roleName);
        }

        @Override
        public void setRoleVisibleForTestAsUser(@NonNull String roleName, boolean visible,
                @UserIdInt int userId) {
            Preconditions.checkState(RoleFlags.isProfileGroupExclusivityAvailable(),
                    "setRoleVisibleForTest not available");
            getContext().enforceCallingOrSelfPermission(Manifest.permission.MANAGE_ROLE_HOLDERS,
                    "setRoleVisibleForTest");
            Preconditions.checkStringNotEmpty(roleName, "roleName cannot be null or empty");
            Preconditions.checkArgumentIsSupported(TEST_ROLES, roleName);

            getOrCreateUserState(userId).setRoleVisibleForTest(roleName, visible);
        }

        @Override
>>>>>>> ace6cd33
        protected void dump(@NonNull FileDescriptor fd, @NonNull PrintWriter fout,
                @Nullable String[] args) {
            if (!checkDumpPermission("role", fout)) {
                return;
            }

            boolean dumpAsProto = args != null && ArrayUtils.contains(args, "--proto");
            DualDumpOutputStream dumpOutputStream;
            if (dumpAsProto) {
                dumpOutputStream = new DualDumpOutputStream(new ProtoOutputStream(
                        new FileOutputStream(fd)));
            } else {
                fout.println("ROLE STATE (dumpsys role):");
                dumpOutputStream = new DualDumpOutputStream(new IndentingPrintWriter(fout, "  "));
            }

            synchronized (mLock) {
                final int userStatesSize = mUserStates.size();
                for (int i = 0; i < userStatesSize; i++) {
                    final RoleUserState userState = mUserStates.valueAt(i);

                    userState.dump(dumpOutputStream, "user_states",
                            RoleServiceDumpProto.USER_STATES);
                }
            }

            dumpOutputStream.flush();
        }

        private boolean checkDumpPermission(@NonNull String serviceName,
                @NonNull PrintWriter writer) {
            if (getContext().checkCallingOrSelfPermission(android.Manifest.permission.DUMP)
                    != PackageManager.PERMISSION_GRANTED) {
                writer.println("Permission Denial: can't dump " + serviceName + " from from pid="
                        + Binder.getCallingPid() + ", uid=" + Binder.getCallingUid()
                        + " due to missing " + android.Manifest.permission.DUMP + " permission");
                return false;
            } else {
                return true;
            }
        }

        private void enforceCallingOrSelfAnyPermissions(@NonNull String[] permissions,
                @NonNull String message) {
            for (String permission : permissions) {
                if (getContext().checkCallingOrSelfPermission(permission)
                        == PackageManager.PERMISSION_GRANTED) {
                    return;
                }
            }

            throw new SecurityException(message + ": Neither user " + Binder.getCallingUid()
                    + " nor current process has at least one of" + Arrays.toString(permissions)
                    + ".");
        }
    }

    private class Local implements RoleManagerLocal {
        @NonNull
        @Override
        public Map<String, Set<String>> getRolesAndHolders(@UserIdInt int userId) {
            // Convert ArrayMap<String, ArraySet<String>> to Map<String, Set<String>> for the API.
            //noinspection unchecked
            return (Map<String, Set<String>>) (Map<String, ?>)
                    getOrCreateUserState(userId).getRolesAndHolders();
        }
    }
}<|MERGE_RESOLUTION|>--- conflicted
+++ resolved
@@ -128,8 +128,6 @@
         DEFAULT_APPLICATION_ROLES = defaultApplicationRoles.toArray(new String[0]);
     }
 
-<<<<<<< HEAD
-=======
     private static final String[] TEST_ROLES;
 
     static {
@@ -141,7 +139,6 @@
         }
     }
 
->>>>>>> ace6cd33
     @NonNull
     private final AppOpsManager mAppOpsManager;
 
@@ -1188,8 +1185,6 @@
 
         @NonNull
         @Override
-<<<<<<< HEAD
-=======
         public List<String> getDefaultHoldersForTestAsUser(@NonNull String roleName,
                 @UserIdInt int userId) {
             Preconditions.checkState(RoleFlags.isProfileGroupExclusivityAvailable(),
@@ -1242,7 +1237,6 @@
         }
 
         @Override
->>>>>>> ace6cd33
         protected void dump(@NonNull FileDescriptor fd, @NonNull PrintWriter fout,
                 @Nullable String[] args) {
             if (!checkDumpPermission("role", fout)) {
