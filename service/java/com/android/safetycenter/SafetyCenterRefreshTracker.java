--- conflicted
+++ resolved
@@ -44,11 +44,6 @@
 @NotThreadSafe
 final class SafetyCenterRefreshTracker {
     private static final String TAG = "SafetyCenterRefreshTrac";
-<<<<<<< HEAD
-
-    @NonNull private final SafetyCenterConfigReader mSafetyCenterConfigReader;
-=======
->>>>>>> 6df00fb2
 
     @Nullable
     // TODO(b/229060064): Should we allow one refresh at a time per UserProfileGroup rather than
@@ -85,34 +80,6 @@
                         refreshReason,
                         userProfileGroup,
                         SafetyCenterFlags.getUntrackedSourceIds());
-<<<<<<< HEAD
-
-        for (int i = 0; i < broadcasts.size(); i++) {
-            Broadcast broadcast = broadcasts.get(i);
-            List<String> profileParentSourceIds =
-                    broadcast.getSourceIdsForProfileParent(refreshReason);
-            for (int j = 0; j < profileParentSourceIds.size(); j++) {
-                String profileParentSourceId = profileParentSourceIds.get(j);
-                mRefreshInProgress.addSourceRefreshInFlight(
-                        SafetySourceKey.of(
-                                profileParentSourceId, userProfileGroup.getProfileParentUserId()));
-            }
-            List<String> managedProfilesSourceIds =
-                    broadcast.getSourceIdsForManagedProfiles(refreshReason);
-            for (int j = 0; j < managedProfilesSourceIds.size(); j++) {
-                String managedProfilesSourceId = managedProfilesSourceIds.get(j);
-                int[] managedRunningProfilesUserIds =
-                        userProfileGroup.getManagedRunningProfilesUserIds();
-                for (int k = 0; k < managedRunningProfilesUserIds.length; k++) {
-                    int managedRunningProfileUserId = managedRunningProfilesUserIds[k];
-                    mRefreshInProgress.addSourceRefreshInFlight(
-                            SafetySourceKey.of(
-                                    managedProfilesSourceId, managedRunningProfileUserId));
-                }
-            }
-        }
-=======
->>>>>>> 6df00fb2
 
         return refreshBroadcastId;
     }
@@ -207,11 +174,6 @@
         }
 
         Log.v(TAG, "Clearing refresh with refreshBroadcastId:" + refreshBroadcastId);
-<<<<<<< HEAD
-        ArraySet<SafetySourceKey> stillInFlight = mRefreshInProgress.getSourceRefreshInFlight();
-        mRefreshInProgress = null;
-        return stillInFlight;
-=======
 
         RefreshInProgress clearedRefresh = mRefreshInProgress;
         mRefreshInProgress = null;
@@ -221,7 +183,6 @@
         } else {
             return clearedRefresh.getSourceRefreshInFlight();
         }
->>>>>>> 6df00fb2
     }
 
     /**
