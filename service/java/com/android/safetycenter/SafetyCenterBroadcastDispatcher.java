--- conflicted
+++ resolved
@@ -68,11 +68,6 @@
     private static final String TAG = "SafetyCenterBroadcastDispatcher";
 
     @NonNull private final Context mContext;
-<<<<<<< HEAD
-
-    /** Creates a {@link SafetyCenterBroadcastDispatcher} using the given {@link Context}. */
-    SafetyCenterBroadcastDispatcher(@NonNull Context context) {
-=======
     @NonNull private final SafetyCenterRefreshTracker mRefreshTracker;
 
     /**
@@ -81,7 +76,6 @@
      */
     SafetyCenterBroadcastDispatcher(
             @NonNull Context context, @NonNull SafetyCenterRefreshTracker refreshTracker) {
->>>>>>> 6df00fb2
         mContext = context;
         mRefreshTracker = refreshTracker;
     }
