/*
 * Copyright (C) 2022 The Android Open Source Project
 *
 * Licensed under the Apache License, Version 2.0 (the "License");
 * you may not use this file except in compliance with the License.
 * You may obtain a copy of the License at
 *
 *      http://www.apache.org/licenses/LICENSE-2.0
 *
 * Unless required by applicable law or agreed to in writing, software
 * distributed under the License is distributed on an "AS IS" BASIS,
 * WITHOUT WARRANTIES OR CONDITIONS OF ANY KIND, either express or implied.
 * See the License for the specific language governing permissions and
 * limitations under the License.
 */

package com.android.safetycenter;

import static android.os.Build.VERSION_CODES.TIRAMISU;

import static java.util.Objects.requireNonNull;

import android.annotation.NonNull;
import android.annotation.Nullable;
<<<<<<< HEAD
import android.content.res.XmlResourceParser;
import android.safetycenter.config.ParseException;
=======
import android.annotation.StringRes;
import android.content.Context;
import android.content.res.Resources;
>>>>>>> 248ceefa
import android.safetycenter.config.SafetyCenterConfig;
import android.safetycenter.config.SafetySource;
import android.safetycenter.config.SafetySourcesGroup;
import android.util.ArrayMap;
import android.util.Log;

import androidx.annotation.RequiresApi;

import com.android.safetycenter.config.ParseException;
import com.android.safetycenter.config.SafetyCenterConfigParser;
import com.android.safetycenter.resources.SafetyCenterResourcesContext;

<<<<<<< HEAD
import java.util.ArrayList;
import java.util.List;
import java.util.Objects;
=======
import java.io.InputStream;
>>>>>>> 248ceefa

/**
 * A class that reads the {@link Config} from the associated {@link
 * SafetyCenterResourcesContext}.
 *
 * <p>This class isn't thread safe. Thread safety must be handled by the caller.
 */
@RequiresApi(TIRAMISU)
final class SafetyCenterConfigReader {

    private static final String TAG = "SafetyCenterConfigReade";

<<<<<<< HEAD
    @NonNull
    private final SafetyCenterResourcesContext mSafetyCenterResourcesContext;

    @Nullable
    private Config mConfigFromXml;
=======
    private final Object mSafetyCenterConfigLock = new Object();
    @NonNull private final SafetyCenterResourcesContext mSafetyCenterResourcesContext;

    @Nullable private SafetyCenterConfig mSafetyCenterConfig;
>>>>>>> 248ceefa

    @Nullable
    private Config mConfigOverride;

    // TODO(b/225173694): move SafetyCenterConfig field into Config class to avoid duplicate fields.
    @Nullable
    private SafetyCenterConfig mSafetyCenterConfigFromXml;

    @Nullable
    private SafetyCenterConfig mSafetyCenterConfigOverride;

    /** Creates a {@link SafetyCenterConfigReader} from a {@link SafetyCenterResourcesContext}. */
    SafetyCenterConfigReader(@NonNull SafetyCenterResourcesContext safetyCenterResourcesContext) {
        mSafetyCenterResourcesContext = safetyCenterResourcesContext;
    }

    /**
     * Returns the {@link SafetyCenterConfig} currently active for configuring safety sources for
     * the {@link android.safetycenter.SafetyCenterManager} APIs.
     */
    @Nullable
    SafetyCenterConfig getSafetyCenterConfig() {
        if (mSafetyCenterConfigFromXml == null) {
            return null;
        }

        if (mSafetyCenterConfigOverride != null) {
            return mSafetyCenterConfigOverride;
        }

        return mSafetyCenterConfigFromXml;
    }

    /**
     * Returns the {@link Config} currently active for configuring safety sources for the
     * {@link android.safetycenter.SafetyCenterManager} APIs.
     *
<<<<<<< HEAD
     * <p>Note: Only call this method if {@link #loadConfig()} has successfully parsed the XML
     * {@link SafetyCenterConfig} and returned {@code true}. If called before the config has been
     * loaded successfully, this method will throw a {@link NullPointerException}.
     */
    @NonNull
    Config getCurrentConfig() {
        // We require the XML config must be loaded successfully for SafetyCenterManager APIs to
        // function, regardless of whether the config is subsequently overridden.
        requireNonNull(mConfigFromXml);

        if (mConfigOverride == null) {
            return mConfigFromXml;
=======
     * <p>Returns {@code null} if the resources cannot be accessed or if {@code stringId} is equal
     * to {@link Resources#ID_NULL}. Otherwise, throws a {@link Resources.NotFoundException} if the
     * {@code stringId} is invalid.
     */
    @Nullable
    String readStringResource(@StringRes int stringId) {
        if (stringId == Resources.ID_NULL) {
            return null;
        }

        Resources resources = mSafetyCenterResourcesContext.getResources();
        if (resources == null) {
            return null;
>>>>>>> 248ceefa
        }

        return mConfigOverride;
    }

    /**
     * Loads the {@link Config} for it to be available when calling {@link #getCurrentConfig()} and
     * returns whether the loading was successful.
     */
    boolean loadConfig() {
        SafetyCenterConfig safetyCenterConfig = readSafetyCenterConfig();
        if (safetyCenterConfig == null) {
            return false;
        }
        mSafetyCenterConfigFromXml = safetyCenterConfig;
        mConfigFromXml = Config.from(safetyCenterConfig);
        return true;
    }

    /**
     * Sets an override of the {@link SafetyCenterConfig} used for
     * {@link android.safetycenter.SafetyCenterManager} APIs.
     *
     * <p>When set, {@link #getCurrentConfig()} will return a {@link Config} created using the
     * override {@link SafetyCenterConfig}.
     *
     * <p>To return to using the {@link SafetyCenterConfig} parsed through XML, clear the override
     * using {@link #clearConfigOverride()}.
     */
    void setConfigOverride(@NonNull SafetyCenterConfig safetyCenterConfig) {
        mSafetyCenterConfigOverride = safetyCenterConfig;
        mConfigOverride = Config.from(safetyCenterConfig);
    }

    /**
     * Clears the override of the {@link SafetyCenterConfig} used for
     * {@link android.safetycenter.SafetyCenterManager} APIs.
     *
     * @see #setConfigOverride
     */
    void clearConfigOverride() {
        mSafetyCenterConfigOverride = null;
        mConfigOverride = null;
    }

    @Nullable
    private SafetyCenterConfig readSafetyCenterConfig() {
        InputStream in = mSafetyCenterResourcesContext.getSafetyCenterConfig();
        if (in == null) {
            Log.e(TAG, "Cannot get safety center config file");
            return null;
        }

        Resources resources = mSafetyCenterResourcesContext.getResources();
        if (resources == null) {
            Log.e(TAG, "Cannot get safety center resources");
            return null;
        }

        try {
            SafetyCenterConfig safetyCenterConfig =
                    SafetyCenterConfigParser.parseXmlResource(in, resources);
            Log.i(TAG, "SafetyCenterConfig read successfully");
            return safetyCenterConfig;
        } catch (ParseException e) {
            Log.e(TAG, "Cannot read SafetyCenterConfig", e);
            return null;
        }
    }
<<<<<<< HEAD

    // TODO(b/225173694): Rename to SafetyCenterConfigInternal or ConfigInternal?
    /** A wrapper class around the parsed XML config. */
    static final class Config {

        @NonNull
        private final List<SafetySourcesGroup> mSafetySourcesGroups;
        @NonNull
        private final ArrayMap<String, SafetySource> mExternalSafetySources;
        @NonNull
        private final List<Broadcast> mBroadcasts;

        private Config(
                @NonNull List<SafetySourcesGroup> safetySourcesGroups,
                @NonNull ArrayMap<String, SafetySource> externalSafetySources,
                @NonNull List<Broadcast> broadcasts) {
            mSafetySourcesGroups = safetySourcesGroups;
            mExternalSafetySources = externalSafetySources;
            mBroadcasts = broadcasts;
        }

        /**
         * Returns the groups of safety sources, in the order defined in XML and expected by the
         * UI.
         */
        List<SafetySourcesGroup> getSafetySourcesGroups() {
            return mSafetySourcesGroups;
        }

        /** Returns the map of safety source IDs that can provide data externally. */
        ArrayMap<String, SafetySource> getExternalSafetySources() {
            return mExternalSafetySources;
        }

        /**
         * Returns the broadcasts defined in the XML config, with all the sources that they should
         * handle and the profile on which they should be dispatched.
         */
        // TODO(b/221018937): Should we move this logic to `SafetyCenterRefreshManager`?
        List<Broadcast> getBroadcasts() {
            return mBroadcasts;
        }

        @Override
        public boolean equals(Object o) {
            if (this == o) return true;
            if (!(o instanceof Config)) return false;
            Config config = (Config) o;
            return mSafetySourcesGroups.equals(config.mSafetySourcesGroups)
                    && mExternalSafetySources.equals(
                    config.mExternalSafetySources) && mBroadcasts.equals(
                    config.mBroadcasts);
        }

        @Override
        public int hashCode() {
            return Objects.hash(mSafetySourcesGroups, mExternalSafetySources, mBroadcasts);
        }

        @Override
        public String toString() {
            return "Config{"
                    + "mSafetySourcesGroups="
                    + mSafetySourcesGroups
                    + ", mExternalSafetySources="
                    + mExternalSafetySources
                    + ", mBroadcastReceivers="
                    + mBroadcasts
                    + '}';
        }

        @NonNull
        private static Config from(@NonNull SafetyCenterConfig safetyCenterConfig) {
            return new Config(
                    safetyCenterConfig.getSafetySourcesGroups(),
                    extractExternalSafetySources(safetyCenterConfig),
                    extractBroadcasts(safetyCenterConfig));
        }

        @NonNull
        private static ArrayMap<String, SafetySource> extractExternalSafetySources(
                @NonNull SafetyCenterConfig safetyCenterConfig) {
            ArrayMap<String, SafetySource> externalSafetySources = new ArrayMap<>();
            List<SafetySourcesGroup> safetySourcesGroups =
                    safetyCenterConfig.getSafetySourcesGroups();
            for (int i = 0; i < safetySourcesGroups.size(); i++) {
                SafetySourcesGroup safetySourcesGroup = safetySourcesGroups.get(i);

                List<SafetySource> safetySources = safetySourcesGroup.getSafetySources();
                for (int j = 0; j < safetySources.size(); j++) {
                    SafetySource safetySource = safetySources.get(j);

                    if (!SafetySources.isExternal(safetySource)) {
                        continue;
                    }

                    externalSafetySources.put(safetySource.getId(), safetySource);
                }
            }

            return externalSafetySources;
        }

        @NonNull
        private static List<Broadcast> extractBroadcasts(
                @NonNull SafetyCenterConfig safetyCenterConfig) {
            ArrayMap<String, Broadcast> packageNameToBroadcast = new ArrayMap<>();
            List<Broadcast> broadcasts = new ArrayList<>();
            List<SafetySourcesGroup> safetySourcesGroups =
                    safetyCenterConfig.getSafetySourcesGroups();
            for (int i = 0; i < safetySourcesGroups.size(); i++) {
                SafetySourcesGroup safetySourcesGroup = safetySourcesGroups.get(i);

                List<SafetySource> safetySources = safetySourcesGroup.getSafetySources();
                for (int j = 0; j < safetySources.size(); j++) {
                    SafetySource safetySource = safetySources.get(j);

                    if (!SafetySources.isExternal(safetySource)) {
                        continue;
                    }

                    Broadcast broadcast = packageNameToBroadcast.get(safetySource.getPackageName());
                    if (broadcast == null) {
                        broadcast = new Broadcast(safetySource.getPackageName(), new ArrayList<>(),
                                new ArrayList<>());
                        packageNameToBroadcast.put(safetySource.getPackageName(), broadcast);
                        broadcasts.add(broadcast);
                    }
                    broadcast.getSourceIdsForProfileOwner().add(safetySource.getId());
                    // TODO(b/217688797): This might also be handled by the source directly.
                    boolean needsManagedProfilesBroadcast = SafetySources.supportsManagedProfiles(
                            safetySource);
                    if (needsManagedProfilesBroadcast) {
                        broadcast.getSourceIdsForManagedProfiles().add(safetySource.getId());
                    }
                }
            }

            return broadcasts;
        }
    }

    /** A class that represents a broadcast to be sent to safety sources. */
    static final class Broadcast {

        @NonNull
        private final String mPackageName;

        @NonNull
        private final List<String> mSourceIdsForProfileOwner;

        @NonNull
        private final List<String> mSourceIdsForManagedProfiles;


        private Broadcast(
                @NonNull String packageName,
                @NonNull List<String> sourceIdsForProfileOwner,
                @NonNull List<String> sourceIdsForManagedProfiles) {
            mPackageName = packageName;
            mSourceIdsForProfileOwner = sourceIdsForProfileOwner;
            mSourceIdsForManagedProfiles = sourceIdsForManagedProfiles;
        }

        /** Returns the package name to dispatch the broadcast to. */
        public String getPackageName() {
            return mPackageName;
        }

        /**
         * Returns the safety source ids associated with this broadcast in the profile owner.
         *
         * <p>If this list is empty, there are no sources to dispatch to in the profile owner.
         */
        public List<String> getSourceIdsForProfileOwner() {
            return mSourceIdsForProfileOwner;
        }

        /**
         * Returns the safety source ids associated with this broadcast in the managed profile(s).
         *
         * <p>If this list is empty, there are no sources to dispatch to in the managed profile(s).
         */
        public List<String> getSourceIdsForManagedProfiles() {
            return mSourceIdsForManagedProfiles;
        }

        @Override
        public boolean equals(Object o) {
            if (this == o) return true;
            if (!(o instanceof Broadcast)) return false;
            Broadcast that = (Broadcast) o;
            return mPackageName.equals(that.mPackageName) && mSourceIdsForProfileOwner.equals(
                    that.mSourceIdsForProfileOwner) && mSourceIdsForManagedProfiles.equals(
                    that.mSourceIdsForManagedProfiles);
        }

        @Override
        public int hashCode() {
            return Objects.hash(mPackageName, mSourceIdsForProfileOwner,
                    mSourceIdsForManagedProfiles);
        }

        @Override
        public String toString() {
            return "Broadcast{"
                    + "mPackageName="
                    + mPackageName
                    + ", mSourceIdsForProfileOwner="
                    + mSourceIdsForProfileOwner
                    + ", mSourceIdsForManagedProfiles="
                    + mSourceIdsForManagedProfiles
                    + '}';
        }
    }
=======
>>>>>>> 248ceefa
}<|MERGE_RESOLUTION|>--- conflicted
+++ resolved
@@ -18,22 +18,12 @@
 
 import static android.os.Build.VERSION_CODES.TIRAMISU;
 
-import static java.util.Objects.requireNonNull;
-
 import android.annotation.NonNull;
 import android.annotation.Nullable;
-<<<<<<< HEAD
-import android.content.res.XmlResourceParser;
-import android.safetycenter.config.ParseException;
-=======
 import android.annotation.StringRes;
 import android.content.Context;
 import android.content.res.Resources;
->>>>>>> 248ceefa
 import android.safetycenter.config.SafetyCenterConfig;
-import android.safetycenter.config.SafetySource;
-import android.safetycenter.config.SafetySourcesGroup;
-import android.util.ArrayMap;
 import android.util.Log;
 
 import androidx.annotation.RequiresApi;
@@ -42,88 +32,50 @@
 import com.android.safetycenter.config.SafetyCenterConfigParser;
 import com.android.safetycenter.resources.SafetyCenterResourcesContext;
 
-<<<<<<< HEAD
-import java.util.ArrayList;
-import java.util.List;
-import java.util.Objects;
-=======
 import java.io.InputStream;
->>>>>>> 248ceefa
 
 /**
- * A class that reads the {@link Config} from the associated {@link
+ * A class that reads the {@link SafetyCenterConfig} from the associated {@link
  * SafetyCenterResourcesContext}.
- *
- * <p>This class isn't thread safe. Thread safety must be handled by the caller.
  */
 @RequiresApi(TIRAMISU)
 final class SafetyCenterConfigReader {
 
     private static final String TAG = "SafetyCenterConfigReade";
 
-<<<<<<< HEAD
-    @NonNull
-    private final SafetyCenterResourcesContext mSafetyCenterResourcesContext;
-
-    @Nullable
-    private Config mConfigFromXml;
-=======
     private final Object mSafetyCenterConfigLock = new Object();
     @NonNull private final SafetyCenterResourcesContext mSafetyCenterResourcesContext;
 
     @Nullable private SafetyCenterConfig mSafetyCenterConfig;
->>>>>>> 248ceefa
 
-    @Nullable
-    private Config mConfigOverride;
-
-    // TODO(b/225173694): move SafetyCenterConfig field into Config class to avoid duplicate fields.
-    @Nullable
-    private SafetyCenterConfig mSafetyCenterConfigFromXml;
-
-    @Nullable
-    private SafetyCenterConfig mSafetyCenterConfigOverride;
-
-    /** Creates a {@link SafetyCenterConfigReader} from a {@link SafetyCenterResourcesContext}. */
-    SafetyCenterConfigReader(@NonNull SafetyCenterResourcesContext safetyCenterResourcesContext) {
-        mSafetyCenterResourcesContext = safetyCenterResourcesContext;
+    /**
+     * Creates a {@link SafetyCenterConfigReader} from a {@link Context} object by wrapping it into
+     * a {@link SafetyCenterResourcesContext}.
+     */
+    SafetyCenterConfigReader(@NonNull Context context) {
+        mSafetyCenterResourcesContext = new SafetyCenterResourcesContext(context);
     }
 
     /**
-     * Returns the {@link SafetyCenterConfig} currently active for configuring safety sources for
-     * the {@link android.safetycenter.SafetyCenterManager} APIs.
+     * Returns the {@link SafetyCenterConfig} read by {@link #loadSafetyCenterConfig()}.
+     *
+     * <p>Returns {@code null} if {@link #loadSafetyCenterConfig()} was never called or if there was
+     * an issue when reading the {@link SafetyCenterConfig}.
      */
     @Nullable
     SafetyCenterConfig getSafetyCenterConfig() {
-        if (mSafetyCenterConfigFromXml == null) {
-            return null;
+        if (mSafetyCenterConfig == null) {
+            synchronized (mSafetyCenterConfigLock) {
+                return mSafetyCenterConfig;
+            }
         }
-
-        if (mSafetyCenterConfigOverride != null) {
-            return mSafetyCenterConfigOverride;
-        }
-
-        return mSafetyCenterConfigFromXml;
+        return mSafetyCenterConfig;
     }
 
     /**
-     * Returns the {@link Config} currently active for configuring safety sources for the
-     * {@link android.safetycenter.SafetyCenterManager} APIs.
+     * Returns a {@link String} resource from the given {@code stringId}, using the {@link
+     * SafetyCenterResourcesContext}.
      *
-<<<<<<< HEAD
-     * <p>Note: Only call this method if {@link #loadConfig()} has successfully parsed the XML
-     * {@link SafetyCenterConfig} and returned {@code true}. If called before the config has been
-     * loaded successfully, this method will throw a {@link NullPointerException}.
-     */
-    @NonNull
-    Config getCurrentConfig() {
-        // We require the XML config must be loaded successfully for SafetyCenterManager APIs to
-        // function, regardless of whether the config is subsequently overridden.
-        requireNonNull(mConfigFromXml);
-
-        if (mConfigOverride == null) {
-            return mConfigFromXml;
-=======
      * <p>Returns {@code null} if the resources cannot be accessed or if {@code stringId} is equal
      * to {@link Resources#ID_NULL}. Otherwise, throws a {@link Resources.NotFoundException} if the
      * {@code stringId} is invalid.
@@ -137,50 +89,19 @@
         Resources resources = mSafetyCenterResourcesContext.getResources();
         if (resources == null) {
             return null;
->>>>>>> 248ceefa
         }
 
-        return mConfigOverride;
+        return resources.getString(stringId);
     }
 
     /**
-     * Loads the {@link Config} for it to be available when calling {@link #getCurrentConfig()} and
-     * returns whether the loading was successful.
+     * Loads the {@link SafetyCenterConfig} for it to be available when calling {@link
+     * #getSafetyCenterConfig()}.
      */
-    boolean loadConfig() {
-        SafetyCenterConfig safetyCenterConfig = readSafetyCenterConfig();
-        if (safetyCenterConfig == null) {
-            return false;
+    void loadSafetyCenterConfig() {
+        synchronized (mSafetyCenterConfigLock) {
+            mSafetyCenterConfig = readSafetyCenterConfig();
         }
-        mSafetyCenterConfigFromXml = safetyCenterConfig;
-        mConfigFromXml = Config.from(safetyCenterConfig);
-        return true;
-    }
-
-    /**
-     * Sets an override of the {@link SafetyCenterConfig} used for
-     * {@link android.safetycenter.SafetyCenterManager} APIs.
-     *
-     * <p>When set, {@link #getCurrentConfig()} will return a {@link Config} created using the
-     * override {@link SafetyCenterConfig}.
-     *
-     * <p>To return to using the {@link SafetyCenterConfig} parsed through XML, clear the override
-     * using {@link #clearConfigOverride()}.
-     */
-    void setConfigOverride(@NonNull SafetyCenterConfig safetyCenterConfig) {
-        mSafetyCenterConfigOverride = safetyCenterConfig;
-        mConfigOverride = Config.from(safetyCenterConfig);
-    }
-
-    /**
-     * Clears the override of the {@link SafetyCenterConfig} used for
-     * {@link android.safetycenter.SafetyCenterManager} APIs.
-     *
-     * @see #setConfigOverride
-     */
-    void clearConfigOverride() {
-        mSafetyCenterConfigOverride = null;
-        mConfigOverride = null;
     }
 
     @Nullable
@@ -207,222 +128,4 @@
             return null;
         }
     }
-<<<<<<< HEAD
-
-    // TODO(b/225173694): Rename to SafetyCenterConfigInternal or ConfigInternal?
-    /** A wrapper class around the parsed XML config. */
-    static final class Config {
-
-        @NonNull
-        private final List<SafetySourcesGroup> mSafetySourcesGroups;
-        @NonNull
-        private final ArrayMap<String, SafetySource> mExternalSafetySources;
-        @NonNull
-        private final List<Broadcast> mBroadcasts;
-
-        private Config(
-                @NonNull List<SafetySourcesGroup> safetySourcesGroups,
-                @NonNull ArrayMap<String, SafetySource> externalSafetySources,
-                @NonNull List<Broadcast> broadcasts) {
-            mSafetySourcesGroups = safetySourcesGroups;
-            mExternalSafetySources = externalSafetySources;
-            mBroadcasts = broadcasts;
-        }
-
-        /**
-         * Returns the groups of safety sources, in the order defined in XML and expected by the
-         * UI.
-         */
-        List<SafetySourcesGroup> getSafetySourcesGroups() {
-            return mSafetySourcesGroups;
-        }
-
-        /** Returns the map of safety source IDs that can provide data externally. */
-        ArrayMap<String, SafetySource> getExternalSafetySources() {
-            return mExternalSafetySources;
-        }
-
-        /**
-         * Returns the broadcasts defined in the XML config, with all the sources that they should
-         * handle and the profile on which they should be dispatched.
-         */
-        // TODO(b/221018937): Should we move this logic to `SafetyCenterRefreshManager`?
-        List<Broadcast> getBroadcasts() {
-            return mBroadcasts;
-        }
-
-        @Override
-        public boolean equals(Object o) {
-            if (this == o) return true;
-            if (!(o instanceof Config)) return false;
-            Config config = (Config) o;
-            return mSafetySourcesGroups.equals(config.mSafetySourcesGroups)
-                    && mExternalSafetySources.equals(
-                    config.mExternalSafetySources) && mBroadcasts.equals(
-                    config.mBroadcasts);
-        }
-
-        @Override
-        public int hashCode() {
-            return Objects.hash(mSafetySourcesGroups, mExternalSafetySources, mBroadcasts);
-        }
-
-        @Override
-        public String toString() {
-            return "Config{"
-                    + "mSafetySourcesGroups="
-                    + mSafetySourcesGroups
-                    + ", mExternalSafetySources="
-                    + mExternalSafetySources
-                    + ", mBroadcastReceivers="
-                    + mBroadcasts
-                    + '}';
-        }
-
-        @NonNull
-        private static Config from(@NonNull SafetyCenterConfig safetyCenterConfig) {
-            return new Config(
-                    safetyCenterConfig.getSafetySourcesGroups(),
-                    extractExternalSafetySources(safetyCenterConfig),
-                    extractBroadcasts(safetyCenterConfig));
-        }
-
-        @NonNull
-        private static ArrayMap<String, SafetySource> extractExternalSafetySources(
-                @NonNull SafetyCenterConfig safetyCenterConfig) {
-            ArrayMap<String, SafetySource> externalSafetySources = new ArrayMap<>();
-            List<SafetySourcesGroup> safetySourcesGroups =
-                    safetyCenterConfig.getSafetySourcesGroups();
-            for (int i = 0; i < safetySourcesGroups.size(); i++) {
-                SafetySourcesGroup safetySourcesGroup = safetySourcesGroups.get(i);
-
-                List<SafetySource> safetySources = safetySourcesGroup.getSafetySources();
-                for (int j = 0; j < safetySources.size(); j++) {
-                    SafetySource safetySource = safetySources.get(j);
-
-                    if (!SafetySources.isExternal(safetySource)) {
-                        continue;
-                    }
-
-                    externalSafetySources.put(safetySource.getId(), safetySource);
-                }
-            }
-
-            return externalSafetySources;
-        }
-
-        @NonNull
-        private static List<Broadcast> extractBroadcasts(
-                @NonNull SafetyCenterConfig safetyCenterConfig) {
-            ArrayMap<String, Broadcast> packageNameToBroadcast = new ArrayMap<>();
-            List<Broadcast> broadcasts = new ArrayList<>();
-            List<SafetySourcesGroup> safetySourcesGroups =
-                    safetyCenterConfig.getSafetySourcesGroups();
-            for (int i = 0; i < safetySourcesGroups.size(); i++) {
-                SafetySourcesGroup safetySourcesGroup = safetySourcesGroups.get(i);
-
-                List<SafetySource> safetySources = safetySourcesGroup.getSafetySources();
-                for (int j = 0; j < safetySources.size(); j++) {
-                    SafetySource safetySource = safetySources.get(j);
-
-                    if (!SafetySources.isExternal(safetySource)) {
-                        continue;
-                    }
-
-                    Broadcast broadcast = packageNameToBroadcast.get(safetySource.getPackageName());
-                    if (broadcast == null) {
-                        broadcast = new Broadcast(safetySource.getPackageName(), new ArrayList<>(),
-                                new ArrayList<>());
-                        packageNameToBroadcast.put(safetySource.getPackageName(), broadcast);
-                        broadcasts.add(broadcast);
-                    }
-                    broadcast.getSourceIdsForProfileOwner().add(safetySource.getId());
-                    // TODO(b/217688797): This might also be handled by the source directly.
-                    boolean needsManagedProfilesBroadcast = SafetySources.supportsManagedProfiles(
-                            safetySource);
-                    if (needsManagedProfilesBroadcast) {
-                        broadcast.getSourceIdsForManagedProfiles().add(safetySource.getId());
-                    }
-                }
-            }
-
-            return broadcasts;
-        }
-    }
-
-    /** A class that represents a broadcast to be sent to safety sources. */
-    static final class Broadcast {
-
-        @NonNull
-        private final String mPackageName;
-
-        @NonNull
-        private final List<String> mSourceIdsForProfileOwner;
-
-        @NonNull
-        private final List<String> mSourceIdsForManagedProfiles;
-
-
-        private Broadcast(
-                @NonNull String packageName,
-                @NonNull List<String> sourceIdsForProfileOwner,
-                @NonNull List<String> sourceIdsForManagedProfiles) {
-            mPackageName = packageName;
-            mSourceIdsForProfileOwner = sourceIdsForProfileOwner;
-            mSourceIdsForManagedProfiles = sourceIdsForManagedProfiles;
-        }
-
-        /** Returns the package name to dispatch the broadcast to. */
-        public String getPackageName() {
-            return mPackageName;
-        }
-
-        /**
-         * Returns the safety source ids associated with this broadcast in the profile owner.
-         *
-         * <p>If this list is empty, there are no sources to dispatch to in the profile owner.
-         */
-        public List<String> getSourceIdsForProfileOwner() {
-            return mSourceIdsForProfileOwner;
-        }
-
-        /**
-         * Returns the safety source ids associated with this broadcast in the managed profile(s).
-         *
-         * <p>If this list is empty, there are no sources to dispatch to in the managed profile(s).
-         */
-        public List<String> getSourceIdsForManagedProfiles() {
-            return mSourceIdsForManagedProfiles;
-        }
-
-        @Override
-        public boolean equals(Object o) {
-            if (this == o) return true;
-            if (!(o instanceof Broadcast)) return false;
-            Broadcast that = (Broadcast) o;
-            return mPackageName.equals(that.mPackageName) && mSourceIdsForProfileOwner.equals(
-                    that.mSourceIdsForProfileOwner) && mSourceIdsForManagedProfiles.equals(
-                    that.mSourceIdsForManagedProfiles);
-        }
-
-        @Override
-        public int hashCode() {
-            return Objects.hash(mPackageName, mSourceIdsForProfileOwner,
-                    mSourceIdsForManagedProfiles);
-        }
-
-        @Override
-        public String toString() {
-            return "Broadcast{"
-                    + "mPackageName="
-                    + mPackageName
-                    + ", mSourceIdsForProfileOwner="
-                    + mSourceIdsForProfileOwner
-                    + ", mSourceIdsForManagedProfiles="
-                    + mSourceIdsForManagedProfiles
-                    + '}';
-        }
-    }
-=======
->>>>>>> 248ceefa
 }