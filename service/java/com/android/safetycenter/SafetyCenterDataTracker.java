--- conflicted
+++ resolved
@@ -28,7 +28,6 @@
 import android.content.Intent;
 import android.content.pm.PackageManager.NameNotFoundException;
 import android.os.Binder;
-import android.os.UserHandle;
 import android.safetycenter.SafetyCenterData;
 import android.safetycenter.SafetyCenterEntry;
 import android.safetycenter.SafetyCenterEntryGroup;
@@ -43,15 +42,14 @@
 import android.safetycenter.config.SafetyCenterConfig;
 import android.safetycenter.config.SafetySource;
 import android.safetycenter.config.SafetySourcesGroup;
-import android.util.ArrayMap;
 import android.util.Log;
 
 import androidx.annotation.RequiresApi;
 
-import com.android.safetycenter.SafetyCenterConfigReader.SourceId;
-
 import java.util.ArrayList;
+import java.util.HashMap;
 import java.util.List;
+import java.util.Map;
 import java.util.Objects;
 
 /**
@@ -65,7 +63,7 @@
 
     private static final String TAG = "SafetyCenterDataTracker";
 
-    private final ArrayMap<Key, SafetySourceData> mSafetySourceDataForKey = new ArrayMap<>();
+    private final Map<Key, SafetySourceData> mSafetySourceDataForKey = new HashMap<>();
 
     @NonNull private final Context mContext;
     @NonNull private final SafetyCenterConfigReader mSafetyCenterConfigReader;
@@ -81,64 +79,38 @@
     }
 
     /**
-<<<<<<< HEAD
-     * Sets the latest {@link SafetySourceData} for the given {@code safetySourceId}, {@code
-     * packageName} and {@code userId}, and returns the updated {@link SafetyCenterData} of the
-     * {@code userId}.
-=======
      * Sets the latest {@link SafetySourceData} for the given {@code safetySourceId} and {@code
      * userId}, and returns the updated {@link SafetyCenterData} of the {@code userId}.
->>>>>>> 248ceefa
      *
-     * <p>Setting a {@code null} {@link SafetySourceData} evicts the current {@link
-     * SafetySourceData} entry.
-     *
-     * <p>Returns whether there was a change to the underlying {@link SafetyCenterData}.
+     * <p>Returns {@code null} if there was no update to the underlying {@link SafetyCenterData}, or
+     * if the {@link SafetyCenterConfig} is not available.
      */
-    boolean setSafetySourceData(
+    @Nullable
+    SafetyCenterData setSafetySourceData(
+            @NonNull String safetySourceId,
             @Nullable SafetySourceData safetySourceData,
-            @NonNull String safetySourceId,
-<<<<<<< HEAD
-=======
-            @Nullable SafetySourceData safetySourceData,
->>>>>>> 248ceefa
             @NonNull String packageName,
             @UserIdInt int userId) {
         if (!configContains(safetySourceId, packageName)) {
             // TODO(b/218801292): Should this be hard error for the caller?
-            return false;
+            return null;
         }
 
         Key key = Key.of(safetySourceId, packageName, userId);
         SafetySourceData existingSafetySourceData = mSafetySourceDataForKey.get(key);
         if (Objects.equals(safetySourceData, existingSafetySourceData)) {
-<<<<<<< HEAD
-            return false;
-=======
             return null;
->>>>>>> 248ceefa
-        }
-
-        if (safetySourceData == null) {
-            mSafetySourceDataForKey.remove(key);
-        } else {
-            mSafetySourceDataForKey.put(key, safetySourceData);
-        }
-
-        return true;
+        }
+
+        mSafetySourceDataForKey.put(key, safetySourceData);
+        return getSafetyCenterData(userId);
     }
 
     /**
-<<<<<<< HEAD
-     * Returns the latest {@link SafetySourceData} that was set by {@link #setSafetySourceData}
-     * for the given {@code safetySourceId}, {@code packageName} and {@code userId}.
-=======
      * Returns the latest {@link SafetySourceData} for the given {@code safetySourceId} and {@code
      * userId}.
->>>>>>> 248ceefa
      *
-     * <p>Returns {@code null} if it was never set since boot, or if the entry was evicted using
-     * {@link #setSafetySourceData} with a {@code null} value.
+     * <p>Returns {@code null} if there was no data set.
      */
     @Nullable
     SafetySourceData getSafetySourceData(
@@ -157,53 +129,24 @@
     }
 
     /**
-     * Returns the current {@link SafetyCenterData} for the given {@link UserProfiles}, aggregated
-     * from all the {@link SafetySourceData} set so far.
+     * Returns the current {@link SafetyCenterData} for the given {@code userId}, aggregated from
+     * all the {@link SafetySourceData} set so far.
      *
-     * <p>Returns an arbitrary default value if the {@link SafetyCenterConfig} is not available.
-     *
-     * <p>If a {@link SafetySourceData} was not set, the default value from the {@link
-     * SafetyCenterConfig} is used.
+     * <p>Returns an arbitrary default value if no data has been received for the user so far, or if
+     * the {@link SafetyCenterConfig} is not available.
      */
     @NonNull
-    SafetyCenterData getSafetyCenterData(@NonNull UserProfiles userProfiles) {
-        SafetyCenterConfigReader.Config config = mSafetyCenterConfigReader.getConfig();
-        if (config == null) {
-            Log.w(TAG,
-                    "SafetyCenterConfigReader.Config unavailable, returning default "
-                            + "SafetyCenterData");
+    SafetyCenterData getSafetyCenterData(@UserIdInt int userId) {
+        SafetyCenterConfig safetyCenterConfig = mSafetyCenterConfigReader.getSafetyCenterConfig();
+        if (safetyCenterConfig == null) {
+            Log.w(TAG, "SafetyCenterConfig unavailable, returning default SafetyCenterData");
             return getDefaultSafetyCenterData();
         }
 
-        return getSafetyCenterData(config.getSafetySourcesGroups(), userProfiles);
-    }
-
-    @NonNull
-    static SafetyCenterData getDefaultSafetyCenterData() {
-        return new SafetyCenterData(
-                new SafetyCenterStatus.Builder()
-                        .setSeverityLevel(SafetyCenterStatus.OVERALL_SEVERITY_LEVEL_UNKNOWN)
-                        .setTitle(getSafetyCenterStatusTitle(
-                                SafetyCenterStatus.OVERALL_SEVERITY_LEVEL_UNKNOWN))
-                        .setSummary(getSafetyCenterStatusSummary(
-                                SafetyCenterStatus.OVERALL_SEVERITY_LEVEL_UNKNOWN))
-                        .build(),
-                emptyList(),
-                emptyList(),
-                emptyList()
-        );
-    }
-
-<<<<<<< HEAD
-    private boolean configContains(
-            @NonNull String safetySourceId,
-            @NonNull String packageName) {
-        SafetyCenterConfigReader.Config config = mSafetyCenterConfigReader.getConfig();
-        if (config == null) {
-            Log.w(TAG,
-                    "SafetyCenterConfigReader.Config unavailable, assuming no sources can "
-                            + "send/get data");
-=======
+        // TODO(b/218819144): Merge for all profiles.
+        return getSafetyCenterData(safetyCenterConfig, userId);
+    }
+
     /**
      * Returns a default {@link SafetyCenterData} object to be returned when the API is disabled.
      */
@@ -228,7 +171,6 @@
         SafetyCenterConfig safetyCenterConfig = mSafetyCenterConfigReader.getSafetyCenterConfig();
         if (safetyCenterConfig == null) {
             Log.w(TAG, "SafetyCenterConfig unavailable, assuming no sources can send/get data");
->>>>>>> 248ceefa
             return false;
         }
 
@@ -238,10 +180,6 @@
             return true;
         }
 
-<<<<<<< HEAD
-        return config.getExternalSafetySources().contains(
-                SourceId.of(safetySourceId, packageName));
-=======
         List<SafetySourcesGroup> safetySourcesGroups = safetyCenterConfig.getSafetySourcesGroups();
         for (int i = 0; i < safetySourcesGroups.size(); i++) {
             SafetySourcesGroup safetySourcesGroup = safetySourcesGroups.get(i);
@@ -262,45 +200,23 @@
         }
 
         return false;
->>>>>>> 248ceefa
     }
 
     @NonNull
     private SafetyCenterData getSafetyCenterData(
-<<<<<<< HEAD
-            @NonNull List<SafetySourcesGroup> safetySourcesGroups,
-            @NonNull UserProfiles userProfiles) {
-=======
             @NonNull SafetyCenterConfig safetyCenterConfig, @UserIdInt int userId) {
->>>>>>> 248ceefa
         int maxSafetyCenterEntryLevel = SafetyCenterEntry.ENTRY_SEVERITY_LEVEL_UNKNOWN;
         List<SafetyCenterIssue> safetyCenterIssues = new ArrayList<>();
         List<SafetyCenterEntryOrGroup> safetyCenterEntryOrGroups = new ArrayList<>();
         List<SafetyCenterStaticEntryGroup> safetyCenterStaticEntryGroups = new ArrayList<>();
 
+        List<SafetySourcesGroup> safetySourcesGroups = safetyCenterConfig.getSafetySourcesGroups();
         for (int i = 0; i < safetySourcesGroups.size(); i++) {
             SafetySourcesGroup safetySourcesGroup = safetySourcesGroups.get(i);
 
             int groupSafetyCenterEntryLevel = SafetyCenterEntry.ENTRY_SEVERITY_LEVEL_UNKNOWN;
             switch (safetySourcesGroup.getType()) {
                 case SafetySourcesGroup.SAFETY_SOURCES_GROUP_TYPE_COLLAPSIBLE: {
-<<<<<<< HEAD
-                    groupSafetyCenterEntryLevel = Math.max(
-                            addSafetyCenterIssues(safetyCenterIssues, safetySourcesGroup,
-                                    userProfiles),
-                            addSafetyCenterEntryGroup(
-                                    safetyCenterEntryOrGroups, safetySourcesGroup, userProfiles));
-                    break;
-                }
-                case SafetySourcesGroup.SAFETY_SOURCES_GROUP_TYPE_RIGID: {
-                    addSafetyCenterStaticEntryGroup(safetyCenterStaticEntryGroups,
-                            safetySourcesGroup, userProfiles);
-                    break;
-                }
-                case SafetySourcesGroup.SAFETY_SOURCES_GROUP_TYPE_HIDDEN: {
-                    groupSafetyCenterEntryLevel = addSafetyCenterIssues(safetyCenterIssues,
-                            safetySourcesGroup, userProfiles);
-=======
                     groupSafetyCenterEntryLevel =
                             Math.max(
                                     addSafetyCenterIssues(
@@ -320,7 +236,6 @@
                     groupSafetyCenterEntryLevel =
                             addSafetyCenterIssues(
                                     safetyCenterIssues, safetySourcesGroup, userId);
->>>>>>> 248ceefa
                     break;
                 }
             }
@@ -346,19 +261,17 @@
     private int addSafetyCenterIssues(
             @NonNull List<SafetyCenterIssue> safetyCenterIssues,
             @NonNull SafetySourcesGroup safetySourcesGroup,
-            @NonNull UserProfiles userProfiles) {
+            @UserIdInt int userId) {
         int maxSafetyCenterEntrySeverityLevel = SafetyCenterEntry.ENTRY_SEVERITY_LEVEL_UNKNOWN;
         List<SafetySource> safetySources = safetySourcesGroup.getSafetySources();
         for (int i = 0; i < safetySources.size(); i++) {
             SafetySource safetySource = safetySources.get(i);
 
-            if (!SafetySources.isExternal(safetySource)) {
+            if (safetySource.getType() == SafetySource.SAFETY_SOURCE_TYPE_STATIC) {
                 continue;
             }
 
-            // TODO(b/218819144): Merge for all profiles.
-            Key key = Key.of(safetySource.getId(), safetySource.getPackageName(),
-                    userProfiles.getProfileOwnerUserId());
+            Key key = Key.of(safetySource.getId(), safetySource.getPackageName(), userId);
             SafetySourceData safetySourceData = mSafetySourceDataForKey.get(key);
             if (safetySourceData == null) {
                 continue;
@@ -416,7 +329,7 @@
     private int addSafetyCenterEntryGroup(
             @NonNull List<SafetyCenterEntryOrGroup> safetyCenterEntryOrGroups,
             @NonNull SafetySourcesGroup safetySourcesGroup,
-            @NonNull UserProfiles userProfiles) {
+            @UserIdInt int userId) {
         int maxSafetyCenterEntryLevel = SafetyCenterEntry.ENTRY_SEVERITY_LEVEL_UNKNOWN;
 
         List<SafetySource> safetySources = safetySourcesGroup.getSafetySources();
@@ -424,9 +337,7 @@
         for (int i = 0; i < safetySources.size(); i++) {
             SafetySource safetySource = safetySources.get(i);
 
-            // TODO(b/218819144): Merge for all profiles.
-            SafetyCenterEntry safetyCenterEntry = toSafetyCenterEntry(safetySource,
-                    userProfiles.getProfileOwnerUserId());
+            SafetyCenterEntry safetyCenterEntry = toSafetyCenterEntry(safetySource, userId);
             if (safetyCenterEntry == null) {
                 continue;
             }
@@ -456,12 +367,7 @@
 
     @Nullable
     private SafetyCenterEntry toSafetyCenterEntry(
-<<<<<<< HEAD
-            @NonNull SafetySource safetySource,
-            @UserIdInt int userId) {
-=======
             @NonNull SafetySource safetySource, @UserIdInt int userId) {
->>>>>>> 248ceefa
         switch (safetySource.getType()) {
             case SafetySource.SAFETY_SOURCE_TYPE_ISSUE_ONLY: {
                 Log.w(TAG, "Issue only safety source found in collapsible group");
@@ -492,14 +398,6 @@
                             .setPendingIntent(pendingIntent)
                             .build();
                 }
-<<<<<<< HEAD
-                return toDefaultSafetyCenterEntry(safetySource, safetySource.getPackageName(),
-                        SafetyCenterEntry.ENTRY_SEVERITY_LEVEL_NONE, userId);
-            }
-            case SafetySource.SAFETY_SOURCE_TYPE_STATIC: {
-                return toDefaultSafetyCenterEntry(safetySource, null,
-                        SafetyCenterEntry.ENTRY_SEVERITY_LEVEL_UNKNOWN, userId);
-=======
                 return toDefaultSafetyCenterEntry(
                         safetySource,
                         safetySource.getPackageName(),
@@ -508,7 +406,6 @@
             case SafetySource.SAFETY_SOURCE_TYPE_STATIC: {
                 return toDefaultSafetyCenterEntry(
                         safetySource, null, SafetyCenterEntry.ENTRY_SEVERITY_LEVEL_UNKNOWN);
->>>>>>> 248ceefa
             }
         }
         Log.w(
@@ -523,21 +420,10 @@
     private SafetyCenterEntry toDefaultSafetyCenterEntry(
             @NonNull SafetySource safetySource,
             @Nullable String packageName,
-<<<<<<< HEAD
-            @SafetyCenterEntry.EntrySeverityLevel int entrySeverityLevel,
-            @UserIdInt int userId) {
-        PendingIntent pendingIntent = toPendingIntent(safetySource.getIntentAction(), packageName,
-                userId);
-
-        if (pendingIntent == null) {
-            // TODO(b/218817241): We may make the PendingIntent nullable, in which case
-            //  we won't want to skip here.
-=======
             @SafetyCenterEntry.EntrySeverityLevel int entrySeverityLevel) {
         if (safetySource.getType() == SafetySource.SAFETY_SOURCE_TYPE_DYNAMIC
                 && safetySource.getInitialDisplayState()
                         == SafetySource.INITIAL_DISPLAY_STATE_HIDDEN) {
->>>>>>> 248ceefa
             return null;
         }
 
@@ -559,25 +445,18 @@
 
     private void addSafetyCenterStaticEntryGroup(
             @NonNull List<SafetyCenterStaticEntryGroup> safetyCenterStaticEntryGroups,
-            @NonNull SafetySourcesGroup safetySourcesGroup,
-            @NonNull UserProfiles userProfiles) {
+            @NonNull SafetySourcesGroup safetySourcesGroup) {
         List<SafetySource> safetySources = safetySourcesGroup.getSafetySources();
         List<SafetyCenterStaticEntry> staticEntries = new ArrayList<>(safetySources.size());
         for (int i = 0; i < safetySources.size(); i++) {
             SafetySource safetySource = safetySources.get(i);
 
-            if (SafetySources.isExternal(safetySource)) {
-                Log.w(TAG, "External safety source found in rigid group");
+            if (safetySource.getType() != SafetySource.SAFETY_SOURCE_TYPE_STATIC) {
+                Log.w(TAG, "Non-static safety source found in rigid group");
                 continue;
             }
 
-<<<<<<< HEAD
-            // TODO(b/218819144): Merge for all profiles.
-            PendingIntent pendingIntent = toPendingIntent(safetySource.getIntentAction(),
-                    null, userProfiles.getProfileOwnerUserId());
-=======
             PendingIntent pendingIntent = toPendingIntent(safetySource.getIntentAction(), null);
->>>>>>> 248ceefa
             if (pendingIntent == null) {
                 // TODO(b/222838784): Decide strategy for static entries when the intent is null.
                 continue;
@@ -603,13 +482,7 @@
 
     @Nullable
     private PendingIntent toPendingIntent(
-<<<<<<< HEAD
-            @Nullable String intentAction,
-            @Nullable String packageName,
-            @UserIdInt int userId) {
-=======
             @Nullable String intentAction, @Nullable String packageName) {
->>>>>>> 248ceefa
         if (intentAction == null) {
             return null;
         }
@@ -619,8 +492,7 @@
             context = mContext;
         } else {
             try {
-                context = mContext.createPackageContextAsUser(packageName, 0,
-                        UserHandle.of(userId));
+                context = mContext.createPackageContext(packageName, 0);
             } catch (NameNotFoundException e) {
                 Log.w(TAG, String.format("Package name %s not found", packageName), e);
                 return null;
