--- conflicted
+++ resolved
@@ -22,14 +22,12 @@
 
 import android.annotation.NonNull;
 import android.annotation.Nullable;
-import android.annotation.StringRes;
 import android.annotation.UserIdInt;
 import android.app.PendingIntent;
 import android.content.Context;
 import android.content.Intent;
 import android.content.pm.PackageManager.NameNotFoundException;
 import android.os.Binder;
-import android.os.UserHandle;
 import android.safetycenter.SafetyCenterData;
 import android.safetycenter.SafetyCenterEntry;
 import android.safetycenter.SafetyCenterEntryGroup;
@@ -44,26 +42,19 @@
 import android.safetycenter.config.SafetyCenterConfig;
 import android.safetycenter.config.SafetySource;
 import android.safetycenter.config.SafetySourcesGroup;
-import android.util.ArrayMap;
 import android.util.Log;
 
 import androidx.annotation.RequiresApi;
 
-import com.android.permission.util.UserUtils;
-import com.android.safetycenter.SafetyCenterConfigReader.SafetyCenterConfigInternal;
-import com.android.safetycenter.resources.SafetyCenterResourcesContext;
-
 import java.util.ArrayList;
+import java.util.HashMap;
 import java.util.List;
+import java.util.Map;
 import java.util.Objects;
 
 /**
  * A class that keeps track of all the {@link SafetySourceData} set by safety sources, and
-<<<<<<< HEAD
- * aggregates them into a {@link SafetyCenterData} object to be used by PermissionController.
-=======
  * aggregates them into a {@link SafetyCenterData} object to be used by permission controller.
->>>>>>> dafe1334
  *
  * <p>This class isn't thread safe. Thread safety must be handled by the caller.
  */
@@ -72,22 +63,8 @@
 
     private static final String TAG = "SafetyCenterDataTracker";
 
-    private final ArrayMap<Key, SafetySourceData> mSafetySourceDataForKey = new ArrayMap<>();
-
-<<<<<<< HEAD
-    @NonNull
-    private final Context mContext;
-    @NonNull
-    private final SafetyCenterResourcesContext mSafetyCenterResourcesContext;
-
-    /**
-     * Creates a {@link SafetyCenterDataTracker} using the given {@link Context} and {@link
-     * SafetyCenterResourcesContext}.
-     */
-    SafetyCenterDataTracker(
-            @NonNull Context context,
-            @NonNull SafetyCenterResourcesContext safetyCenterResourcesContext) {
-=======
+    private final Map<Key, SafetySourceData> mSafetySourceDataForKey = new HashMap<>();
+
     @NonNull private final Context mContext;
     @NonNull private final SafetyCenterConfigReader mSafetyCenterConfigReader;
 
@@ -97,82 +74,46 @@
      */
     SafetyCenterDataTracker(
             @NonNull Context context, @NonNull SafetyCenterConfigReader safetyCenterConfigReader) {
->>>>>>> dafe1334
         mContext = context;
-        mSafetyCenterResourcesContext = safetyCenterResourcesContext;
+        mSafetyCenterConfigReader = safetyCenterConfigReader;
     }
 
     /**
      * Sets the latest {@link SafetySourceData} for the given {@code safetySourceId} and {@code
-<<<<<<< HEAD
-     * userId}, and returns whether there was a change to the underlying {@link SafetyCenterData}
-     * against the given {@link SafetyCenterConfigInternal}.
+     * userId}, and returns the updated {@link SafetyCenterData} of the {@code userId}.
      *
-     * <p>Throws if the request is invalid based on the Safety Center config: the given {@code
-     * safetySourceId}, {@code packageName} and {@code userId} are unexpected; or the {@link
-     * SafetySourceData} does not respect all constraints defined in the config.
-=======
-     * userId}, and returns the updated {@link SafetyCenterData} of the {@code userId}.
->>>>>>> dafe1334
-     *
-     * <p>Setting a {@code null} {@link SafetySourceData} evicts the current {@link
-     * SafetySourceData} entry.
+     * <p>Returns {@code null} if there was no update to the underlying {@link SafetyCenterData}, or
+     * if the {@link SafetyCenterConfig} is not available.
      */
-    boolean setSafetySourceData(
-            @NonNull SafetyCenterConfigInternal configInternal,
+    @Nullable
+    SafetyCenterData setSafetySourceData(
+            @NonNull String safetySourceId,
             @Nullable SafetySourceData safetySourceData,
-            @NonNull String safetySourceId,
             @NonNull String packageName,
             @UserIdInt int userId) {
-        validateRequest(
-                configInternal,
-                safetySourceData,
-                safetySourceId,
-                packageName,
-                userId
-        );
-
-        Key key = Key.of(safetySourceId, userId);
+        if (!configContains(safetySourceId, packageName)) {
+            // TODO(b/218801292): Should this be hard error for the caller?
+            return null;
+        }
+
+        Key key = Key.of(safetySourceId, packageName, userId);
         SafetySourceData existingSafetySourceData = mSafetySourceDataForKey.get(key);
         if (Objects.equals(safetySourceData, existingSafetySourceData)) {
-            return false;
-        }
-
-        if (safetySourceData == null) {
-            mSafetySourceDataForKey.remove(key);
-        } else {
-            mSafetySourceDataForKey.put(key, safetySourceData);
-        }
-
-        return true;
+            return null;
+        }
+
+        mSafetySourceDataForKey.put(key, safetySourceData);
+        return getSafetyCenterData(userId);
     }
 
     /**
-<<<<<<< HEAD
-     * Returns the latest {@link SafetySourceData} that was set by {@link #setSafetySourceData}
-     * for the given {@code safetySourceId} and {@code userId} against the given
-     * {@link SafetyCenterConfigInternal}.
-=======
      * Returns the latest {@link SafetySourceData} for the given {@code safetySourceId} and {@code
      * userId}.
->>>>>>> dafe1334
      *
-     * <p>Throws if the request is invalid based on the Safety Center config: the given {@code
-     * safetySourceId}, {@code packageName} and {@code userId} are unexpected.
-     *
-     * <p>Returns {@code null} if it was never set since boot, or if the entry was evicted using
-     * {@link #setSafetySourceData} with a {@code null} value.
+     * <p>Returns {@code null} if there was no data set.
      */
     @Nullable
     SafetySourceData getSafetySourceData(
-<<<<<<< HEAD
-            @NonNull SafetyCenterConfigInternal configInternal,
-            @NonNull String safetySourceId,
-            @NonNull String packageName,
-            @UserIdInt int userId) {
-        validateRequest(configInternal, null, safetySourceId, packageName, userId);
-        return mSafetySourceDataForKey.get(Key.of(safetySourceId, userId));
-=======
             @NonNull String safetySourceId, @NonNull String packageName, @UserIdInt int userId) {
         if (!configContains(safetySourceId, packageName)) {
             // TODO(b/218801292): Should this be hard error for the caller?
@@ -180,7 +121,6 @@
         }
 
         return mSafetySourceDataForKey.get(Key.of(safetySourceId, packageName, userId));
->>>>>>> dafe1334
     }
 
     /** Clears all the {@link SafetySourceData} set received so far, for all users. */
@@ -189,21 +129,22 @@
     }
 
     /**
-     * Returns the current {@link SafetyCenterData} for the given {@link UserProfileGroup},
-     * aggregated from all the {@link SafetySourceData} set so far against the given
-     * {@link SafetyCenterConfigInternal}.
+     * Returns the current {@link SafetyCenterData} for the given {@code userId}, aggregated from
+     * all the {@link SafetySourceData} set so far.
      *
-     * <p>Returns an arbitrary default value if the {@link SafetyCenterConfig} is not available.
-     *
-     * <p>If a {@link SafetySourceData} was not set, the default value from the {@link
-     * SafetyCenterConfig} is used.
+     * <p>Returns an arbitrary default value if no data has been received for the user so far, or if
+     * the {@link SafetyCenterConfig} is not available.
      */
     @NonNull
-    SafetyCenterData getSafetyCenterData(
-            @NonNull SafetyCenterConfigInternal configInternal,
-            @NonNull UserProfileGroup userProfileGroup) {
-        return getSafetyCenterData(configInternal.getSafetySourcesGroups(),
-                userProfileGroup);
+    SafetyCenterData getSafetyCenterData(@UserIdInt int userId) {
+        SafetyCenterConfig safetyCenterConfig = mSafetyCenterConfigReader.getSafetyCenterConfig();
+        if (safetyCenterConfig == null) {
+            Log.w(TAG, "SafetyCenterConfig unavailable, returning default SafetyCenterData");
+            return getDefaultSafetyCenterData();
+        }
+
+        // TODO(b/218819144): Merge for all profiles.
+        return getSafetyCenterData(safetyCenterConfig, userId);
     }
 
     /**
@@ -224,19 +165,6 @@
                 emptyList());
     }
 
-<<<<<<< HEAD
-    private void validateRequest(
-            @NonNull SafetyCenterConfigInternal configInternal,
-            @Nullable SafetySourceData safetySourceData,
-            @NonNull String safetySourceId,
-            @NonNull String packageName,
-            @UserIdInt int userId) {
-        SafetySource safetySource =
-                configInternal.getExternalSafetySources().get(safetySourceId);
-        if (safetySource == null) {
-            throw new IllegalArgumentException(
-                    String.format("Unexpected safety source \"%s\"", safetySourceId));
-=======
     // TODO(b/219702252): Create a more efficient data structure for this, and update it when the
     //  config changes.
     private boolean configContains(@NonNull String safetySourceId, @NonNull String packageName) {
@@ -244,84 +172,45 @@
         if (safetyCenterConfig == null) {
             Log.w(TAG, "SafetyCenterConfig unavailable, assuming no sources can send/get data");
             return false;
->>>>>>> dafe1334
-        }
-
-        // TODO(b/222330089): Security: check certs?
-        if (!packageName.equals(safetySource.getPackageName())) {
-            throw new IllegalArgumentException(
-                    String.format(
-                            "Unexpected package name \"%s\" for safety source \"%s\"",
-                            packageName, safetySourceId));
-        }
-
-        // TODO(b/222327845)): Security: check package is installed for user?
-
-        if (UserUtils.isManagedProfile(userId, mContext)
-                && !SafetySources.supportsManagedProfiles(safetySource)) {
-            throw new IllegalArgumentException(
-                    String.format(
-                            "Unexpected managed profile request for safety source \"%s\"",
-                            safetySourceId));
-        }
-
-        boolean retrievingOrClearingData = safetySourceData == null;
-        if (retrievingOrClearingData) {
-            return;
-        }
-
-<<<<<<< HEAD
-        if (safetySource.getType() == SafetySource.SAFETY_SOURCE_TYPE_ISSUE_ONLY
-                && safetySourceData.getStatus() != null) {
-            throw new IllegalArgumentException(
-                    String.format("Unexpected status for issue only safety source \"%s\"",
-                            safetySourceId));
-        }
-
-        if (safetySource.getType() == SafetySource.SAFETY_SOURCE_TYPE_DYNAMIC
-                && safetySourceData.getStatus() == null) {
-            throw new IllegalArgumentException(
-                    String.format("Missing status for dynamic safety source \"%s\"",
-                            safetySourceId));
-=======
+        }
+
+        // TODO(b/217944317): Remove this allowlisting once the test API for the config is
+        //  available.
+        if (packageName.equals("android.safetycenter.cts")) {
+            return true;
+        }
+
+        List<SafetySourcesGroup> safetySourcesGroups = safetyCenterConfig.getSafetySourcesGroups();
+        for (int i = 0; i < safetySourcesGroups.size(); i++) {
+            SafetySourcesGroup safetySourcesGroup = safetySourcesGroups.get(i);
+
+            List<SafetySource> safetySources = safetySourcesGroup.getSafetySources();
+            for (int j = 0; j < safetySources.size(); j++) {
+                SafetySource safetySource = safetySources.get(j);
+
+                if (safetySource.getType() == SafetySource.SAFETY_SOURCE_TYPE_STATIC) {
+                    continue;
+                }
+
                 if (safetySourceId.equals(safetySource.getId())
                         && packageName.equals(safetySource.getPackageName())) {
                     return true;
                 }
             }
->>>>>>> dafe1334
-        }
-
-        int maxSeverityLevel =
-                safetySourceData.getStatus() != null
-                        ? safetySourceData.getStatus().getSeverityLevel()
-                        : Integer.MIN_VALUE;
-        for (int i = 0; i < safetySourceData.getIssues().size(); i++) {
-            maxSeverityLevel =
-                    Math.max(maxSeverityLevel,
-                            safetySourceData.getIssues().get(i).getSeverityLevel());
-        }
-        if (maxSeverityLevel > safetySource.getMaxSeverityLevel()) {
-            throw new IllegalArgumentException(
-                    String.format(
-                            "Unexpected max severity level \"%d\" for safety source \"%s\"",
-                            maxSeverityLevel, safetySourceId));
-        }
+        }
+
+        return false;
     }
 
     @NonNull
     private SafetyCenterData getSafetyCenterData(
-<<<<<<< HEAD
-            @NonNull List<SafetySourcesGroup> safetySourcesGroups,
-            @NonNull UserProfileGroup userProfileGroup) {
-=======
             @NonNull SafetyCenterConfig safetyCenterConfig, @UserIdInt int userId) {
->>>>>>> dafe1334
         int maxSafetyCenterEntryLevel = SafetyCenterEntry.ENTRY_SEVERITY_LEVEL_UNKNOWN;
         List<SafetyCenterIssue> safetyCenterIssues = new ArrayList<>();
         List<SafetyCenterEntryOrGroup> safetyCenterEntryOrGroups = new ArrayList<>();
         List<SafetyCenterStaticEntryGroup> safetyCenterStaticEntryGroups = new ArrayList<>();
 
+        List<SafetySourcesGroup> safetySourcesGroups = safetyCenterConfig.getSafetySourcesGroups();
         for (int i = 0; i < safetySourcesGroups.size(); i++) {
             SafetySourcesGroup safetySourcesGroup = safetySourcesGroups.get(i);
 
@@ -330,45 +219,21 @@
                 case SafetySourcesGroup.SAFETY_SOURCES_GROUP_TYPE_COLLAPSIBLE: {
                     groupSafetyCenterEntryLevel =
                             Math.max(
-<<<<<<< HEAD
-                                    addSafetyCenterIssues(safetyCenterIssues, safetySourcesGroup,
-                                            userProfileGroup),
-                                    addSafetyCenterEntryGroup(
-                                            safetyCenterEntryOrGroups, safetySourcesGroup,
-                                            userProfileGroup));
-=======
                                     addSafetyCenterIssues(
                                             safetyCenterIssues, safetySourcesGroup, userId),
                                     addSafetyCenterEntryGroup(
                                             safetyCenterEntryOrGroups,
                                             safetySourcesGroup,
                                             userId));
->>>>>>> dafe1334
                     break;
                 }
                 case SafetySourcesGroup.SAFETY_SOURCES_GROUP_TYPE_RIGID: {
                     addSafetyCenterStaticEntryGroup(
-<<<<<<< HEAD
-                            safetyCenterStaticEntryGroups, safetySourcesGroup, userProfileGroup);
-=======
                             safetyCenterStaticEntryGroups, safetySourcesGroup);
->>>>>>> dafe1334
                     break;
                 }
                 case SafetySourcesGroup.SAFETY_SOURCES_GROUP_TYPE_HIDDEN: {
                     groupSafetyCenterEntryLevel =
-<<<<<<< HEAD
-                            addSafetyCenterIssues(safetyCenterIssues, safetySourcesGroup,
-                                    userProfileGroup);
-                    break;
-                }
-            }
-            maxSafetyCenterEntryLevel = Math.max(maxSafetyCenterEntryLevel,
-                    groupSafetyCenterEntryLevel);
-        }
-
-        // TODO(b/223349473): Reorder safetyCenterIssues based on some criteria.
-=======
                             addSafetyCenterIssues(
                                     safetyCenterIssues, safetySourcesGroup, userId);
                     break;
@@ -379,7 +244,6 @@
                     Math.max(maxSafetyCenterEntryLevel, groupSafetyCenterEntryLevel);
         }
 
->>>>>>> dafe1334
         int safetyCenterOverallSeverityLevel =
                 entryToSafetyCenterStatusOverallLevel(maxSafetyCenterEntryLevel);
         return new SafetyCenterData(
@@ -397,38 +261,26 @@
     private int addSafetyCenterIssues(
             @NonNull List<SafetyCenterIssue> safetyCenterIssues,
             @NonNull SafetySourcesGroup safetySourcesGroup,
-            @NonNull UserProfileGroup userProfileGroup) {
+            @UserIdInt int userId) {
         int maxSafetyCenterEntrySeverityLevel = SafetyCenterEntry.ENTRY_SEVERITY_LEVEL_UNKNOWN;
         List<SafetySource> safetySources = safetySourcesGroup.getSafetySources();
         for (int i = 0; i < safetySources.size(); i++) {
             SafetySource safetySource = safetySources.get(i);
 
-            if (!SafetySources.isExternal(safetySource)) {
+            if (safetySource.getType() == SafetySource.SAFETY_SOURCE_TYPE_STATIC) {
                 continue;
             }
 
-            maxSafetyCenterEntrySeverityLevel =
-                    Math.max(
-                            maxSafetyCenterEntrySeverityLevel,
-                            addSafetyCenterIssues(
-                                    safetyCenterIssues, safetySource,
-                                    userProfileGroup.getProfileOwnerUserId()));
-
-            if (!SafetySources.supportsManagedProfiles(safetySource)) {
+            Key key = Key.of(safetySource.getId(), safetySource.getPackageName(), userId);
+            SafetySourceData safetySourceData = mSafetySourceDataForKey.get(key);
+            if (safetySourceData == null) {
                 continue;
             }
 
-            int[] managedProfileUserIds = userProfileGroup.getManagedProfilesUserIds();
-            for (int j = 0; j < managedProfileUserIds.length; j++) {
-                int managedProfileUserId = managedProfileUserIds[j];
-
-<<<<<<< HEAD
-                maxSafetyCenterEntrySeverityLevel =
-                        Math.max(
-                                maxSafetyCenterEntrySeverityLevel,
-                                addSafetyCenterIssues(safetyCenterIssues, safetySource,
-                                        managedProfileUserId));
-=======
+            List<SafetySourceIssue> safetySourceIssues = safetySourceData.getIssues();
+            for (int j = 0; j < safetySourceIssues.size(); j++) {
+                SafetySourceIssue safetySourceIssue = safetySourceIssues.get(j);
+
                 SafetyCenterIssue safetyCenterIssue = toSafetyCenterIssue(safetySourceIssue);
                 maxSafetyCenterEntrySeverityLevel =
                         Math.max(
@@ -436,37 +288,7 @@
                                 issueToSafetyCenterEntryLevel(
                                         safetyCenterIssue.getSeverityLevel()));
                 safetyCenterIssues.add(safetyCenterIssue);
->>>>>>> dafe1334
-            }
-        }
-
-        return maxSafetyCenterEntrySeverityLevel;
-    }
-
-    @SafetyCenterEntry.EntrySeverityLevel
-    private int addSafetyCenterIssues(
-            @NonNull List<SafetyCenterIssue> safetyCenterIssues,
-            @NonNull SafetySource safetySource,
-            @UserIdInt int userId) {
-        Key key = Key.of(safetySource.getId(), userId);
-        SafetySourceData safetySourceData = mSafetySourceDataForKey.get(key);
-
-        if (safetySourceData == null) {
-            return SafetyCenterEntry.ENTRY_SEVERITY_LEVEL_UNKNOWN;
-        }
-
-        int maxSafetyCenterEntrySeverityLevel = SafetyCenterEntry.ENTRY_SEVERITY_LEVEL_UNKNOWN;
-
-        List<SafetySourceIssue> safetySourceIssues = safetySourceData.getIssues();
-        for (int i = 0; i < safetySourceIssues.size(); i++) {
-            SafetySourceIssue safetySourceIssue = safetySourceIssues.get(i);
-
-            SafetyCenterIssue safetyCenterIssue = toSafetyCenterIssue(safetySourceIssue);
-            maxSafetyCenterEntrySeverityLevel =
-                    Math.max(
-                            maxSafetyCenterEntrySeverityLevel,
-                            issueToSafetyCenterEntryLevel(safetyCenterIssue.getSeverityLevel()));
-            safetyCenterIssues.add(safetyCenterIssue);
+            }
         }
 
         return maxSafetyCenterEntrySeverityLevel;
@@ -480,9 +302,6 @@
                 new ArrayList<>(safetySourceIssueActions.size());
         for (int i = 0; i < safetySourceIssueActions.size(); i++) {
             SafetySourceIssue.Action safetySourceIssueAction = safetySourceIssueActions.get(i);
-<<<<<<< HEAD
-            safetyCenterIssueActions.add(toSafetyCenterIssueAction(safetySourceIssueAction));
-=======
 
             safetyCenterIssueActions.add(
                     new SafetyCenterIssue.Action.Builder(
@@ -491,11 +310,9 @@
                                     safetySourceIssueAction.getPendingIntent())
                             .setSuccessMessage(safetySourceIssueAction.getSuccessMessage())
                             .build());
->>>>>>> dafe1334
-        }
-
-        // TODO(b/218817233): Add dismissible and shouldConfirmDismissal. Still TBD by UX: green
-        // issues won't have confirm on dismiss and red might not be dismissible.
+        }
+
+        // TODO(b/218817233): Add missing fields like: dismissible, shouldConfirmDismissal.
         return new SafetyCenterIssue.Builder(
                         safetySourceIssue.getId(),
                         safetySourceIssue.getTitle(),
@@ -508,24 +325,11 @@
                 .build();
     }
 
-    @NonNull
-    private static SafetyCenterIssue.Action toSafetyCenterIssueAction(
-            @NonNull SafetySourceIssue.Action safetySourceIssueAction) {
-        // TODO(b/218817233): Add whether the action is in flight.
-        return new SafetyCenterIssue.Action.Builder(
-                safetySourceIssueAction.getId(),
-                safetySourceIssueAction.getLabel(),
-                safetySourceIssueAction.getPendingIntent())
-                .setSuccessMessage(safetySourceIssueAction.getSuccessMessage())
-                .setWillResolve(safetySourceIssueAction.willResolve())
-                .build();
-    }
-
     @SafetyCenterEntry.EntrySeverityLevel
     private int addSafetyCenterEntryGroup(
             @NonNull List<SafetyCenterEntryOrGroup> safetyCenterEntryOrGroups,
             @NonNull SafetySourcesGroup safetySourcesGroup,
-            @NonNull UserProfileGroup userProfileGroup) {
+            @UserIdInt int userId) {
         int maxSafetyCenterEntryLevel = SafetyCenterEntry.ENTRY_SEVERITY_LEVEL_UNKNOWN;
 
         List<SafetySource> safetySources = safetySourcesGroup.getSafetySources();
@@ -533,53 +337,21 @@
         for (int i = 0; i < safetySources.size(); i++) {
             SafetySource safetySource = safetySources.get(i);
 
-            maxSafetyCenterEntryLevel =
-                    Math.max(
-                            maxSafetyCenterEntryLevel,
-                            addSafetyCenterEntry(
-                                    entries,
-                                    safetySource,
-                                    false,
-                                    userProfileGroup.getProfileOwnerUserId()));
-
-            if (!SafetySources.supportsManagedProfiles(safetySource)) {
+            SafetyCenterEntry safetyCenterEntry = toSafetyCenterEntry(safetySource, userId);
+            if (safetyCenterEntry == null) {
                 continue;
             }
 
-<<<<<<< HEAD
-            int[] managedProfileUserIds = userProfileGroup.getManagedProfilesUserIds();
-            for (int j = 0; j < managedProfileUserIds.length; j++) {
-                int managedProfileUserId = managedProfileUserIds[j];
-
-                maxSafetyCenterEntryLevel =
-                        Math.max(
-                                maxSafetyCenterEntryLevel,
-                                addSafetyCenterEntry(
-                                        entries,
-                                        safetySource,
-                                        true,
-                                        managedProfileUserId));
-            }
-=======
             // TODO(b/219700241): Should we rely on ordering for severity levels?
             maxSafetyCenterEntryLevel =
                     Math.max(maxSafetyCenterEntryLevel, safetyCenterEntry.getSeverityLevel());
             entries.add(safetyCenterEntry);
->>>>>>> dafe1334
-        }
-
+        }
+
+        // TODO(b/218817233): Add missing fields like: statelessIconType.
         safetyCenterEntryOrGroups.add(
                 new SafetyCenterEntryOrGroup(
                         new SafetyCenterEntryGroup.Builder(
-<<<<<<< HEAD
-                                safetySourcesGroup.getId(),
-                                getString(safetySourcesGroup.getTitleResId()))
-                                .setSeverityLevel(maxSafetyCenterEntryLevel)
-                                .setSummary(getString(safetySourcesGroup.getSummaryResId()))
-                                .setEntries(entries)
-                                .setSeverityUnspecifiedIconType(toGroupSeverityUnspecifiedIconType(
-                                        safetySourcesGroup.getStatelessIconType()))
-=======
                                         safetySourcesGroup.getId(),
                                         mSafetyCenterConfigReader.readStringResource(
                                                 safetySourcesGroup.getTitleResId()))
@@ -588,121 +360,52 @@
                                         mSafetyCenterConfigReader.readStringResource(
                                                 safetySourcesGroup.getSummaryResId()))
                                 .setEntries(entries)
->>>>>>> dafe1334
                                 .build()));
 
         return maxSafetyCenterEntryLevel;
-    }
-
-    @SafetyCenterEntry.EntrySeverityLevel
-    private int addSafetyCenterEntry(
-            @NonNull List<SafetyCenterEntry> entries,
-            @NonNull SafetySource safetySource,
-            boolean isUserManaged,
-            @UserIdInt int userId) {
-        SafetyCenterEntry safetyCenterEntry =
-                toSafetyCenterEntry(safetySource, isUserManaged, userId);
-        if (safetyCenterEntry == null) {
-            return SafetyCenterEntry.ENTRY_SEVERITY_LEVEL_UNKNOWN;
-        }
-
-        entries.add(safetyCenterEntry);
-        return safetyCenterEntry.getSeverityLevel();
     }
 
     @Nullable
     private SafetyCenterEntry toSafetyCenterEntry(
-<<<<<<< HEAD
-            @NonNull SafetySource safetySource,
-            boolean isUserManaged,
-            @UserIdInt int userId) {
-=======
             @NonNull SafetySource safetySource, @UserIdInt int userId) {
->>>>>>> dafe1334
         switch (safetySource.getType()) {
             case SafetySource.SAFETY_SOURCE_TYPE_ISSUE_ONLY: {
                 Log.w(TAG, "Issue only safety source found in collapsible group");
                 return null;
             }
             case SafetySource.SAFETY_SOURCE_TYPE_DYNAMIC: {
-<<<<<<< HEAD
-                Key key = Key.of(safetySource.getId(), userId);
-                SafetySourceStatus safetySourceStatus =
-                        getSafetySourceStatus(mSafetySourceDataForKey.get(key));
-=======
                 Key key = Key.of(safetySource.getId(), safetySource.getPackageName(), userId);
                 SafetySourceStatus safetySourceStatus =
                         getSafetySourceStatus(mSafetySourceDataForKey.get(key));
                 // TODO(b/218817233): Add missing fields like: iconAction, statelessIconType.
->>>>>>> dafe1334
                 if (safetySourceStatus != null) {
                     PendingIntent pendingIntent = safetySourceStatus.getPendingIntent();
-                    boolean enabled = safetySourceStatus.isEnabled();
                     if (pendingIntent == null) {
                         pendingIntent =
                                 toPendingIntent(
                                         safetySource.getIntentAction(),
-<<<<<<< HEAD
-                                        safetySource.getPackageName(), userId);
-                        enabled = enabled && pendingIntent != null;
-                    }
-                    SafetyCenterEntry.Builder builder = new SafetyCenterEntry.Builder(
-                            safetySource.getId(),
-                            safetySourceStatus.getTitle())
-=======
                                         safetySource.getPackageName());
                         // TODO(b/222838784): Automatically mark the source as disabled if the
                         //  pending intent is null again.
                     }
                     return new SafetyCenterEntry.Builder(
                                     safetySource.getId(), safetySourceStatus.getTitle())
->>>>>>> dafe1334
                             .setSeverityLevel(
                                     sourceToSafetyCenterEntrySeverityLevel(
                                             safetySourceStatus.getSeverityLevel()))
                             .setSummary(safetySourceStatus.getSummary())
-<<<<<<< HEAD
-                            .setEnabled(enabled)
-                            .setSeverityUnspecifiedIconType(
-                                 SafetyCenterEntry.SEVERITY_UNSPECIFIED_ICON_TYPE_NO_RECOMMENDATION)
-                            .setPendingIntent(pendingIntent);
-                    SafetySourceStatus.IconAction iconAction = safetySourceStatus.getIconAction();
-                    if (iconAction != null) {
-                        builder.setIconAction(new SafetyCenterEntry.IconAction(
-                                sourceToSafetyCenterEntryIconActionType(iconAction.getIconType()),
-                                iconAction.getPendingIntent()));
-                    }
-                    return builder.build();
-=======
                             .setEnabled(safetySourceStatus.isEnabled())
                             .setPendingIntent(pendingIntent)
                             .build();
->>>>>>> dafe1334
                 }
                 return toDefaultSafetyCenterEntry(
                         safetySource,
                         safetySource.getPackageName(),
-<<<<<<< HEAD
-                        SafetyCenterEntry.ENTRY_SEVERITY_LEVEL_UNKNOWN,
-                        SafetyCenterEntry.SEVERITY_UNSPECIFIED_ICON_TYPE_NO_RECOMMENDATION,
-                        isUserManaged,
-                        userId);
-            }
-            case SafetySource.SAFETY_SOURCE_TYPE_STATIC: {
-                return toDefaultSafetyCenterEntry(
-                        safetySource,
-                        null,
-                        SafetyCenterEntry.ENTRY_SEVERITY_LEVEL_UNSPECIFIED,
-                        SafetyCenterEntry.SEVERITY_UNSPECIFIED_ICON_TYPE_NO_ICON,
-                        isUserManaged,
-                        userId);
-=======
                         SafetyCenterEntry.ENTRY_SEVERITY_LEVEL_UNSPECIFIED);
             }
             case SafetySource.SAFETY_SOURCE_TYPE_STATIC: {
                 return toDefaultSafetyCenterEntry(
                         safetySource, null, SafetyCenterEntry.ENTRY_SEVERITY_LEVEL_UNKNOWN);
->>>>>>> dafe1334
             }
         }
         Log.w(
@@ -717,38 +420,15 @@
     private SafetyCenterEntry toDefaultSafetyCenterEntry(
             @NonNull SafetySource safetySource,
             @Nullable String packageName,
-<<<<<<< HEAD
-            @SafetyCenterEntry.EntrySeverityLevel int entrySeverityLevel,
-            @SafetyCenterEntry.SeverityUnspecifiedIconType int severityUnspecifiedIconType,
-            boolean isUserManaged,
-            @UserIdInt int userId) {
-        if (SafetySources.isDefaultEntryHidden(safetySource)) {
-=======
             @SafetyCenterEntry.EntrySeverityLevel int entrySeverityLevel) {
         if (safetySource.getType() == SafetySource.SAFETY_SOURCE_TYPE_DYNAMIC
                 && safetySource.getInitialDisplayState()
                         == SafetySource.INITIAL_DISPLAY_STATE_HIDDEN) {
->>>>>>> dafe1334
             return null;
         }
 
-        PendingIntent pendingIntent =
-                toPendingIntent(safetySource.getIntentAction(), packageName, userId);
-
-<<<<<<< HEAD
-        boolean enabled = pendingIntent != null && !SafetySources.isDefaultEntryDisabled(
-                safetySource);
-        CharSequence title = getString(isUserManaged
-                ? safetySource.getTitleForWorkResId()
-                : safetySource.getTitleResId()
-        );
-        return new SafetyCenterEntry.Builder(safetySource.getId(), title)
-                .setSeverityLevel(entrySeverityLevel)
-                .setSummary(getString(safetySource.getSummaryResId()))
-                .setEnabled(enabled)
-                .setPendingIntent(pendingIntent)
-                .setSeverityUnspecifiedIconType(severityUnspecifiedIconType)
-=======
+        PendingIntent pendingIntent = toPendingIntent(safetySource.getIntentAction(), packageName);
+
         // TODO(b/218817233): Add missing fields like: enabled.
         // TODO(b/222838784): Automatically mark the source as disabled (both dynamic and static?)
         //  if the pending intent is null.
@@ -760,34 +440,22 @@
                         mSafetyCenterConfigReader.readStringResource(
                                 safetySource.getSummaryResId()))
                 .setPendingIntent(pendingIntent)
->>>>>>> dafe1334
                 .build();
     }
 
     private void addSafetyCenterStaticEntryGroup(
             @NonNull List<SafetyCenterStaticEntryGroup> safetyCenterStaticEntryGroups,
-            @NonNull SafetySourcesGroup safetySourcesGroup,
-            @NonNull UserProfileGroup userProfileGroup) {
+            @NonNull SafetySourcesGroup safetySourcesGroup) {
         List<SafetySource> safetySources = safetySourcesGroup.getSafetySources();
         List<SafetyCenterStaticEntry> staticEntries = new ArrayList<>(safetySources.size());
         for (int i = 0; i < safetySources.size(); i++) {
             SafetySource safetySource = safetySources.get(i);
 
-            addSafetyCenterStaticEntry(
-                    staticEntries, safetySource, false, userProfileGroup.getProfileOwnerUserId());
-
-<<<<<<< HEAD
-            if (!SafetySources.supportsManagedProfiles(safetySource)) {
+            if (safetySource.getType() != SafetySource.SAFETY_SOURCE_TYPE_STATIC) {
+                Log.w(TAG, "Non-static safety source found in rigid group");
                 continue;
             }
 
-            int[] managedProfileUserIds = userProfileGroup.getManagedProfilesUserIds();
-            for (int j = 0; j < managedProfileUserIds.length; j++) {
-                int managedProfileUserId = managedProfileUserIds[j];
-
-                addSafetyCenterStaticEntry(staticEntries, safetySource, true, managedProfileUserId);
-            }
-=======
             PendingIntent pendingIntent = toPendingIntent(safetySource.getIntentAction(), null);
             if (pendingIntent == null) {
                 // TODO(b/222838784): Decide strategy for static entries when the intent is null.
@@ -803,108 +471,18 @@
                                             safetySource.getSummaryResId()))
                             .setPendingIntent(pendingIntent)
                             .build());
->>>>>>> dafe1334
         }
 
         safetyCenterStaticEntryGroups.add(
                 new SafetyCenterStaticEntryGroup(
-<<<<<<< HEAD
-                        getString(safetySourcesGroup.getTitleResId()), staticEntries));
-    }
-
-    private void addSafetyCenterStaticEntry(
-            @NonNull List<SafetyCenterStaticEntry> staticEntries,
-            @NonNull SafetySource safetySource,
-            boolean isUserManaged,
-            @UserIdInt int userId) {
-        SafetyCenterStaticEntry staticEntry =
-                toSafetyCenterStaticEntry(safetySource, isUserManaged, userId);
-        if (staticEntry == null) {
-            return;
-        }
-        staticEntries.add(staticEntry);
-    }
-
-    @Nullable
-    private SafetyCenterStaticEntry toSafetyCenterStaticEntry(
-            @NonNull SafetySource safetySource, boolean isUserManaged, @UserIdInt int userId) {
-        switch (safetySource.getType()) {
-            case SafetySource.SAFETY_SOURCE_TYPE_ISSUE_ONLY: {
-                Log.w(TAG, "Issue only safety source found in rigid group");
-                return null;
-            }
-            case SafetySource.SAFETY_SOURCE_TYPE_DYNAMIC: {
-                Key key = Key.of(safetySource.getId(), userId);
-                SafetySourceStatus safetySourceStatus =
-                        getSafetySourceStatus(mSafetySourceDataForKey.get(key));
-                if (safetySourceStatus != null) {
-                    PendingIntent pendingIntent = safetySourceStatus.getPendingIntent();
-                    if (pendingIntent == null) {
-                        // TODO(b/222838784): Decide strategy for static entries when the intent is
-                        // null.
-                        return null;
-                    }
-                    return new SafetyCenterStaticEntry.Builder(safetySourceStatus.getTitle())
-                            .setSummary(safetySourceStatus.getSummary())
-                            .setPendingIntent(pendingIntent)
-                            .build();
-                }
-                return toDefaultSafetyCenterStaticEntry(safetySource, safetySource.getPackageName(),
-                        isUserManaged, userId);
-            }
-            case SafetySource.SAFETY_SOURCE_TYPE_STATIC: {
-                return toDefaultSafetyCenterStaticEntry(safetySource, null, isUserManaged, userId);
-            }
-        }
-        Log.w(
-                TAG,
-                String.format(
-                        "Unknown safety source type found in rigid group: %s",
-                        safetySource.getType()));
-        return null;
-    }
-
-    @Nullable
-    private SafetyCenterStaticEntry toDefaultSafetyCenterStaticEntry(
-            @NonNull SafetySource safetySource,
-            @Nullable String packageName,
-            boolean isUserManaged,
-            @UserIdInt int userId) {
-        if (SafetySources.isDefaultEntryHidden(safetySource)) {
-            return null;
-        }
-
-        PendingIntent pendingIntent =
-                toPendingIntent(safetySource.getIntentAction(), packageName, userId);
-
-        if (pendingIntent == null) {
-            // TODO(b/222838784): Decide strategy for static entries when the intent is null.
-            return null;
-        }
-
-        CharSequence title = getString(isUserManaged
-                ? safetySource.getTitleForWorkResId()
-                : safetySource.getTitleResId()
-        );
-
-        return new SafetyCenterStaticEntry.Builder(title)
-                .setSummary(getString(safetySource.getSummaryResId()))
-                .setPendingIntent(pendingIntent)
-                .build();
-=======
                         mSafetyCenterConfigReader.readStringResource(
                                 safetySourcesGroup.getTitleResId()),
                         staticEntries));
->>>>>>> dafe1334
     }
 
     @Nullable
     private PendingIntent toPendingIntent(
-<<<<<<< HEAD
-            @Nullable String intentAction, @Nullable String packageName, @UserIdInt int userId) {
-=======
             @Nullable String intentAction, @Nullable String packageName) {
->>>>>>> dafe1334
         if (intentAction == null) {
             return null;
         }
@@ -913,24 +491,19 @@
         if (packageName == null) {
             context = mContext;
         } else {
-            // This call requires the INTERACT_ACROSS_USERS permission.
-            final long identity = Binder.clearCallingIdentity();
             try {
-                context = mContext.createPackageContextAsUser(packageName, 0,
-                        UserHandle.of(userId));
+                context = mContext.createPackageContext(packageName, 0);
             } catch (NameNotFoundException e) {
                 Log.w(TAG, String.format("Package name %s not found", packageName), e);
                 return null;
-            } finally {
-                Binder.restoreCallingIdentity(identity);
             }
         }
         // TODO(b/222838784): Validate that the intent action is available.
 
         // TODO(b/219699223): Is it safe to create a PendingIntent as system server here?
-        // This call is required for getIntentSender() to be allowed to send as another package.
         final long identity = Binder.clearCallingIdentity();
         try {
+            // TODO(b/218816518): May need to create a unique requestCode per PendingIntent.
             return PendingIntent.getActivity(
                     context, 0, new Intent(intentAction), PendingIntent.FLAG_IMMUTABLE);
         } finally {
@@ -963,15 +536,10 @@
                 return SafetyCenterStatus.OVERALL_SEVERITY_LEVEL_CRITICAL_WARNING;
         }
 
-<<<<<<< HEAD
-        Log.w(TAG,
-=======
         throw new IllegalArgumentException(
->>>>>>> dafe1334
                 String.format(
                         "Unexpected SafetyCenterEntry.EntrySeverityLevel: %s",
                         safetyCenterEntrySeverityLevel));
-        return SafetyCenterStatus.OVERALL_SEVERITY_LEVEL_UNKNOWN;
     }
 
     @SafetyCenterEntry.EntrySeverityLevel
@@ -986,15 +554,10 @@
                 return SafetyCenterEntry.ENTRY_SEVERITY_LEVEL_CRITICAL_WARNING;
         }
 
-<<<<<<< HEAD
-        Log.w(TAG,
-=======
         throw new IllegalArgumentException(
->>>>>>> dafe1334
                 String.format(
                         "Unexpected SafetyCenterIssue.IssueSeverityLevel: %s",
                         safetyCenterIssueSeverityLevel));
-        return SafetyCenterEntry.ENTRY_SEVERITY_LEVEL_UNKNOWN;
     }
 
     @SafetyCenterEntry.EntrySeverityLevel
@@ -1011,17 +574,10 @@
                 return SafetyCenterEntry.ENTRY_SEVERITY_LEVEL_CRITICAL_WARNING;
         }
 
-<<<<<<< HEAD
-        Log.w(TAG,
-                String.format(
-                        "Unexpected SafetySourceData.SeverityLevel in SafetySourceStatus: %s",
-=======
         throw new IllegalArgumentException(
                 String.format(
                         "Unexpected SafetySourceSeverity.Level in SafetySourceStatus: %s",
->>>>>>> dafe1334
                         safetySourceSeverityLevel));
-        return SafetyCenterEntry.ENTRY_SEVERITY_LEVEL_UNKNOWN;
     }
 
     @SafetyCenterIssue.IssueSeverityLevel
@@ -1042,51 +598,10 @@
                 return SafetyCenterIssue.ISSUE_SEVERITY_LEVEL_CRITICAL_WARNING;
         }
 
-<<<<<<< HEAD
-        Log.w(TAG,
-                String.format(
-                        "Unexpected SafetySourceData.SeverityLevel in SafetySourceIssue: %s",
-=======
         throw new IllegalArgumentException(
                 String.format(
                         "Unexpected SafetySourceSeverity.Level in SafetySourceIssue: %s",
->>>>>>> dafe1334
                         safetySourceIssueSeverityLevel));
-        return SafetyCenterIssue.ISSUE_SEVERITY_LEVEL_OK;
-    }
-
-    @SafetyCenterEntry.SeverityUnspecifiedIconType
-    private static int toGroupSeverityUnspecifiedIconType(
-            @SafetySourcesGroup.StatelessIconType int statelessIconType) {
-        switch (statelessIconType) {
-            case SafetySourcesGroup.STATELESS_ICON_TYPE_NONE:
-                return SafetyCenterEntry.SEVERITY_UNSPECIFIED_ICON_TYPE_NO_ICON;
-            case SafetySourcesGroup.STATELESS_ICON_TYPE_PRIVACY:
-                return SafetyCenterEntry.SEVERITY_UNSPECIFIED_ICON_TYPE_PRIVACY;
-        }
-
-        Log.w(TAG,
-                String.format(
-                        "Unexpected SafetySourcesGroup.StatelessIconType: %s",
-                        statelessIconType));
-        return SafetyCenterEntry.SEVERITY_UNSPECIFIED_ICON_TYPE_NO_ICON;
-    }
-
-    @SafetyCenterEntry.IconAction.IconActionType
-    private static int sourceToSafetyCenterEntryIconActionType(
-            @SafetySourceStatus.IconAction.IconType int safetySourceIconActionType) {
-        switch (safetySourceIconActionType) {
-            case SafetySourceStatus.IconAction.ICON_TYPE_GEAR:
-                return SafetyCenterEntry.IconAction.ICON_ACTION_TYPE_GEAR;
-            case SafetySourceStatus.IconAction.ICON_TYPE_INFO:
-                return SafetyCenterEntry.IconAction.ICON_ACTION_TYPE_INFO;
-        }
-
-        Log.w(TAG,
-                String.format(
-                        "Unexpected SafetySourceStatus.IconAction.IconActionType: %s",
-                        safetySourceIconActionType));
-        return SafetyCenterEntry.IconAction.ICON_ACTION_TYPE_INFO;
     }
 
     // TODO(b/218801295): Use the right strings and localize them.
@@ -1103,15 +618,10 @@
                 return "Uh-oh";
         }
 
-<<<<<<< HEAD
-        Log.w(TAG,
-=======
         throw new IllegalArgumentException(
->>>>>>> dafe1334
                 String.format(
                         "Unexpected SafetyCenterStatus.OverallSeverityLevel: %s",
                         overallSeverityLevel));
-        return "";
     }
 
     // TODO(b/218801295): Use the right strings and localize them.
@@ -1128,28 +638,13 @@
                 return "Code red";
         }
 
-<<<<<<< HEAD
-        Log.w(TAG,
-=======
         throw new IllegalArgumentException(
->>>>>>> dafe1334
                 String.format(
                         "Unexpected SafetyCenterStatus.OverallSeverityLevel: %s",
                         overallSeverityLevel));
-        return "";
     }
 
     /**
-<<<<<<< HEAD
-     * A key for {@link SafetySourceData}; based on the {@code safetySourceId} and {@code userId}.
-     */
-    // TODO(b/219697341): Look into using AutoValue for this data class.
-    private static final class Key {
-        @NonNull
-        private final String mSafetySourceId;
-        @UserIdInt
-        private final int mUserId;
-=======
      * A key for {@link SafetySourceData}; based on the {@code safetySourceId}, {@code packageName}
      * and {@code userId}.
      */
@@ -1158,16 +653,22 @@
         @NonNull private final String mSafetySourceId;
         @NonNull private final String mPackageName;
         @UserIdInt private final int mUserId;
->>>>>>> dafe1334
-
-        private Key(@NonNull String safetySourceId, @UserIdInt int userId) {
+
+        private Key(
+                @NonNull String safetySourceId,
+                @NonNull String packageName,
+                @UserIdInt int userId) {
             mSafetySourceId = safetySourceId;
+            mPackageName = packageName;
             mUserId = userId;
         }
 
         @NonNull
-        private static Key of(@NonNull String safetySourceId, @UserIdInt int userId) {
-            return new Key(safetySourceId, userId);
+        private static Key of(
+                @NonNull String safetySourceId,
+                @NonNull String packageName,
+                @UserIdInt int userId) {
+            return new Key(safetySourceId, packageName, userId);
         }
 
         @Override
@@ -1176,12 +677,9 @@
                     + "mSafetySourceId='"
                     + mSafetySourceId
                     + '\''
-<<<<<<< HEAD
-=======
                     + ", mPackageName='"
                     + mPackageName
                     + '\''
->>>>>>> dafe1334
                     + ", mUserId="
                     + mUserId
                     + '\''
@@ -1193,29 +691,14 @@
             if (this == o) return true;
             if (!(o instanceof Key)) return false;
             Key key = (Key) o;
-<<<<<<< HEAD
-            return mSafetySourceId.equals(key.mSafetySourceId) && mUserId == key.mUserId;
-=======
             return mSafetySourceId.equals(key.mSafetySourceId)
                     && mPackageName.equals(key.mPackageName)
                     && mUserId == key.mUserId;
->>>>>>> dafe1334
         }
 
         @Override
         public int hashCode() {
-            return Objects.hash(mSafetySourceId, mUserId);
-        }
-    }
-
-    /**
-     * Returns a {@link String} resource from the given {@code stringId}, using the {@link
-     * SafetyCenterResourcesContext}.
-     *
-     * <p>Throws a {@link NullPointerException} if the resource cannot be accessed.
-     */
-    @NonNull
-    private String getString(@StringRes int stringId) {
-        return mSafetyCenterResourcesContext.getString(stringId);
+            return Objects.hash(mSafetySourceId, mPackageName, mUserId);
+        }
     }
 }