--- conflicted
+++ resolved
@@ -103,14 +103,11 @@
         "android.safetycenter",
         "android.safetylabel",
     ],
-<<<<<<< HEAD
-    lint: {
-        baseline_filename: "lint-baseline-framework-permission-s.xml",
-    },
-=======
     aconfig_declarations: [
         "android.permission.flags-aconfig",
         "com.android.permission.flags-aconfig",
     ],
->>>>>>> 40a81fa1
+    lint: {
+        baseline_filename: "lint-baseline-framework-permission-s.xml",
+    },
 }