--- conflicted
+++ resolved
@@ -140,11 +140,7 @@
 @RunWith(AndroidJUnit4::class)
 class SafetyCenterManagerTest {
     private val context: Context = getApplicationContext()
-<<<<<<< HEAD
-    private val safetyCenterResourcesContext = SafetyCenterResourcesContext(context)
-=======
     private val safetyCenterResourcesContext = SafetyCenterResourcesContext.forTests(context)
->>>>>>> 6df00fb2
     private val safetyCenterCtsHelper = SafetyCenterCtsHelper(context)
     private val safetySourceCtsData = SafetySourceCtsData(context)
     private val safetyCenterManager = context.getSystemService(SafetyCenterManager::class.java)!!
@@ -157,13 +153,9 @@
             .build()
 
     private val safetyCenterStatusOkScanning =
-<<<<<<< HEAD
-        SafetyCenterStatus.Builder("Scanning", "Checking device status…")
-=======
         SafetyCenterStatus.Builder(
                 safetyCenterResourcesContext.getStringByName("scanning_title"),
                 safetyCenterResourcesContext.getStringByName("loading_summary"))
->>>>>>> 6df00fb2
             .setSeverityLevel(OVERALL_SEVERITY_LEVEL_OK)
             .setRefreshStatus(REFRESH_STATUS_FULL_RESCAN_IN_PROGRESS)
             .build()
@@ -208,14 +200,6 @@
             .setSeverityLevel(OVERALL_SEVERITY_LEVEL_RECOMMENDATION)
             .build()
 
-    private val safetyCenterStatusAccountRecommendationOneAlert =
-        SafetyCenterStatus.Builder(
-                safetyCenterResourcesContext.getStringByName(
-                    "overall_severity_level_account_recommendation_title"),
-                "1 alert")
-            .setSeverityLevel(OVERALL_SEVERITY_LEVEL_RECOMMENDATION)
-            .build()
-
     private val safetyCenterStatusCriticalOneAlert =
         SafetyCenterStatus.Builder(
                 safetyCenterResourcesContext.getStringByName(
@@ -237,19 +221,6 @@
                 safetyCenterResourcesContext.getStringByName(
                     "overall_severity_level_critical_account_warning_title"),
                 getAlertString(1))
-            .setSeverityLevel(OVERALL_SEVERITY_LEVEL_CRITICAL_WARNING)
-            .build()
-
-    private val safetyCenterStatusCriticalTwoAlerts =
-        SafetyCenterStatus.Builder("Device is at risk", "2 alerts")
-            .setSeverityLevel(OVERALL_SEVERITY_LEVEL_CRITICAL_WARNING)
-            .build()
-
-    private val safetyCenterStatusAccountCriticalOneAlert =
-        SafetyCenterStatus.Builder(
-                safetyCenterResourcesContext.getStringByName(
-                    "overall_severity_level_critical_account_warning_title"),
-                "1 alert")
             .setSeverityLevel(OVERALL_SEVERITY_LEVEL_CRITICAL_WARNING)
             .build()
 
@@ -355,8 +326,6 @@
             listOf(SafetyCenterEntryOrGroup(safetyCenterEntryOk(SINGLE_SOURCE_ID))),
             emptyList())
 
-<<<<<<< HEAD
-=======
     private val safetyCenterDataOkWithIconAction =
         SafetyCenterData(
             safetyCenterStatusOk,
@@ -369,7 +338,6 @@
                         .build())),
             emptyList())
 
->>>>>>> 6df00fb2
     private val safetyCenterDataOkReviewError =
         SafetyCenterData(
             safetyCenterStatusOkReview,
@@ -1511,49 +1479,6 @@
     }
 
     @Test
-    fun refreshSafetySources_withShowEntriesOnTimeout_marksSafetySourceAsError() {
-        SafetyCenterFlags.refreshTimeout = TIMEOUT_SHORT
-        SafetyCenterFlags.showErrorEntriesOnTimeout = true
-        safetyCenterCtsHelper.setConfig(SINGLE_SOURCE_CONFIG)
-        val listener = safetyCenterCtsHelper.addListener()
-
-        safetyCenterManager.refreshSafetySourcesWithReceiverPermissionAndWait(
-            REFRESH_REASON_RESCAN_BUTTON_CLICK)
-
-        val safetyCenterBeforeTimeout = listener.receiveSafetyCenterData()
-        assertThat(safetyCenterBeforeTimeout).isEqualTo(safetyCenterDataFromConfigScanning)
-        val safetyCenterDataAfterTimeout = listener.receiveSafetyCenterData()
-        assertThat(safetyCenterDataAfterTimeout).isEqualTo(safetyCenterDataOkReviewError)
-        assertFailsWith(TimeoutCancellationException::class) {
-            listener.receiveSafetyCenterErrorDetails(TIMEOUT_SHORT)
-        }
-    }
-
-    @Test
-    fun refreshSafetySources_withShowEntriesOnTimeout_stopsShowingErrorWhenTryingAgain() {
-        SafetyCenterFlags.refreshTimeout = TIMEOUT_SHORT
-        SafetyCenterFlags.showErrorEntriesOnTimeout = true
-        safetyCenterCtsHelper.setConfig(SINGLE_SOURCE_CONFIG)
-        val listener = safetyCenterCtsHelper.addListener()
-        safetyCenterManager.refreshSafetySourcesWithReceiverPermissionAndWait(
-            REFRESH_REASON_RESCAN_BUTTON_CLICK)
-        listener.receiveSafetyCenterData()
-        listener.receiveSafetyCenterData()
-
-        SafetyCenterFlags.refreshTimeout = TIMEOUT_LONG
-        SafetySourceReceiver.safetySourceData[
-                SafetySourceDataKey(REFRESH_FETCH_FRESH_DATA, SINGLE_SOURCE_ID)] =
-            safetySourceCtsData.information
-        safetyCenterManager.refreshSafetySourcesWithReceiverPermissionAndWait(
-            REFRESH_REASON_RESCAN_BUTTON_CLICK)
-
-        val safetyCenterDataWhenTryingAgain = listener.receiveSafetyCenterData()
-        assertThat(safetyCenterDataWhenTryingAgain).isEqualTo(safetyCenterDataFromConfigScanning)
-        val safetyCenterDataWhenFinishingRefresh = listener.receiveSafetyCenterData()
-        assertThat(safetyCenterDataWhenFinishingRefresh).isEqualTo(safetyCenterDataOk)
-    }
-
-    @Test
     fun refreshSafetySources_withRefreshReasonRescanButtonClick_notifiesUiDuringRescan() {
         safetyCenterCtsHelper.setConfig(SINGLE_SOURCE_CONFIG)
         SafetySourceReceiver.safetySourceData[
@@ -2657,13 +2582,9 @@
             .setSeverityUnspecifiedIconType(SEVERITY_UNSPECIFIED_ICON_TYPE_NO_RECOMMENDATION)
 
     private fun safetyCenterEntryError(sourceId: String) =
-<<<<<<< HEAD
-        safetyCenterEntryDefaultBuilder(sourceId).setSummary("Couldn’t check status").build()
-=======
         safetyCenterEntryDefaultBuilder(sourceId)
             .setSummary(safetyCenterResourcesContext.getStringByName("refresh_error"))
             .build()
->>>>>>> 6df00fb2
 
     private fun safetyCenterEntryUnspecified(
         sourceId: String,
