--- conflicted
+++ resolved
@@ -164,11 +164,7 @@
     @Before
     fun setUp() {
         // Camera and Mic are not supported for secondary user visible as a background user.
-<<<<<<< HEAD
         assumeFalse(isCar && UserHelper(context).isVisibleBackgroundUser())
-=======
-        assumeFalse(isAutomotiveWithVisibleBackgroundUser())
->>>>>>> 5a5eab22
         runWithShellPermissionIdentity {
             screenTimeoutBeforeTest =
                 Settings.System.getLong(context.contentResolver, Settings.System.SCREEN_OFF_TIMEOUT)
@@ -217,12 +213,8 @@
 
     @After
     fun tearDown() {
-<<<<<<< HEAD
         // Camera and Mic are not supported for secondary user visible as a background user.
         if (isCar && UserHelper(context).isVisibleBackgroundUser()) {
-=======
-        if (isAutomotiveWithVisibleBackgroundUser()) {
->>>>>>> 5a5eab22
             return
         }
         uninstall()
