--- conflicted
+++ resolved
@@ -45,6 +45,7 @@
 import android.os.Process;
 import android.os.UserHandle;
 import android.permission.flags.Flags;
+import android.platform.test.annotations.RequiresFlagsDisabled;
 import android.platform.test.annotations.RequiresFlagsEnabled;
 import android.platform.test.flag.junit.CheckFlagsRule;
 import android.platform.test.flag.junit.DeviceFlagsValueProvider;
@@ -1355,7 +1356,7 @@
     @SdkSuppress(minSdkVersion = Build.VERSION_CODES.BAKLAVA, codeName = "Baklava")
     @Test
     public void cannotGetActiveUserForRoleWithoutPermission() throws Exception {
-        assertThrows(SecurityException.class, ()->
+        assertThrows(SecurityException.class, () ->
                 sRoleManager.getActiveUserForRole(PROFILE_GROUP_EXCLUSIVE_ROLE_NAME));
     }
 
@@ -1373,7 +1374,7 @@
     @SdkSuppress(minSdkVersion = Build.VERSION_CODES.BAKLAVA, codeName = "Baklava")
     @Test
     public void cannotSetActiveUserForRoleWithoutPermission() throws Exception {
-        assertThrows(SecurityException.class, ()->
+        assertThrows(SecurityException.class, () ->
                 sRoleManager.setActiveUserForRole(PROFILE_GROUP_EXCLUSIVE_ROLE_NAME,
                         Process.myUserHandle(), 0));
     }
@@ -1401,8 +1402,6 @@
         });
     }
 
-<<<<<<< HEAD
-=======
     @RequiresFlagsDisabled(com.android.permission.flags.Flags.FLAG_CROSS_USER_ROLE_ENABLED)
     @SdkSuppress(minSdkVersion = Build.VERSION_CODES.BAKLAVA, codeName = "Baklava")
     @Test
@@ -1630,7 +1629,6 @@
         });
     }
 
->>>>>>> ace6cd33
     @NonNull
     private List<String> getRoleHolders(@NonNull String roleName) throws Exception {
         return callWithShellPermissionIdentity(() -> sRoleManager.getRoleHolders(roleName));
