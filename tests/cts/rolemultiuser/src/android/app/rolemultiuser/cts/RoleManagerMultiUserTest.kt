--- conflicted
+++ resolved
@@ -85,6 +85,25 @@
 
     @RequireFlagsEnabled(com.android.permission.flags.Flags.FLAG_CROSS_USER_ROLE_ENABLED)
     @EnsureHasPermission(INTERACT_ACROSS_USERS_FULL, MANAGE_ROLE_HOLDERS)
+    @EnsureHasWorkProfile(installInstrumentedApp = OptionalBoolean.TRUE)
+    @EnsureHasPrivateProfile(installInstrumentedApp = OptionalBoolean.TRUE)
+    @RequireRunOnPrimaryUser
+    @Test
+    @Throws(Exception::class)
+    fun isAvailableAsUserForProfileGroupExclusiveRole() {
+        val workProfileRoleManager = getRoleManagerForUser(deviceState.workProfile().userHandle())
+        val privateProfileRoleManager =
+            getRoleManagerForUser(deviceState.privateProfile().userHandle())
+
+        assertThat(roleManager.isRoleAvailable(PROFILE_GROUP_EXCLUSIVITY_ROLE_NAME)).isTrue()
+        assertThat(workProfileRoleManager.isRoleAvailable(PROFILE_GROUP_EXCLUSIVITY_ROLE_NAME))
+            .isTrue()
+        assertThat(privateProfileRoleManager.isRoleAvailable(PROFILE_GROUP_EXCLUSIVITY_ROLE_NAME))
+            .isFalse()
+    }
+
+    @RequireFlagsEnabled(com.android.permission.flags.Flags.FLAG_CROSS_USER_ROLE_ENABLED)
+    @EnsureHasPermission(INTERACT_ACROSS_USERS_FULL, MANAGE_ROLE_HOLDERS)
     @Test
     @Throws(Exception::class)
     fun cannotGetActiveUserForNonCrossUserRole() {
@@ -233,11 +252,6 @@
     @Test
     @Throws(java.lang.Exception::class)
     fun ensureOnlyActiveUserIsRoleHolder() {
-<<<<<<< HEAD
-        val activeUser = roleManager.getActiveUserForRole(PROFILE_GROUP_EXCLUSIVITY_ROLE_NAME)!!
-        // Test app install might take a moment
-        eventually { assertExpectedProfileHasRoleUsingGetRoleHoldersAsUser(activeUser) }
-=======
         try {
             // Set test default role holder. Ensures fallbacks to a default holder
             setDefaultHoldersForTestForAllUsers()
@@ -248,7 +262,6 @@
         } finally {
             clearDefaultHoldersForTestForAllUsers()
         }
->>>>>>> ace6cd33
     }
 
     @RequireFlagsEnabled(com.android.permission.flags.Flags.FLAG_CROSS_USER_ROLE_ENABLED)
@@ -307,13 +320,6 @@
             }
         roleManager.setActiveUserForRole(PROFILE_GROUP_EXCLUSIVITY_ROLE_NAME, initialUser, 0)
 
-<<<<<<< HEAD
-        roleManager.setActiveUserForRole(PROFILE_GROUP_EXCLUSIVITY_ROLE_NAME, targetActiveUser, 0)
-        assertThat(roleManager.getActiveUserForRole(PROFILE_GROUP_EXCLUSIVITY_ROLE_NAME))
-            .isEqualTo(targetActiveUser)
-        // We can assume targetActiveUser is role holder since fallback is enabled
-        assertExpectedProfileHasRoleUsingGetRoleHoldersAsUser(targetActiveUser)
-=======
         try {
             // Set test default role holder. Ensures fallbacks to a default holder
             setDefaultHoldersForTestForAllUsers()
@@ -330,7 +336,6 @@
         } finally {
             clearDefaultHoldersForTestForAllUsers()
         }
->>>>>>> ace6cd33
     }
 
     @RequireFlagsEnabled(com.android.permission.flags.Flags.FLAG_CROSS_USER_ROLE_ENABLED)
@@ -339,15 +344,6 @@
     @Test
     @Throws(Exception::class)
     fun setAndGetActiveUserForRoleSetWorkProfile() {
-<<<<<<< HEAD
-        val targetActiveUser = deviceState.workProfile().userHandle()
-        roleManager.setActiveUserForRole(PROFILE_GROUP_EXCLUSIVITY_ROLE_NAME, targetActiveUser, 0)
-
-        assertThat(roleManager.getActiveUserForRole(PROFILE_GROUP_EXCLUSIVITY_ROLE_NAME))
-            .isEqualTo(targetActiveUser)
-        // We can assume targetActiveUser is role holder since fallback is enabled
-        assertExpectedProfileHasRoleUsingGetRoleHoldersAsUser(targetActiveUser)
-=======
         try {
             // Set test default role holder. Ensures fallbacks to a default holder
             setDefaultHoldersForTestForAllUsers()
@@ -366,7 +362,6 @@
         } finally {
             setDefaultHoldersForTestForAllUsers()
         }
->>>>>>> ace6cd33
     }
 
     @RequireFlagsEnabled(com.android.permission.flags.Flags.FLAG_CROSS_USER_ROLE_ENABLED)
@@ -813,13 +808,13 @@
     private fun assertExpectedProfileHasRoleUsingGetRoleHoldersAsUser(
         expectedActiveUser: UserHandle
     ) {
-        users().profileGroup().forEach { userReference ->
+        for (userReference in users().profileGroup()) {
             val user = userReference.userHandle()
             if (Objects.equals(user, expectedActiveUser)) {
                 val roleHolders =
                     roleManager.getRoleHoldersAsUser(PROFILE_GROUP_EXCLUSIVITY_ROLE_NAME, user)
                 assertWithMessage(
-                        "Expected user ${user.identifier} to have a role holder for" +
+                        "Expected user ${user.identifier} to have a role holder for " +
                             " $PROFILE_GROUP_EXCLUSIVITY_ROLE_NAME"
                     )
                     .that(roleHolders)
@@ -847,7 +842,7 @@
     private fun assertExpectedProfileHasRoleUsingGetDefaultApplication(
         expectedActiveUser: UserHandle
     ) {
-        users().profileGroup().forEach { userReference ->
+        for (userReference in users().profileGroup()) {
             val user = userReference.userHandle()
             val userRoleManager = getRoleManagerForUser(user)
             if (Objects.equals(user, expectedActiveUser)) {
