--- conflicted
+++ resolved
@@ -36,12 +36,8 @@
         "kotlinx-coroutines-android",
         "safety-center-internal-data",
         "safety-center-resources-lib",
-<<<<<<< HEAD
-        "com.android.permission.flags-aconfig-java-export",
-=======
         // TODO(b/326414126): aconfig: support multi-container library
         "com.android.permission.flags-aconfig-java",
->>>>>>> cefba315
     ],
     apex_available: [
         "com.android.permission",
