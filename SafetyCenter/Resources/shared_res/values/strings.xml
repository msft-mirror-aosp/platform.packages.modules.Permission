<?xml version="1.0" encoding="utf-8"?>
<!--
  ~ Copyright (C) 2022 The Android Open Source Project
  ~
  ~ Licensed under the Apache License, Version 2.0 (the "License");
  ~ you may not use this file except in compliance with the License.
  ~ You may obtain a copy of the License at
  ~
  ~      http://www.apache.org/licenses/LICENSE-2.0
  ~
  ~ Unless required by applicable law or agreed to in writing, software
  ~ distributed under the License is distributed on an "AS IS" BASIS,
  ~ WITHOUT WARRANTIES OR CONDITIONS OF ANY KIND, either express or implied.
  ~ See the License for the specific language governing permissions and
  ~ limitations under the License.
  -->

<resources xmlns:xliff="urn:oasis:names:tc:xliff:document:1.2">
    <!-- Title for the overall Safety Center status when the user has requested a rescan of their security and privacy signals [CHAR LIMIT=35] -->
    <string name="scanning_title">Scanning</string>

    <!-- Summary for the overall Safety Center status when we're loading the user security and privacy signals [CHAR LIMIT=60] -->
    <string name="loading_summary">Checking device settings…</string>

    <!-- Title for the overall Safety Center status when the user security and privacy signals are deemed to be safe [CHAR LIMIT=35] -->
    <string name="overall_severity_level_ok_title">Looks good</string>

    <!-- Summary for the overall Safety Center status when the user security and privacy signals are deemed to be safe [CHAR LIMIT=60] -->
    <string name="overall_severity_level_ok_summary">No problems found</string>

    <!-- Title for the overall Safety Center status when the user security and privacy signals are deemed to be safe, but the user has settings that may need their review [CHAR LIMIT=35] -->
    <string name="overall_severity_level_ok_review_title">Review settings</string>

    <!-- Summary for the overall Safety Center status when the user security and privacy signals are deemed to be safe, but the user has settings that may need their review [CHAR LIMIT=60] -->
    <string name="overall_severity_level_ok_review_summary">Check settings list</string>

    <!-- Title for the overall Safety Center status when the user security and privacy signals could potentially put them at risk [CHAR LIMIT=35] -->
    <string name="overall_severity_level_recommendation_title">Device may be at risk</string>

    <!-- Title for the overall Safety Center status when the user security and privacy signals are putting them at risk [CHAR LIMIT=35] -->
    <string name="overall_severity_level_critical_warning_title">Device is at risk</string>

    <!-- Title for the overall Safety Center status when the user security and privacy signals could potentially put their personal safety at risk [CHAR LIMIT=35] -->
    <string name="overall_severity_level_safety_recommendation_title">You may be at risk</string>

    <!-- Title for the overall Safety Center status when the user security and privacy signals are putting their personal safety at risk [CHAR LIMIT=35] -->
    <string name="overall_severity_level_critical_safety_warning_title">You are at risk</string>

    <!-- Summary for the overall Safety Center status when the user security and privacy signals contain alerts that could range from minor suggestions to warnings or critical issues. The number of alerts is given as a parameter [CHAR LIMIT=60] -->
    <string name="overall_severity_n_alerts_summary">{count, plural,
        =1      {# alert}
        other   {# alerts}
    }</string>

    <!-- An error shown to the user when we failed to navigate to a specific page [CHAR LIMIT=50] -->
    <string name="redirecting_error">Couldn\’t open page</string>

    <!-- An error shown to the user when we failed to resolve an alert that they attempted to resolve directly from the Safety Center screen [CHAR LIMIT=50] -->
    <string name="resolving_action_error">Couldn\’t resolve alert</string>

    <!-- An error shown to the user when we failed to refresh the overall Safety Center status. This happens when at least one safety signal did not get back to Safety Center within an arbitrary timeout [CHAR LIMIT=50] -->
<<<<<<< HEAD
    <string name="refresh_timeout">Couldn\’t refresh status</string>

    <!-- An error shown to the user when we failed to refresh the status of a Safety Center entry [CHAR LIMIT=60] -->
    <string name="refresh_error">Couldn\’t check status</string>
=======
    <string name="refresh_timeout">Couldn\’t refresh settings</string>

    <!-- An error shown to the user when we failed to refresh the status of a Safety Center entry [CHAR LIMIT=60] -->
    <string name="refresh_error">Couldn\’t check setting</string>
>>>>>>> 6df00fb2

    <!-- The summary for sources supporting work profile shown to the user in quiet mode. [CHAR LIMIT=NONE] -->
    <string name="work_profile_paused">Work profile is paused</string>
</resources>
<|MERGE_RESOLUTION|>--- conflicted
+++ resolved
@@ -59,17 +59,10 @@
     <string name="resolving_action_error">Couldn\’t resolve alert</string>
 
     <!-- An error shown to the user when we failed to refresh the overall Safety Center status. This happens when at least one safety signal did not get back to Safety Center within an arbitrary timeout [CHAR LIMIT=50] -->
-<<<<<<< HEAD
-    <string name="refresh_timeout">Couldn\’t refresh status</string>
-
-    <!-- An error shown to the user when we failed to refresh the status of a Safety Center entry [CHAR LIMIT=60] -->
-    <string name="refresh_error">Couldn\’t check status</string>
-=======
     <string name="refresh_timeout">Couldn\’t refresh settings</string>
 
     <!-- An error shown to the user when we failed to refresh the status of a Safety Center entry [CHAR LIMIT=60] -->
     <string name="refresh_error">Couldn\’t check setting</string>
->>>>>>> 6df00fb2
 
     <!-- The summary for sources supporting work profile shown to the user in quiet mode. [CHAR LIMIT=NONE] -->
     <string name="work_profile_paused">Work profile is paused</string>
