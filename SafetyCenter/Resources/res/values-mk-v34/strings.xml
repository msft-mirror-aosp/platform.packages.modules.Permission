<?xml version="1.0" encoding="UTF-8"?>
<!-- 
  ~ Copyright (C) 2022 The Android Open Source Project
  ~
  ~ Licensed under the Apache License, Version 2.0 (the "License");
  ~ you may not use this file except in compliance with the License.
  ~ You may obtain a copy of the License at
  ~
  ~      http://www.apache.org/licenses/LICENSE-2.0
  ~
  ~ Unless required by applicable law or agreed to in writing, software
  ~ distributed under the License is distributed on an "AS IS" BASIS,
  ~ WITHOUT WARRANTIES OR CONDITIONS OF ANY KIND, either express or implied.
  ~ See the License for the specific language governing permissions and
  ~ limitations under the License.
   -->

<resources xmlns:android="http://schemas.android.com/apk/res/android"
    xmlns:xliff="urn:oasis:names:tc:xliff:document:1.2">
    <string name="lock_screen_sources_title" msgid="5493678510117489865">"Отклучување на уредот"</string>
    <string name="biometrics_title_for_work" msgid="1842284049407771568">"Биометрика за работни апликации"</string>
    <string name="privacy_sources_summary" msgid="4083646673569677049">"Дозволи, контролна табла, контроли"</string>
    <string name="health_connect_title" msgid="8318152190040327804">"Health Connect"</string>
    <string name="health_connect_search_terms" msgid="4998970586245680829">"Здравје, Health Connect"</string>
    <string name="app_data_sharing_updates_title" msgid="7428862330643262588">"Промени во споделувањето на податоците за локација"</string>
    <string name="app_data_sharing_updates_search_terms" msgid="8414777373734245398">"Податоци, споделување податоци, промени во споделувањето податоци, промени во споделувањето на податоците за локација, споделување"</string>
    <string name="ads_privacy_title" msgid="2478678200445158640">"Приватност за реклами"</string>
    <string name="ads_privacy_summary" msgid="4977699525670966049">"Приспособете ги податоците што апликациите ги користат за да ви прикажуваат реклами"</string>
    <string name="ads_privacy_search_terms" msgid="8008413316055240046">"реклами, приватност за реклами, privacy sandbox, теми на реклами, реклами предложени од апликации, мерење реклами"</string>
<<<<<<< HEAD
    <!-- no translation found for advanced_title (6259362998269627310) -->
    <skip />
    <!-- no translation found for more_settings_title (9033454654010697185) -->
    <skip />
    <!-- no translation found for more_settings_summary (7086620830002515710) -->
    <skip />
=======
    <string name="advanced_title" msgid="6259362998269627310">"Други поставки"</string>
    <string name="more_settings_title" msgid="9033454654010697185">"Дополнителни поставки за безбедност и приватност"</string>
    <string name="more_settings_summary" msgid="7086620830002515710">"Автоматско пополнување, известувања и друго"</string>
>>>>>>> 77a78045
    <string name="more_settings_search_terms" msgid="1371913937610933955"></string>
</resources><|MERGE_RESOLUTION|>--- conflicted
+++ resolved
@@ -27,17 +27,8 @@
     <string name="ads_privacy_title" msgid="2478678200445158640">"Приватност за реклами"</string>
     <string name="ads_privacy_summary" msgid="4977699525670966049">"Приспособете ги податоците што апликациите ги користат за да ви прикажуваат реклами"</string>
     <string name="ads_privacy_search_terms" msgid="8008413316055240046">"реклами, приватност за реклами, privacy sandbox, теми на реклами, реклами предложени од апликации, мерење реклами"</string>
-<<<<<<< HEAD
-    <!-- no translation found for advanced_title (6259362998269627310) -->
-    <skip />
-    <!-- no translation found for more_settings_title (9033454654010697185) -->
-    <skip />
-    <!-- no translation found for more_settings_summary (7086620830002515710) -->
-    <skip />
-=======
     <string name="advanced_title" msgid="6259362998269627310">"Други поставки"</string>
     <string name="more_settings_title" msgid="9033454654010697185">"Дополнителни поставки за безбедност и приватност"</string>
     <string name="more_settings_summary" msgid="7086620830002515710">"Автоматско пополнување, известувања и друго"</string>
->>>>>>> 77a78045
     <string name="more_settings_search_terms" msgid="1371913937610933955"></string>
 </resources>