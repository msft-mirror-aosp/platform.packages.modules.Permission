--- conflicted
+++ resolved
@@ -17,30 +17,18 @@
 
 <resources xmlns:android="http://schemas.android.com/apk/res/android"
     xmlns:xliff="urn:oasis:names:tc:xliff:document:1.2">
-    <!-- no translation found for lock_screen_sources_title (5493678510117489865) -->
-    <skip />
+    <string name="lock_screen_sources_title" msgid="5493678510117489865">"Déverrouillage de l\'appareil"</string>
     <string name="biometrics_title_for_work" msgid="1842284049407771568">"Données biométriques pour le travail"</string>
-    <!-- no translation found for privacy_sources_summary (4083646673569677049) -->
-    <skip />
+    <string name="privacy_sources_summary" msgid="4083646673569677049">"Autorisations, tableau de bord, commandes"</string>
     <string name="health_connect_title" msgid="8318152190040327804">"Connexion santé"</string>
     <string name="health_connect_search_terms" msgid="4998970586245680829">"Santé, Connexion Santé"</string>
     <string name="app_data_sharing_updates_title" msgid="7428862330643262588">"Mises à jour des pratiques de partage des données pour la localisation"</string>
     <string name="app_data_sharing_updates_search_terms" msgid="8414777373734245398">"Données, Partage des données, Mises à jour du partage des données, Mises à jour du partage des données pour la localisation, partage"</string>
-    <!-- no translation found for ads_privacy_title (2478678200445158640) -->
-    <skip />
+    <string name="ads_privacy_title" msgid="2478678200445158640">"Confidentialité des annonces"</string>
     <string name="ads_privacy_summary" msgid="4977699525670966049">"Personnalisez les renseignements utilisés par les applications pour vous montrer des annonces"</string>
     <string name="ads_privacy_search_terms" msgid="8008413316055240046">"annonces, confidentialité de l\'annonce, bac à sable de confidentialité, sujet de l\'annonce, annonces suggérées par les applications, mesure de l\'annonce"</string>
-<<<<<<< HEAD
-    <!-- no translation found for advanced_title (6259362998269627310) -->
-    <skip />
-    <!-- no translation found for more_settings_title (9033454654010697185) -->
-    <skip />
-    <!-- no translation found for more_settings_summary (7086620830002515710) -->
-    <skip />
-=======
     <string name="advanced_title" msgid="6259362998269627310">"Autres paramètres"</string>
     <string name="more_settings_title" msgid="9033454654010697185">"Plus de paramètres de sécurité et de confidentialité"</string>
     <string name="more_settings_summary" msgid="7086620830002515710">"Remplissage automatique, notifications, etc."</string>
->>>>>>> 77a78045
     <string name="more_settings_search_terms" msgid="1371913937610933955"></string>
 </resources>