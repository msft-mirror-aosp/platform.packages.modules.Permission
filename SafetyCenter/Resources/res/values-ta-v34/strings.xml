--- conflicted
+++ resolved
@@ -17,30 +17,18 @@
 
 <resources xmlns:android="http://schemas.android.com/apk/res/android"
     xmlns:xliff="urn:oasis:names:tc:xliff:document:1.2">
-    <!-- no translation found for lock_screen_sources_title (5493678510117489865) -->
-    <skip />
+    <string name="lock_screen_sources_title" msgid="5493678510117489865">"சாதனத்தை அன்லாக் செய்தல்"</string>
     <string name="biometrics_title_for_work" msgid="1842284049407771568">"பணி ஆப்ஸுக்கான பயோமெட்ரிக்ஸ்"</string>
-    <!-- no translation found for privacy_sources_summary (4083646673569677049) -->
-    <skip />
+    <string name="privacy_sources_summary" msgid="4083646673569677049">"அனுமதிகள், டாஷ்போர்டு, கட்டுப்பாடுகள்"</string>
     <string name="health_connect_title" msgid="8318152190040327804">"Health Connect"</string>
     <string name="health_connect_search_terms" msgid="4998970586245680829">"Health, Health Connect"</string>
     <string name="app_data_sharing_updates_title" msgid="7428862330643262588">"இருப்பிடத்திற்கான தரவுப் பகிர்வு குறித்த அறிவிப்புகள்"</string>
     <string name="app_data_sharing_updates_search_terms" msgid="8414777373734245398">"தரவு, தரவுப் பகிர்வு, தரவுப் பகிர்வு குறித்த அறிவிப்புகள், இருப்பிடத்திற்கான தரவுப் பகிர்வு குறித்த அறிவிப்புகள், பகிர்வு"</string>
-    <!-- no translation found for ads_privacy_title (2478678200445158640) -->
-    <skip />
+    <string name="ads_privacy_title" msgid="2478678200445158640">"விளம்பரங்கள் தொடர்பான தனியுரிமை"</string>
     <string name="ads_privacy_summary" msgid="4977699525670966049">"உங்களுக்கு விளம்பரங்களைக் காட்டுவதற்காக ஆப்ஸ் பயன்படுத்தும் தகவல்களைப் பிரத்தியேகமாக்கலாம்"</string>
     <string name="ads_privacy_search_terms" msgid="8008413316055240046">"விளம்பரங்கள், விளம்பரங்கள் தொடர்பான தனியுரிமை, தனியுரிமை சாண்ட்பாக்ஸ், விளம்பரத் தலைப்புகள், ஆப்ஸால் பரிந்துரைக்கப்படும் விளம்பரங்கள், விளம்பர அளவீடு"</string>
-<<<<<<< HEAD
-    <!-- no translation found for advanced_title (6259362998269627310) -->
-    <skip />
-    <!-- no translation found for more_settings_title (9033454654010697185) -->
-    <skip />
-    <!-- no translation found for more_settings_summary (7086620830002515710) -->
-    <skip />
-=======
     <string name="advanced_title" msgid="6259362998269627310">"மற்ற அமைப்புகள்"</string>
     <string name="more_settings_title" msgid="9033454654010697185">"கூடுதல் பாதுகாப்பு மற்றும் தனியுரிமை"</string>
     <string name="more_settings_summary" msgid="7086620830002515710">"தன்னிரப்பி, அறிவிப்புகள் மற்றும் பல"</string>
->>>>>>> 77a78045
     <string name="more_settings_search_terms" msgid="1371913937610933955"></string>
 </resources>