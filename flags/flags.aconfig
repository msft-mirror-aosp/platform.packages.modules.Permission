--- conflicted
+++ resolved
@@ -99,8 +99,6 @@
     bug: "354670125"
     is_fixed_read_only: true
 }
-<<<<<<< HEAD
-=======
 
 flag {
     name: "app_permission_fragment_uses_preferences"
@@ -145,5 +143,4 @@
     description: "Enables displaying unused permission groups in the additional page, instead of displaying them in the main permission manager page"
     bug: "365823624"
     is_fixed_read_only: true
-}
->>>>>>> 6a933fc3
+}