--- conflicted
+++ resolved
@@ -16,6 +16,7 @@
 
 package com.android.role.controller.behavior;
 
+import android.app.role.RoleManager;
 import android.content.Context;
 import android.content.pm.ApplicationInfo;
 import android.os.UserHandle;
@@ -25,32 +26,19 @@
 
 import com.android.role.controller.model.Role;
 import com.android.role.controller.model.RoleBehavior;
-<<<<<<< HEAD
-
-import java.util.Arrays;
-=======
 import com.android.role.controller.util.PackageUtils;
 import com.android.role.controller.util.RoleFlags;
 import com.android.role.controller.util.UserUtils;
 
 import java.util.ArrayList;
->>>>>>> ace6cd33
 import java.util.List;
 
 // TODO(b/383538899): make minSdk36
 public class ReservedForTestingProfileGroupExclusivityRoleBehavior implements RoleBehavior {
-    // TODO(b/381315745): Update to use API for setting and getting test role default holders.
-    //  This role doesn't grant any privileges, so this should be ok.
-    private static final List<String> DEFAULT_HOLDERS =
-            Arrays.asList("android.app.rolemultiuser.cts.app");
-
     @Nullable
     @Override
     public List<String> getDefaultHoldersAsUser(@NonNull Role role, @NonNull UserHandle user,
             @NonNull Context context) {
-<<<<<<< HEAD
-        return DEFAULT_HOLDERS;
-=======
         if (RoleFlags.isProfileGroupExclusivityAvailable()) {
             Context userContext = UserUtils.getUserContext(context, user);
             RoleManager userRoleManager = userContext.getSystemService(RoleManager.class);
@@ -70,7 +58,6 @@
         } else {
             return false;
         }
->>>>>>> ace6cd33
     }
 
     @Nullable
