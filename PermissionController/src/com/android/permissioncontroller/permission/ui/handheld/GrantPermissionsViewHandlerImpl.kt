/*
 * Copyright (C) 2015 The Android Open Source Project
 *
 * Licensed under the Apache License, Version 2.0 (the "License");
 * you may not use this file except in compliance with the License.
 * You may obtain a copy of the License at
 *
 *      http://www.apache.org/licenses/LICENSE-2.0
 *
 * Unless required by applicable law or agreed to in writing, software
 * distributed under the License is distributed on an "AS IS" BASIS,
 * WITHOUT WARRANTIES OR CONDITIONS OF ANY KIND, either express or implied.
 * See the License for the specific language governing permissions and
 * limitations under the License.
 */
@file:Suppress("DEPRECATION")

package com.android.permissioncontroller.permission.ui.handheld

import android.Manifest.permission.ACCESS_COARSE_LOCATION
import android.Manifest.permission.ACCESS_FINE_LOCATION
import android.app.Activity
import android.graphics.Typeface
import android.graphics.drawable.Icon
import android.os.Bundle
import android.text.method.LinkMovementMethod
import android.transition.ChangeBounds
import android.transition.TransitionManager
import android.util.SparseIntArray
import android.view.Gravity
import android.view.LayoutInflater
import android.view.View
import android.view.View.OnClickListener
import android.view.ViewGroup
import android.view.WindowManager.LayoutParams
import android.view.accessibility.AccessibilityNodeInfo
import android.view.animation.AnimationUtils
import android.widget.Button
import android.widget.ImageView
import android.widget.LinearLayout
import android.widget.RadioButton
import android.widget.RadioGroup
import android.widget.TextView
import androidx.annotation.RawRes
import com.airbnb.lottie.LottieCompositionFactory
import com.airbnb.lottie.LottieDrawable
import com.android.modules.utils.build.SdkLevel
import com.android.permissioncontroller.R
import com.android.permissioncontroller.permission.ui.GrantPermissionsActivity.ALLOW_ALL_BUTTON
<<<<<<< HEAD
import com.android.permissioncontroller.permission.ui.GrantPermissionsActivity.ALLOW_ALL_SINGLETON_BUTTON
=======
>>>>>>> af8f8f10
import com.android.permissioncontroller.permission.ui.GrantPermissionsActivity.ALLOW_ALWAYS_BUTTON
import com.android.permissioncontroller.permission.ui.GrantPermissionsActivity.ALLOW_BUTTON
import com.android.permissioncontroller.permission.ui.GrantPermissionsActivity.ALLOW_FOREGROUND_BUTTON
import com.android.permissioncontroller.permission.ui.GrantPermissionsActivity.ALLOW_ONE_TIME_BUTTON
import com.android.permissioncontroller.permission.ui.GrantPermissionsActivity.ALLOW_SELECTED_BUTTON
import com.android.permissioncontroller.permission.ui.GrantPermissionsActivity.COARSE_RADIO_BUTTON
import com.android.permissioncontroller.permission.ui.GrantPermissionsActivity.DENY_AND_DONT_ASK_AGAIN_BUTTON
import com.android.permissioncontroller.permission.ui.GrantPermissionsActivity.DENY_BUTTON
import com.android.permissioncontroller.permission.ui.GrantPermissionsActivity.DIALOG_WITH_BOTH_LOCATIONS
import com.android.permissioncontroller.permission.ui.GrantPermissionsActivity.DIALOG_WITH_COARSE_LOCATION_ONLY
import com.android.permissioncontroller.permission.ui.GrantPermissionsActivity.DIALOG_WITH_FINE_LOCATION_ONLY
import com.android.permissioncontroller.permission.ui.GrantPermissionsActivity.DONT_ALLOW_MORE_SELECTED_BUTTON
import com.android.permissioncontroller.permission.ui.GrantPermissionsActivity.FINE_RADIO_BUTTON
import com.android.permissioncontroller.permission.ui.GrantPermissionsActivity.LOCATION_ACCURACY_LAYOUT
import com.android.permissioncontroller.permission.ui.GrantPermissionsActivity.NEXT_BUTTON
import com.android.permissioncontroller.permission.ui.GrantPermissionsActivity.NEXT_LOCATION_DIALOG
import com.android.permissioncontroller.permission.ui.GrantPermissionsActivity.NO_UPGRADE_AND_DONT_ASK_AGAIN_BUTTON
import com.android.permissioncontroller.permission.ui.GrantPermissionsActivity.NO_UPGRADE_BUTTON
import com.android.permissioncontroller.permission.ui.GrantPermissionsActivity.NO_UPGRADE_OT_AND_DONT_ASK_AGAIN_BUTTON
import com.android.permissioncontroller.permission.ui.GrantPermissionsActivity.NO_UPGRADE_OT_BUTTON
import com.android.permissioncontroller.permission.ui.GrantPermissionsViewHandler
import com.android.permissioncontroller.permission.ui.GrantPermissionsViewHandler.CANCELED
import com.android.permissioncontroller.permission.ui.GrantPermissionsViewHandler.DENIED
import com.android.permissioncontroller.permission.ui.GrantPermissionsViewHandler.DENIED_DO_NOT_ASK_AGAIN
import com.android.permissioncontroller.permission.ui.GrantPermissionsViewHandler.DENIED_MORE
import com.android.permissioncontroller.permission.ui.GrantPermissionsViewHandler.GRANTED_ALWAYS
import com.android.permissioncontroller.permission.ui.GrantPermissionsViewHandler.GRANTED_FOREGROUND_ONLY
import com.android.permissioncontroller.permission.ui.GrantPermissionsViewHandler.GRANTED_ONE_TIME
import com.android.permissioncontroller.permission.ui.GrantPermissionsViewHandler.GRANTED_USER_SELECTED
import com.android.permissioncontroller.permission.ui.GrantPermissionsViewHandler.ResultListener

class GrantPermissionsViewHandlerImpl(
    private val mActivity: Activity,
    private val resultListener: ResultListener
) : GrantPermissionsViewHandler, OnClickListener {

    private val LOCATION_ACCURACY_DIALOGS = listOf(DIALOG_WITH_BOTH_LOCATIONS,
            DIALOG_WITH_FINE_LOCATION_ONLY, DIALOG_WITH_COARSE_LOCATION_ONLY)
    private val LOCATION_ACCURACY_IMAGE_DIAMETER = mActivity.resources.getDimension(
            R.dimen.location_accuracy_image_size)

    // Configuration of the current dialog
    private var groupName: String? = null
    private var groupCount: Int = 0
    private var groupIndex: Int = 0
    private var groupIcon: Icon? = null
    private var groupMessage: CharSequence? = null
    private var detailMessage: CharSequence? = null
    private var permissionRationaleMessage: CharSequence? = null
    private val buttonVisibilities = BooleanArray(NEXT_BUTTON) { false }
    private val locationVisibilities = BooleanArray(NEXT_LOCATION_DIALOG) { false }
    private var selectedPrecision: Int = 0
    private var isLocationPermissionDialogActionClicked: Boolean = false
    private var coarseRadioButton: RadioButton? = null
    private var fineRadioButton: RadioButton? = null
    private var coarseOffDrawable: LottieDrawable? = null
    private var coarseOnDrawable: LottieDrawable? = null
    private var fineOffDrawable: LottieDrawable? = null
    private var fineOnDrawable: LottieDrawable? = null

    // Views
    private var iconView: ImageView? = null
    private var messageView: TextView? = null
    private var detailMessageView: TextView? = null
    private var permissionRationaleView: View? = null
    private var permissionRationaleMessageView: TextView? = null
    private var buttons: Array<Button?> = arrayOfNulls(NEXT_BUTTON)
    private var locationViews: Array<View?> = arrayOfNulls(NEXT_LOCATION_DIALOG)
    private var rootView: ViewGroup? = null

    override fun saveInstanceState(arguments: Bundle) {
        arguments.putString(ARG_GROUP_NAME, groupName)
        arguments.putInt(ARG_GROUP_COUNT, groupCount)
        arguments.putInt(ARG_GROUP_INDEX, groupIndex)
        arguments.putParcelable(ARG_GROUP_ICON, groupIcon)
        arguments.putCharSequence(ARG_GROUP_MESSAGE, groupMessage)
        arguments.putCharSequence(ARG_GROUP_DETAIL_MESSAGE, detailMessage)
        arguments.putCharSequence(ARG_GROUP_PERMISSION_RATIONALE_MESSAGE,
            permissionRationaleMessage)
        arguments.putBooleanArray(ARG_DIALOG_BUTTON_VISIBILITIES, buttonVisibilities)
        arguments.putBooleanArray(ARG_DIALOG_LOCATION_VISIBILITIES, locationVisibilities)
        arguments.putInt(ARG_DIALOG_SELECTED_PRECISION, selectedPrecision)
    }

    override fun loadInstanceState(savedInstanceState: Bundle) {
        groupName = savedInstanceState.getString(ARG_GROUP_NAME)
        groupMessage = savedInstanceState.getCharSequence(ARG_GROUP_MESSAGE)
        groupIcon = savedInstanceState.getParcelable(ARG_GROUP_ICON)
        groupCount = savedInstanceState.getInt(ARG_GROUP_COUNT)
        groupIndex = savedInstanceState.getInt(ARG_GROUP_INDEX)
        detailMessage = savedInstanceState.getCharSequence(ARG_GROUP_DETAIL_MESSAGE)
        permissionRationaleMessage =
            savedInstanceState.getCharSequence(ARG_GROUP_PERMISSION_RATIONALE_MESSAGE)
        setButtonVisibilities(savedInstanceState.getBooleanArray(ARG_DIALOG_BUTTON_VISIBILITIES))
        setLocationVisibilities(savedInstanceState.getBooleanArray(
            ARG_DIALOG_LOCATION_VISIBILITIES))
        selectedPrecision = savedInstanceState.getInt(ARG_DIALOG_SELECTED_PRECISION)

        updateAll()
    }

    override fun updateUi(
        groupName: String?,
        groupCount: Int,
        groupIndex: Int,
        icon: Icon?,
        message: CharSequence?,
        detailMessage: CharSequence?,
        permissionRationaleMessage: CharSequence?,
        buttonVisibilities: BooleanArray?,
        locationVisibilities: BooleanArray?
    ) {

        this.groupName = groupName
        this.groupCount = groupCount
        this.groupIndex = groupIndex
        groupIcon = icon
        groupMessage = message
        this.detailMessage = detailMessage
        this.permissionRationaleMessage = permissionRationaleMessage
        setButtonVisibilities(buttonVisibilities)
        setLocationVisibilities(locationVisibilities)

        // If this is a second (or later) permission and the views exist, then animate.
        if (iconView != null) {
            updateAll()
        }
    }

    private fun updateAll() {
        updateDescription()
        updateDetailDescription()
        updatePermissionRationale()
        updateButtons()
        updateLocationVisibilities()

        // Animate change in size
        // Grow or shrink the content container to size of new content
        val growShrinkToNewContentSize = ChangeBounds()
        growShrinkToNewContentSize.duration = ANIMATION_DURATION_MILLIS
        growShrinkToNewContentSize.interpolator = AnimationUtils.loadInterpolator(mActivity,
            android.R.interpolator.fast_out_slow_in)
        TransitionManager.beginDelayedTransition(rootView, growShrinkToNewContentSize)
    }

    override fun createView(): View {
        val useMaterial3PermissionGrantDialog = mActivity.resources
                .getBoolean(R.bool.config_useMaterial3PermissionGrantDialog)
        val rootView = if (useMaterial3PermissionGrantDialog || SdkLevel.isAtLeastT()) {
            LayoutInflater.from(mActivity)
                    .inflate(R.layout.grant_permissions_material3, null) as ViewGroup
        } else {
            LayoutInflater.from(mActivity)
                    .inflate(R.layout.grant_permissions, null) as ViewGroup
        }
        this.rootView = rootView

        // Uses the vertical gravity of the PermissionGrantSingleton style to position the window
        val gravity = rootView.requireViewById<LinearLayout>(R.id.grant_singleton).gravity
        val verticalGravity = Gravity.VERTICAL_GRAVITY_MASK and gravity
        mActivity.window.setGravity(Gravity.CENTER_HORIZONTAL or verticalGravity)

        // Cancel dialog
        rootView.findViewById<View>(R.id.grant_singleton)!!.setOnClickListener(this)
        // Swallow click event
        rootView.findViewById<View>(R.id.grant_dialog)!!.setOnClickListener(this)

        messageView = rootView.findViewById(R.id.permission_message)
        detailMessageView = rootView.findViewById(R.id.detail_message)
        detailMessageView!!.movementMethod = LinkMovementMethod.getInstance()
        iconView = rootView.findViewById(R.id.permission_icon)

        permissionRationaleView = rootView.findViewById(R.id.permission_rationale_container)
        permissionRationaleMessageView = rootView.findViewById(R.id.permission_rationale_message)
        permissionRationaleView!!.setOnClickListener(this)

        val buttons = arrayOfNulls<Button>(NEXT_BUTTON)
        val numButtons = BUTTON_RES_ID_TO_NUM.size()
        for (i in 0 until numButtons) {
            val button = rootView.findViewById<Button>(BUTTON_RES_ID_TO_NUM.keyAt(i))
            button!!.setOnClickListener(this)
            buttons[BUTTON_RES_ID_TO_NUM.valueAt(i)] = button
        }
        this.buttons = buttons

        val locationViews = arrayOfNulls<View>(NEXT_LOCATION_DIALOG)
        for (i in 0 until LOCATION_RES_ID_TO_NUM.size()) {
            val locationView = rootView.findViewById<View>(LOCATION_RES_ID_TO_NUM.keyAt(i))
            locationViews[LOCATION_RES_ID_TO_NUM.valueAt(i)] = locationView
        }

        initializeAnimatedImages()

        // Set location accuracy radio buttons' click listeners
        coarseRadioButton = locationViews[COARSE_RADIO_BUTTON] as RadioButton
        fineRadioButton = locationViews[FINE_RADIO_BUTTON] as RadioButton
        coarseRadioButton!!.setOnClickListener(this)
        fineRadioButton!!.setOnClickListener(this)
        this.locationViews = locationViews

        if (groupName != null) {
            updateAll()
        }

        return rootView
    }

    private fun getLottieDrawable(@RawRes rawResId: Int): LottieDrawable {
        val composition = LottieCompositionFactory.fromRawResSync(mActivity, rawResId).value!!
        val scale = LOCATION_ACCURACY_IMAGE_DIAMETER / composition.bounds.width()
        val drawable = object : LottieDrawable() {
            override fun getIntrinsicHeight(): Int {
                return (super.getIntrinsicHeight() * scale).toInt()
            }
            override fun getIntrinsicWidth(): Int {
                return (super.getIntrinsicWidth() * scale).toInt()
            }
        }
        drawable.composition = composition
        return drawable
    }

    private fun initializeAnimatedImages() {
        coarseOffDrawable = getLottieDrawable(R.raw.coarse_loc_off)
        coarseOnDrawable = getLottieDrawable(R.raw.coarse_loc_on)
        fineOffDrawable = getLottieDrawable(R.raw.fine_loc_off)
        fineOnDrawable = getLottieDrawable(R.raw.fine_loc_on)
    }

    override fun updateWindowAttributes(outLayoutParams: LayoutParams) {
        // No-op
    }

    private fun setButtonVisibilities(visibilities: BooleanArray?) {
        for (i in buttonVisibilities.indices) {
            buttonVisibilities[i] = if (visibilities != null && i < visibilities.size) {
                visibilities[i]
            } else {
                false
            }
        }
    }

    private fun setLocationVisibilities(visibilities: BooleanArray?) {
        for (i in locationVisibilities.indices) {
            locationVisibilities[i] = if (visibilities != null && i < visibilities.size) {
                visibilities[i]
            } else {
                false
            }
        }
    }

    private fun updateDescription() {
        if (groupIcon != null) {
            iconView!!.setImageDrawable(groupIcon!!.loadDrawable(mActivity))
        }
        messageView!!.text = groupMessage
    }

    private fun updateDetailDescription() {
        if (detailMessage == null) {
            detailMessageView!!.visibility = View.GONE
        } else {
            detailMessageView!!.text = detailMessage
            detailMessageView!!.visibility = View.VISIBLE
        }
    }

    private fun updatePermissionRationale() {
        val message = permissionRationaleMessage
        if (message == null || message.isEmpty()) {
            permissionRationaleView!!.visibility = View.GONE
        } else {
            permissionRationaleMessageView!!.text = message
            permissionRationaleView!!.visibility = View.VISIBLE
        }
    }

    private fun updateButtons() {
        for (i in 0 until BUTTON_RES_ID_TO_NUM.size()) {
            val pos = BUTTON_RES_ID_TO_NUM.valueAt(i)
            buttons[pos]?.visibility = if (buttonVisibilities[pos]) {
                View.VISIBLE
            } else {
                View.GONE
            }
            if (pos == ALLOW_FOREGROUND_BUTTON && buttonVisibilities[pos]) {
                if (locationVisibilities[LOCATION_ACCURACY_LAYOUT] &&
                        locationVisibilities[DIALOG_WITH_FINE_LOCATION_ONLY]) {
                    buttons[pos]?.text = mActivity.resources.getString(
                            R.string.grant_dialog_button_change_to_precise_location)
                } else {
                    buttons[pos]?.text = mActivity.resources.getString(
                            R.string.grant_dialog_button_allow_foreground)
                }
            }
            if ((pos == DENY_BUTTON || pos == DENY_AND_DONT_ASK_AGAIN_BUTTON)) {
                if (locationVisibilities[LOCATION_ACCURACY_LAYOUT] &&
                        locationVisibilities[DIALOG_WITH_FINE_LOCATION_ONLY]) {
                    buttons[pos]?.text = mActivity.resources.getString(
                            R.string.grant_dialog_button_keey_approximate_location)
                } else {
                    buttons[pos]?.text = mActivity.resources.getString(
                            R.string.grant_dialog_button_deny)
                }
            }
            buttons[pos]?.requestLayout()
        }
    }

    private fun updateLocationVisibilities() {
        if (locationVisibilities[LOCATION_ACCURACY_LAYOUT]) {
            if (isLocationPermissionDialogActionClicked) {
                return
            }
            locationViews[LOCATION_ACCURACY_LAYOUT]?.visibility = View.VISIBLE
            for (i in LOCATION_ACCURACY_DIALOGS) {
                locationViews[i]?.visibility = if (locationVisibilities[i]) {
                    View.VISIBLE
                } else {
                    View.GONE
                }
            }
            if (locationVisibilities[DIALOG_WITH_BOTH_LOCATIONS]) {
                coarseRadioButton?.visibility = View.VISIBLE
                fineRadioButton?.visibility = View.VISIBLE
                if (selectedPrecision == 0) {
                    fineRadioButton?.isChecked = locationVisibilities[FINE_RADIO_BUTTON]
                    coarseRadioButton?.isChecked = locationVisibilities[COARSE_RADIO_BUTTON]
                } else {
                    fineRadioButton?.isChecked = selectedPrecision == FINE_RADIO_BUTTON
                    coarseRadioButton?.isChecked = selectedPrecision == COARSE_RADIO_BUTTON
                }
                if (coarseRadioButton?.isChecked == true) {
                    runLocationAccuracyAnimation(false)
                } else if (fineRadioButton?.isChecked == true) {
                    runLocationAccuracyAnimation(true)
                }
            } else if (locationVisibilities[DIALOG_WITH_COARSE_LOCATION_ONLY]) {
                (locationViews[DIALOG_WITH_COARSE_LOCATION_ONLY] as ImageView).setImageDrawable(
                        coarseOnDrawable)
                coarseOnDrawable?.start()
            } else if (locationVisibilities[DIALOG_WITH_FINE_LOCATION_ONLY]) {
                (locationViews[DIALOG_WITH_FINE_LOCATION_ONLY] as ImageView).setImageDrawable(
                        fineOnDrawable)
                fineOnDrawable?.start()
            }
        } else {
            locationViews[LOCATION_ACCURACY_LAYOUT]?.visibility = View.GONE
            for (i in LOCATION_ACCURACY_DIALOGS) {
                locationVisibilities[i] = false
                locationViews[i]?.visibility = View.GONE
            }
        }
    }

    private fun runLocationAccuracyAnimation(isFineSelected: Boolean) {
        if (isFineSelected) {
            coarseOnDrawable?.stop()
            fineOffDrawable?.stop()
            coarseRadioButton?.setCompoundDrawablesWithIntrinsicBounds(null, coarseOffDrawable,
                    null, null)
            fineRadioButton?.setCompoundDrawablesWithIntrinsicBounds(null, fineOnDrawable,
                    null, null)
            coarseOffDrawable?.start()
            fineOnDrawable?.start()
            fineRadioButton?.setTypeface(null, Typeface.BOLD)
            coarseRadioButton?.setTypeface(null, Typeface.NORMAL)
        } else {
            coarseOffDrawable?.stop()
            fineOnDrawable?.stop()
            coarseRadioButton?.setCompoundDrawablesWithIntrinsicBounds(null, coarseOnDrawable,
                    null, null)
            fineRadioButton?.setCompoundDrawablesWithIntrinsicBounds(null, fineOffDrawable,
                    null, null)
            fineOffDrawable?.start()
            coarseOnDrawable?.start()
            coarseRadioButton?.setTypeface(null, Typeface.BOLD)
            fineRadioButton?.setTypeface(null, Typeface.NORMAL)
        }
    }

    override fun onClick(view: View) {
        val id = view.id

        if (id == R.id.permission_rationale_container) {
            resultListener.onPermissionRationaleClicked(groupName)
            return
        }

        if (id == R.id.permission_location_accuracy_radio_fine) {
            if (selectedPrecision != FINE_RADIO_BUTTON) {
                (locationViews[FINE_RADIO_BUTTON] as RadioButton).isChecked = true
                selectedPrecision = FINE_RADIO_BUTTON
                runLocationAccuracyAnimation(true)
            }
            return
        }

        if (id == R.id.permission_location_accuracy_radio_coarse) {
            if (selectedPrecision != COARSE_RADIO_BUTTON) {
                (locationViews[COARSE_RADIO_BUTTON] as RadioButton).isChecked = true
                selectedPrecision = COARSE_RADIO_BUTTON
                runLocationAccuracyAnimation(false)
            }
            return
        }

        if (locationVisibilities[LOCATION_ACCURACY_LAYOUT]) {
            isLocationPermissionDialogActionClicked = true
        }

        if (id == R.id.grant_singleton) {
            resultListener.onPermissionGrantResult(groupName, CANCELED)
            return
        }

        var affectedForegroundPermissions: List<String>? = null
        if (locationVisibilities[DIALOG_WITH_BOTH_LOCATIONS]) {
            when ((locationViews[DIALOG_WITH_BOTH_LOCATIONS] as RadioGroup).checkedRadioButtonId) {
                R.id.permission_location_accuracy_radio_coarse ->
                    affectedForegroundPermissions = listOf(ACCESS_COARSE_LOCATION)
                R.id.permission_location_accuracy_radio_fine ->
                    affectedForegroundPermissions = listOf(ACCESS_FINE_LOCATION,
                        ACCESS_COARSE_LOCATION)
            }
        } else if (locationVisibilities[DIALOG_WITH_FINE_LOCATION_ONLY]) {
            affectedForegroundPermissions = listOf(ACCESS_FINE_LOCATION)
        } else if (locationVisibilities[DIALOG_WITH_COARSE_LOCATION_ONLY]) {
            affectedForegroundPermissions = listOf(ACCESS_COARSE_LOCATION)
        }

        when (BUTTON_RES_ID_TO_NUM.get(id, -1)) {
<<<<<<< HEAD
            ALLOW_ALL_BUTTON, ALLOW_ALL_SINGLETON_BUTTON, ALLOW_BUTTON -> {
=======
            ALLOW_ALL_BUTTON, ALLOW_BUTTON -> {
>>>>>>> af8f8f10
                view.performAccessibilityAction(
                    AccessibilityNodeInfo.ACTION_CLEAR_ACCESSIBILITY_FOCUS, null)
                resultListener.onPermissionGrantResult(groupName, affectedForegroundPermissions,
                    GRANTED_ALWAYS)
            }
            ALLOW_FOREGROUND_BUTTON -> {
                view.performAccessibilityAction(
                    AccessibilityNodeInfo.ACTION_CLEAR_ACCESSIBILITY_FOCUS, null)
                resultListener.onPermissionGrantResult(groupName, affectedForegroundPermissions,
                    GRANTED_FOREGROUND_ONLY)
            }
            ALLOW_ALWAYS_BUTTON -> {
                view.performAccessibilityAction(
                    AccessibilityNodeInfo.ACTION_CLEAR_ACCESSIBILITY_FOCUS, null)
                resultListener.onPermissionGrantResult(groupName, affectedForegroundPermissions,
                    GRANTED_ALWAYS)
            }
            ALLOW_ONE_TIME_BUTTON -> {
                view.performAccessibilityAction(
                    AccessibilityNodeInfo.ACTION_CLEAR_ACCESSIBILITY_FOCUS, null)
                resultListener.onPermissionGrantResult(groupName, affectedForegroundPermissions,
                    GRANTED_ONE_TIME)
            }
            ALLOW_SELECTED_BUTTON -> {
                view.performAccessibilityAction(
                    AccessibilityNodeInfo.ACTION_CLEAR_ACCESSIBILITY_FOCUS, null)
                resultListener.onPermissionGrantResult(groupName, affectedForegroundPermissions,
                    GRANTED_USER_SELECTED)
            }
            DONT_ALLOW_MORE_SELECTED_BUTTON -> {
                resultListener.onPermissionGrantResult(groupName, affectedForegroundPermissions,
                    DENIED_MORE)
            }
            DENY_BUTTON, NO_UPGRADE_BUTTON, NO_UPGRADE_OT_BUTTON -> {
                view.performAccessibilityAction(
                    AccessibilityNodeInfo.ACTION_CLEAR_ACCESSIBILITY_FOCUS, null)
                resultListener.onPermissionGrantResult(groupName, affectedForegroundPermissions,
                    DENIED)
            }
            DENY_AND_DONT_ASK_AGAIN_BUTTON, NO_UPGRADE_AND_DONT_ASK_AGAIN_BUTTON,
            NO_UPGRADE_OT_AND_DONT_ASK_AGAIN_BUTTON -> {
                view.performAccessibilityAction(
                    AccessibilityNodeInfo.ACTION_CLEAR_ACCESSIBILITY_FOCUS, null)
                resultListener.onPermissionGrantResult(groupName, affectedForegroundPermissions,
                    DENIED_DO_NOT_ASK_AGAIN)
            }
        }
    }

    override fun onBackPressed() {
        onCancelled()
    }

    override fun onCancelled() {
        resultListener.onPermissionGrantResult(groupName, CANCELED)
    }

    override fun setResultListener(listener: ResultListener): GrantPermissionsViewHandler {
        throw UnsupportedOperationException()
    }

    companion object {
        private val TAG = GrantPermissionsViewHandlerImpl::class.java.simpleName

        const val ARG_GROUP_NAME = "ARG_GROUP_NAME"
        const val ARG_GROUP_COUNT = "ARG_GROUP_COUNT"
        const val ARG_GROUP_INDEX = "ARG_GROUP_INDEX"
        const val ARG_GROUP_ICON = "ARG_GROUP_ICON"
        const val ARG_GROUP_MESSAGE = "ARG_GROUP_MESSAGE"
        private const val ARG_GROUP_DETAIL_MESSAGE = "ARG_GROUP_DETAIL_MESSAGE"
        private const val ARG_GROUP_PERMISSION_RATIONALE_MESSAGE =
            "ARG_GROUP_PERMISSION_RATIONALE_MESSAGE"
        private const val ARG_DIALOG_BUTTON_VISIBILITIES = "ARG_DIALOG_BUTTON_VISIBILITIES"
        private const val ARG_DIALOG_LOCATION_VISIBILITIES = "ARG_DIALOG_LOCATION_VISIBILITIES"
        private const val ARG_DIALOG_SELECTED_PRECISION = "ARG_DIALOG_SELECTED_PRECISION"

        // Animation parameters.
        private const val SWITCH_TIME_MILLIS: Long = 75
        private const val ANIMATION_DURATION_MILLIS: Long = 200

        private val BUTTON_RES_ID_TO_NUM = SparseIntArray()
        private val LOCATION_RES_ID_TO_NUM = SparseIntArray()

        init {
            BUTTON_RES_ID_TO_NUM.put(R.id.permission_allow_button, ALLOW_BUTTON)
            BUTTON_RES_ID_TO_NUM.put(R.id.permission_allow_foreground_only_button,
                ALLOW_FOREGROUND_BUTTON)
            BUTTON_RES_ID_TO_NUM.put(R.id.permission_deny_button, DENY_BUTTON)
            BUTTON_RES_ID_TO_NUM.put(R.id.permission_deny_and_dont_ask_again_button,
                DENY_AND_DONT_ASK_AGAIN_BUTTON)
            BUTTON_RES_ID_TO_NUM.put(R.id.permission_allow_one_time_button,
                ALLOW_ONE_TIME_BUTTON)
            BUTTON_RES_ID_TO_NUM.put(R.id.permission_no_upgrade_button,
                NO_UPGRADE_BUTTON)
            BUTTON_RES_ID_TO_NUM.put(R.id.permission_no_upgrade_and_dont_ask_again_button,
                NO_UPGRADE_AND_DONT_ASK_AGAIN_BUTTON)
            BUTTON_RES_ID_TO_NUM.put(R.id.permission_no_upgrade_one_time_button,
                NO_UPGRADE_OT_BUTTON)
            BUTTON_RES_ID_TO_NUM.put(R.id.permission_no_upgrade_one_time_and_dont_ask_again_button,
                NO_UPGRADE_OT_AND_DONT_ASK_AGAIN_BUTTON)
            BUTTON_RES_ID_TO_NUM.put(R.id.permission_allow_all_button,
                ALLOW_ALL_BUTTON)
            BUTTON_RES_ID_TO_NUM.put(R.id.permission_allow_selected_button,
                ALLOW_SELECTED_BUTTON)
            BUTTON_RES_ID_TO_NUM.put(R.id.permission_dont_allow_more_selected_button,
                DONT_ALLOW_MORE_SELECTED_BUTTON)
<<<<<<< HEAD
            BUTTON_RES_ID_TO_NUM.put(R.id.permission_allow_all_singleton_button,
                ALLOW_ALL_SINGLETON_BUTTON)

=======
>>>>>>> af8f8f10

            LOCATION_RES_ID_TO_NUM.put(R.id.permission_location_accuracy, LOCATION_ACCURACY_LAYOUT)
            LOCATION_RES_ID_TO_NUM.put(R.id.permission_location_accuracy_radio_fine,
                FINE_RADIO_BUTTON)
            LOCATION_RES_ID_TO_NUM.put(R.id.permission_location_accuracy_radio_coarse,
                COARSE_RADIO_BUTTON)
            LOCATION_RES_ID_TO_NUM.put(R.id.permission_location_accuracy_radio_group,
                DIALOG_WITH_BOTH_LOCATIONS)
            LOCATION_RES_ID_TO_NUM.put(R.id.permission_location_accuracy_fine_only,
                DIALOG_WITH_FINE_LOCATION_ONLY)
            LOCATION_RES_ID_TO_NUM.put(R.id.permission_location_accuracy_coarse_only,
                DIALOG_WITH_COARSE_LOCATION_ONLY)
        }
    }
}<|MERGE_RESOLUTION|>--- conflicted
+++ resolved
@@ -47,10 +47,6 @@
 import com.android.modules.utils.build.SdkLevel
 import com.android.permissioncontroller.R
 import com.android.permissioncontroller.permission.ui.GrantPermissionsActivity.ALLOW_ALL_BUTTON
-<<<<<<< HEAD
-import com.android.permissioncontroller.permission.ui.GrantPermissionsActivity.ALLOW_ALL_SINGLETON_BUTTON
-=======
->>>>>>> af8f8f10
 import com.android.permissioncontroller.permission.ui.GrantPermissionsActivity.ALLOW_ALWAYS_BUTTON
 import com.android.permissioncontroller.permission.ui.GrantPermissionsActivity.ALLOW_BUTTON
 import com.android.permissioncontroller.permission.ui.GrantPermissionsActivity.ALLOW_FOREGROUND_BUTTON
@@ -485,11 +481,7 @@
         }
 
         when (BUTTON_RES_ID_TO_NUM.get(id, -1)) {
-<<<<<<< HEAD
-            ALLOW_ALL_BUTTON, ALLOW_ALL_SINGLETON_BUTTON, ALLOW_BUTTON -> {
-=======
             ALLOW_ALL_BUTTON, ALLOW_BUTTON -> {
->>>>>>> af8f8f10
                 view.performAccessibilityAction(
                     AccessibilityNodeInfo.ACTION_CLEAR_ACCESSIBILITY_FOCUS, null)
                 resultListener.onPermissionGrantResult(groupName, affectedForegroundPermissions,
@@ -596,12 +588,6 @@
                 ALLOW_SELECTED_BUTTON)
             BUTTON_RES_ID_TO_NUM.put(R.id.permission_dont_allow_more_selected_button,
                 DONT_ALLOW_MORE_SELECTED_BUTTON)
-<<<<<<< HEAD
-            BUTTON_RES_ID_TO_NUM.put(R.id.permission_allow_all_singleton_button,
-                ALLOW_ALL_SINGLETON_BUTTON)
-
-=======
->>>>>>> af8f8f10
 
             LOCATION_RES_ID_TO_NUM.put(R.id.permission_location_accuracy, LOCATION_ACCURACY_LAYOUT)
             LOCATION_RES_ID_TO_NUM.put(R.id.permission_location_accuracy_radio_fine,
