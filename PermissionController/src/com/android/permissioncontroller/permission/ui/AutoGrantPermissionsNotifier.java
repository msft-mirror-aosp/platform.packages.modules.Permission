--- conflicted
+++ resolved
@@ -19,10 +19,7 @@
 import static android.app.PendingIntent.FLAG_IMMUTABLE;
 import static android.app.PendingIntent.FLAG_UPDATE_CURRENT;
 import static android.app.PendingIntent.getActivity;
-<<<<<<< HEAD
-=======
 import static android.app.admin.DevicePolicyResources.Strings.PermissionSettings.LOCATION_AUTO_GRANTED_MESSAGE;
->>>>>>> d7ad15dc
 import static android.content.Intent.ACTION_MANAGE_APP_PERMISSION;
 import static android.content.Intent.EXTRA_PACKAGE_NAME;
 import static android.content.Intent.EXTRA_PERMISSION_GROUP_NAME;
@@ -58,11 +55,8 @@
 import androidx.annotation.Nullable;
 
 import com.android.permissioncontroller.R;
-<<<<<<< HEAD
-=======
 import com.android.permissioncontroller.permission.utils.KotlinUtils;
 import com.android.permissioncontroller.permission.utils.Utils;
->>>>>>> d7ad15dc
 
 import java.util.ArrayList;
 
@@ -161,13 +155,8 @@
 
         String title = mContext.getString(
                 R.string.auto_granted_location_permission_notification_title);
-<<<<<<< HEAD
-        String messageText = mContext.getString(R.string.auto_granted_permission_notification_body,
-                pkgLabel);
-=======
         String messageText = Utils.getEnterpriseString(mContext, LOCATION_AUTO_GRANTED_MESSAGE,
                 R.string.auto_granted_permission_notification_body, pkgLabel);
->>>>>>> d7ad15dc
         Notification.Builder b = (new Notification.Builder(mContext,
                 getNotificationChannelId(shouldNotifySilently))).setContentTitle(title)
                 .setContentText(messageText)
