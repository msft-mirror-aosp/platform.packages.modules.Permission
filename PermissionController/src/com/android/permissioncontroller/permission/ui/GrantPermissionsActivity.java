/*
 * Copyright (C) 2015 The Android Open Source Project
 *
 * Licensed under the Apache License, Version 2.0 (the "License");
 * you may not use this file except in compliance with the License.
 * You may obtain a copy of the License at
 *
 *      http://www.apache.org/licenses/LICENSE-2.0
 *
 * Unless required by applicable law or agreed to in writing, software
 * distributed under the License is distributed on an "AS IS" BASIS,
 * WITHOUT WARRANTIES OR CONDITIONS OF ANY KIND, either express or implied.
 * See the License for the specific language governing permissions and
 * limitations under the License.
 */

package com.android.permissioncontroller.permission.ui;

import static android.Manifest.permission.ACCESS_COARSE_LOCATION;
import static android.Manifest.permission.ACCESS_FINE_LOCATION;
import static android.Manifest.permission_group.LOCATION;
import static android.Manifest.permission_group.READ_MEDIA_VISUAL;
import static android.health.connect.HealthPermissions.HEALTH_PERMISSION_GROUP;
import static android.view.WindowManager.LayoutParams.SYSTEM_FLAG_HIDE_NON_SYSTEM_OVERLAY_WINDOWS;

import static com.android.permissioncontroller.permission.ui.GrantPermissionsViewHandler.CANCELED;
import static com.android.permissioncontroller.permission.ui.GrantPermissionsViewHandler.DENIED;
import static com.android.permissioncontroller.permission.ui.GrantPermissionsViewHandler.DENIED_DO_NOT_ASK_AGAIN;
import static com.android.permissioncontroller.permission.ui.GrantPermissionsViewHandler.GRANTED_ALWAYS;
import static com.android.permissioncontroller.permission.ui.GrantPermissionsViewHandler.GRANTED_FOREGROUND_ONLY;
import static com.android.permissioncontroller.permission.ui.GrantPermissionsViewHandler.GRANTED_ONE_TIME;
import static com.android.permissioncontroller.permission.ui.GrantPermissionsViewHandler.GRANTED_USER_SELECTED;
import static com.android.permissioncontroller.permission.ui.GrantPermissionsViewHandler.LINKED_TO_PERMISSION_RATIONALE;
import static com.android.permissioncontroller.permission.ui.GrantPermissionsViewHandler.LINKED_TO_SETTINGS;
import static com.android.permissioncontroller.permission.ui.model.GrantPermissionsViewModel.APP_PERMISSION_REQUEST_CODE;
import static com.android.permissioncontroller.permission.ui.model.GrantPermissionsViewModel.PHOTO_PICKER_REQUEST_CODE;
import static com.android.permissioncontroller.permission.utils.Utils.getRequestMessage;

import android.Manifest;
import android.app.Activity;
import android.app.KeyguardManager;
import android.content.Intent;
import android.content.pm.PackageInfo;
import android.content.pm.PackageItemInfo;
import android.content.pm.PackageManager;
import android.content.res.Resources;
import android.graphics.drawable.Icon;
import android.os.Build;
import android.os.Bundle;
import android.os.Process;
import android.text.Annotation;
import android.text.SpannableString;
import android.text.Spanned;
import android.text.style.ClickableSpan;
import android.util.Log;
import android.util.Pair;
import android.view.MotionEvent;
import android.view.View;
import android.view.View.OnAttachStateChangeListener;
import android.view.Window;
import android.view.WindowManager;
import android.view.inputmethod.InputMethodManager;

import androidx.annotation.GuardedBy;
import androidx.annotation.NonNull;
import androidx.annotation.Nullable;
import androidx.annotation.StringRes;
import androidx.core.util.Consumer;
import androidx.core.util.Preconditions;

import com.android.modules.utils.build.SdkLevel;
import com.android.permissioncontroller.DeviceUtils;
import com.android.permissioncontroller.R;
import com.android.permissioncontroller.permission.ui.auto.GrantPermissionsAutoViewHandler;
import com.android.permissioncontroller.permission.ui.model.GrantPermissionsViewModel;
import com.android.permissioncontroller.permission.ui.model.GrantPermissionsViewModel.RequestInfo;
import com.android.permissioncontroller.permission.ui.model.GrantPermissionsViewModelFactory;
import com.android.permissioncontroller.permission.ui.wear.GrantPermissionsWearViewHandler;
import com.android.permissioncontroller.permission.utils.KotlinUtils;
import com.android.permissioncontroller.permission.utils.Utils;

import java.util.ArrayList;
import java.util.HashMap;
import java.util.List;
import java.util.Map;
import java.util.Objects;
import java.util.Random;

/**
 * An activity which displays runtime permission prompts on behalf of an app.
 */
public class GrantPermissionsActivity extends SettingsActivity
        implements GrantPermissionsViewHandler.ResultListener {

    private static final String LOG_TAG = "GrantPermissionsActivity";

    private static final String KEY_SESSION_ID = GrantPermissionsActivity.class.getName()
            + "_REQUEST_ID";
    public static final String ANNOTATION_ID = "link";

    public static final int NEXT_BUTTON = 15;
    public static final int ALLOW_BUTTON = 0;
    public static final int ALLOW_ALWAYS_BUTTON = 1; // Used in auto
    public static final int ALLOW_FOREGROUND_BUTTON = 2;
    public static final int DENY_BUTTON = 3;
    public static final int DENY_AND_DONT_ASK_AGAIN_BUTTON = 4;
    public static final int ALLOW_ONE_TIME_BUTTON = 5;
    public static final int NO_UPGRADE_BUTTON = 6;
    public static final int NO_UPGRADE_AND_DONT_ASK_AGAIN_BUTTON = 7;
    public static final int NO_UPGRADE_OT_BUTTON = 8; // one-time
    public static final int NO_UPGRADE_OT_AND_DONT_ASK_AGAIN_BUTTON = 9; // one-time
    public static final int LINK_TO_SETTINGS = 10;
    public static final int ALLOW_ALL_BUTTON = 11; // button for options with a picker, allow all
    public static final int ALLOW_SELECTED_BUTTON = 12; // allow selected, with picker
    // button to cancel a request for more data with a picker
<<<<<<< HEAD
    public static final int DONT_ALLOW_MORE_SELECTED_BUTTON = 14;
    // after the user has used the picker, the allow all button shows below all other buttons, with
    // a different style.
    public static final int ALLOW_ALL_SINGLETON_BUTTON = 15;
    public static final int LINK_TO_PERMISSION_RATIONALE = 16;
=======
    public static final int DONT_ALLOW_MORE_SELECTED_BUTTON = 13;
    public static final int LINK_TO_PERMISSION_RATIONALE = 14;
>>>>>>> af8f8f10

    public static final int NEXT_LOCATION_DIALOG = 6;
    public static final int LOCATION_ACCURACY_LAYOUT = 0;
    public static final int FINE_RADIO_BUTTON = 1;
    public static final int COARSE_RADIO_BUTTON = 2;
    public static final int DIALOG_WITH_BOTH_LOCATIONS = 3;
    public static final int DIALOG_WITH_FINE_LOCATION_ONLY = 4;
    public static final int DIALOG_WITH_COARSE_LOCATION_ONLY = 5;

    public static final Map<String, Integer> PERMISSION_TO_BIT_SHIFT = Map.of(
            ACCESS_COARSE_LOCATION, 0,
            ACCESS_FINE_LOCATION, 1);

    public static final String INTENT_PHOTOS_SELECTED = "intent_extra_result";

    /**
     * A map of the currently shown GrantPermissionsActivity for this user, per package and task ID
     */
    @GuardedBy("sCurrentGrantRequests")
    private static final Map<Pair<String, Integer>, GrantPermissionsActivity>
            sCurrentGrantRequests = new HashMap<>();

    /** Unique Id of a request */
    private long mSessionId;

    /**
     * The permission group that was showing, before a new permission request came in on top of an
     * existing request
     */
    private String mPreMergeShownGroupName;

    /** The current list of permissions requested, across all current requests for this app */
    private List<String> mRequestedPermissions = new ArrayList<>();
    /** A copy of the list of permissions originally requested in the intent to this activity */
    private String[] mOriginalRequestedPermissions = new String[0];

    private boolean[] mButtonVisibilities;
    private int mRequestCounts = 0;
    private List<RequestInfo> mRequestInfos = new ArrayList<>();
    private GrantPermissionsViewHandler mViewHandler;
    private GrantPermissionsViewModel mViewModel;
    /**
     * A list of other GrantPermissionActivities for the same package which passed their list of
     * permissions to this one. They need to be informed when this activity finishes.
     */
    private List<GrantPermissionsActivity> mFollowerActivities = new ArrayList<>();
    /** Whether this activity has asked another GrantPermissionsActivity to show on its behalf */
    private boolean mDelegated;
    /** The set result code, or MAX_VALUE if it hasn't been set yet */
    private int mResultCode = Integer.MAX_VALUE;
    /** Package that shall have permissions granted */
    private String mTargetPackage;
    /** A key representing this activity, defined by the target package and task ID */
    private Pair<String, Integer> mKey;
    private int mCurrentRequestIdx = 0;
    private float mOriginalDimAmount;
    private View mRootView;
    private int mStoragePermGroupIcon = R.drawable.ic_empty_icon;

    @Override
    public void onCreate(Bundle icicle) {
        if (DeviceUtils.isAuto(this)) {
            setTheme(R.style.GrantPermissions_Car_FilterTouches);
        }
        super.onCreate(icicle);

        if (icicle == null) {
            mSessionId = new Random().nextLong();
        } else {
            mSessionId = icicle.getLong(KEY_SESSION_ID);
        }

        getWindow().addSystemFlags(SYSTEM_FLAG_HIDE_NON_SYSTEM_OVERLAY_WINDOWS);

        int permissionsSdkLevel;
        if (PackageManager.ACTION_REQUEST_PERMISSIONS_FOR_OTHER.equals(getIntent().getAction())) {
            mTargetPackage = getIntent().getStringExtra(Intent.EXTRA_PACKAGE_NAME);
            if (mTargetPackage == null) {
                Log.e(LOG_TAG, "null EXTRA_PACKAGE_NAME. Must be set for "
                        + "REQUEST_PERMISSIONS_FOR_OTHER activity");
                finishAfterTransition();
                return;
            }
            // We don't want to do any filtering in this case.
            // These calls are coming from the system on behalf of the app.
            permissionsSdkLevel = Build.VERSION_CODES.CUR_DEVELOPMENT;
        } else {
            // Cache this as this can only read on onCreate, not later.
            mTargetPackage = getCallingPackage();
            if (mTargetPackage == null) {
                Log.e(LOG_TAG, "null callingPackageName. Please use \"RequestPermission\" to "
                        + "request permissions");
                finishAfterTransition();
                return;
            }
            try {
                PackageInfo packageInfo = getPackageManager().getPackageInfo(mTargetPackage, 0);
                permissionsSdkLevel = packageInfo.applicationInfo.targetSdkVersion;
            } catch (PackageManager.NameNotFoundException e) {
                Log.e(LOG_TAG, "Unable to get package info for the calling package.", e);
                finishAfterTransition();
                return;
            }
        }

        String[] requestedPermissionsArray = getIntent().getStringArrayExtra(
            PackageManager.EXTRA_REQUEST_PERMISSIONS_NAMES);
        if (requestedPermissionsArray == null) {
            setResultAndFinish();
            return;
        }

        mRequestedPermissions = GrantPermissionsViewModel.Companion.getSanitizedPermissionsList(
            requestedPermissionsArray, permissionsSdkLevel);
        if (mRequestedPermissions.isEmpty()) {
            setResultAndFinish();
            return;
        }

        mOriginalRequestedPermissions = mRequestedPermissions.toArray(new String[0]);

        synchronized (sCurrentGrantRequests) {
            mKey = new Pair<>(mTargetPackage, getTaskId());
            if (!sCurrentGrantRequests.containsKey(mKey)) {
                sCurrentGrantRequests.put(mKey, this);
                finishSystemStartedDialogsOnOtherTasksLocked();
            } else if (getCallingPackage() == null) {
                // The trampoline doesn't require results. Delegate, and finish.
                sCurrentGrantRequests.get(mKey).onNewFollowerActivity(null,
                        mRequestedPermissions);
                finishAfterTransition();
                return;
            } else {
                mDelegated = true;
                sCurrentGrantRequests.get(mKey).onNewFollowerActivity(this,
                        mRequestedPermissions);
            }
        }

        setFinishOnTouchOutside(false);

        setTitle(R.string.permission_request_title);

        if (DeviceUtils.isTelevision(this)) {
            mViewHandler = new com.android.permissioncontroller.permission.ui.television
                    .GrantPermissionsViewHandlerImpl(this,
                    mTargetPackage).setResultListener(this);
        } else if (DeviceUtils.isWear(this)) {
            mViewHandler = new GrantPermissionsWearViewHandler(this).setResultListener(this);
        } else if (DeviceUtils.isAuto(this)) {
            mViewHandler = new GrantPermissionsAutoViewHandler(this, mTargetPackage)
                    .setResultListener(this);
        } else {
            mViewHandler = new com.android.permissioncontroller.permission.ui.handheld
                    .GrantPermissionsViewHandlerImpl(this, this);
        }

        GrantPermissionsViewModelFactory factory = new GrantPermissionsViewModelFactory(
                getApplication(), mTargetPackage, mRequestedPermissions, mSessionId, icicle);
        if (!mDelegated) {
            mViewModel = factory.create(GrantPermissionsViewModel.class);
            mViewModel.getRequestInfosLiveData().observe(this, this::onRequestInfoLoad);
        }

        mRootView = mViewHandler.createView();
        mRootView.setVisibility(View.GONE);
        setContentView(mRootView);
        Window window = getWindow();
        WindowManager.LayoutParams layoutParams = window.getAttributes();
        mOriginalDimAmount = layoutParams.dimAmount;
        mViewHandler.updateWindowAttributes(layoutParams);
        window.setAttributes(layoutParams);

        if (SdkLevel.isAtLeastS() && getResources().getBoolean(R.bool.config_useWindowBlur)) {
            java.util.function.Consumer<Boolean> blurEnabledListener = enabled -> {
                mViewHandler.onBlurEnabledChanged(window, enabled);
            };
            mRootView.addOnAttachStateChangeListener(new OnAttachStateChangeListener() {
                @Override
                public void onViewAttachedToWindow(View v) {
                    window.getWindowManager().addCrossWindowBlurEnabledListener(
                            blurEnabledListener);
                }

                @Override
                public void onViewDetachedFromWindow(View v) {
                    window.getWindowManager().removeCrossWindowBlurEnabledListener(
                            blurEnabledListener);
                }
            });
        }
        // Restore UI state after lifecycle events. This has to be before we show the first request,
        // as the UI behaves differently for updates and initial creations.
        if (icicle != null) {
            mViewHandler.loadInstanceState(icicle);
        } else {
            // Do not show screen dim until data is loaded
            window.setDimAmount(0f);
        }

        PackageItemInfo storageGroupInfo =
                Utils.getGroupInfo(Manifest.permission_group.STORAGE, this.getApplicationContext());
        if (storageGroupInfo != null) {
            mStoragePermGroupIcon = storageGroupInfo.icon;
        }
    }

    /**
     * A new GrantPermissionsActivity has opened for this same package. Merge its requested
     * permissions with the original ones set in the intent, and recalculate the grant states.
     * @param follower The activity requesting permissions, which needs to be informed upon this
     *                 activity finishing
     * @param newPermissions The new permissions requested in the activity
     */
    private void onNewFollowerActivity(@Nullable GrantPermissionsActivity follower,
            @NonNull List<String> newPermissions) {
        if (follower != null) {
            // Ensure the list of follower activities is a stack
            mFollowerActivities.add(0, follower);
            follower.mViewModel = mViewModel;
        }

        boolean isShowingGroup = mRootView != null && mRootView.getVisibility() == View.VISIBLE;
        List<RequestInfo> currentGroups = mViewModel.getRequestInfosLiveData().getValue();
        if (mPreMergeShownGroupName == null && isShowingGroup
                && currentGroups != null && !currentGroups.isEmpty()) {
            mPreMergeShownGroupName = currentGroups.get(0).getGroupName();
        }

        if (mRequestedPermissions.containsAll(newPermissions)) {
            return;
        }

        ArrayList<String> currentPermissions = new ArrayList<>(mRequestedPermissions);
        for (String newPerm : newPermissions) {
            if (!currentPermissions.contains(newPerm)) {
                currentPermissions.add(newPerm);
            }
        }
        mRequestedPermissions = currentPermissions;

        Bundle oldState = new Bundle();
        mViewModel.getRequestInfosLiveData().removeObservers(this);
        mViewModel.saveInstanceState(oldState);
        GrantPermissionsViewModelFactory factory = new GrantPermissionsViewModelFactory(
                getApplication(), mTargetPackage, mRequestedPermissions,
                mSessionId, oldState);
        mViewModel = factory.create(GrantPermissionsViewModel.class);
        mViewModel.getRequestInfosLiveData().observe(this, this::onRequestInfoLoad);
        if (follower != null) {
            follower.mViewModel = mViewModel;
        }
    }

    /**
     * When the leader activity this activity delegated to finishes, finish this activity
     * @param resultCode the result of the leader
     */
    private void onLeaderActivityFinished(int resultCode) {
        setResultIfNeeded(resultCode);
        finishAfterTransition();
    }

    private void onRequestInfoLoad(List<RequestInfo> requests) {
        if (!mViewModel.getRequestInfosLiveData().isInitialized() || isResultSet() || mDelegated) {
            return;
        } else if (requests == null) {
            finishAfterTransition();
            return;
        } else if (requests.isEmpty()) {
            setResultAndFinish();
            return;
        }

        mRequestInfos = requests;

        // If we were already showing a group, and then another request came in with more groups,
        // keep the current group showing until the user makes a decision
        if (mPreMergeShownGroupName != null) {
            return;
        }

        showNextRequest();
    }

    private void showNextRequest() {
        if (mRequestInfos.isEmpty()) {
            return;
        }

        RequestInfo info = mRequestInfos.get(0);

        // Only the top activity can receive activity results
        Activity top = mFollowerActivities.isEmpty() ? this : mFollowerActivities.get(0);
        if (info.getSendToSettingsImmediately()) {
            mViewModel.sendDirectlyToSettings(top, info.getGroupName());
            return;
        } else if (info.getOpenPhotoPicker()) {
            mViewModel.openPhotoPicker(top, GRANTED_USER_SELECTED);
            return;
        }

        if (Utils.isHealthPermissionUiEnabled() && HEALTH_PERMISSION_GROUP.equals(
                info.getGroupName())) {
            mViewModel.handleHealthConnectPermissions(top);
            return;
        }

        CharSequence appLabel = KotlinUtils.INSTANCE.getPackageLabel(getApplication(),
                mTargetPackage, Process.myUserHandle());

        Icon icon = null;
        int messageId = 0;
        switch(info.getMessage()) {
            case FG_MESSAGE:
                messageId = Utils.getRequest(info.getGroupName());
                break;
            case FG_FINE_LOCATION_MESSAGE:
                messageId = R.string.permgrouprequest_fineupgrade;
                break;
            case FG_COARSE_LOCATION_MESSAGE:
                messageId = R.string.permgrouprequest_coarselocation;
                break;
            case BG_MESSAGE:
                messageId = Utils.getBackgroundRequest(info.getGroupName());
                break;
            case UPGRADE_MESSAGE:
                messageId = Utils.getUpgradeRequest(info.getGroupName());
                break;
            case STORAGE_SUPERGROUP_MESSAGE_Q_TO_S:
                icon = Icon.createWithResource(getPackageName(), mStoragePermGroupIcon);
                messageId = R.string.permgrouprequest_storage_q_to_s;
                break;
            case STORAGE_SUPERGROUP_MESSAGE_PRE_Q:
                icon = Icon.createWithResource(getPackageName(), mStoragePermGroupIcon);
                messageId = R.string.permgrouprequest_storage_pre_q;
                break;
            case MORE_PHOTOS_MESSAGE:
                messageId = R.string.permgrouprequest_more_photos;
                break;
        }

        CharSequence message = getRequestMessage(appLabel, mTargetPackage,
                info.getGroupName(), this, messageId);

        int detailMessageId = 0;
        switch(info.getDetailMessage()) {
            case FG_MESSAGE:
                detailMessageId = Utils.getRequestDetail(info.getGroupName());
                break;
            case BG_MESSAGE:
                detailMessageId = Utils.getBackgroundRequestDetail(info.getGroupName());
                break;
            case UPGRADE_MESSAGE:
                detailMessageId = Utils.getUpgradeRequestDetail(info.getGroupName());
        }

        Spanned detailMessage = null;
        if (detailMessageId != 0) {
            detailMessage =
                    new SpannableString(getText(detailMessageId));
            Annotation[] annotations = detailMessage.getSpans(
                    0, detailMessage.length(), Annotation.class);
            int numAnnotations = annotations.length;
            for (int i = 0; i < numAnnotations; i++) {
                Annotation annotation = annotations[i];
                if (annotation.getValue().equals(ANNOTATION_ID)) {
                    int start = detailMessage.getSpanStart(annotation);
                    int end = detailMessage.getSpanEnd(annotation);
                    ClickableSpan clickableSpan = getLinkToAppPermissions(info);
                    SpannableString spannableString =
                            new SpannableString(detailMessage);
                    spannableString.setSpan(clickableSpan, start, end, 0);
                    detailMessage = spannableString;
                    break;
                }
            }
        }

        try {
            icon = icon != null ? icon : Icon.createWithResource(
                    info.getGroupInfo().getPackageName(),
                    info.getGroupInfo().getIcon());
        } catch (Resources.NotFoundException e) {
            Log.e(LOG_TAG, "Cannot load icon for group" + info.getGroupName(), e);
        }

        boolean showingNewGroup = message == null || !message.equals(getTitle());

        // Set the permission message as the title so it can be announced. Skip on Wear
        // because the dialog title is already announced, as is the default selection which
        // is a text view containing the title.
        if (!DeviceUtils.isWear(this)) {
            setTitle(message);
        }

        ArrayList<Integer> idxs = new ArrayList<>();
        mButtonVisibilities = new boolean[info.getButtonVisibilities().size()];
        for (int i = 0; i < info.getButtonVisibilities().size(); i++) {
            mButtonVisibilities[i] = info.getButtonVisibilities().get(i);
            if (mButtonVisibilities[i]) {
                idxs.add(i);
            }
        }

        CharSequence permissionRationaleMessage = null;
        if (isPermissionRationaleVisible()) {
            permissionRationaleMessage =
                getString(
                    getPermissionRationaleMessageResIdForPermissionGroup(
                        info.getGroupName()));
        }

        boolean[] locationVisibilities = new boolean[info.getLocationVisibilities().size()];
        for (int i = 0; i < info.getLocationVisibilities().size(); i++) {
            locationVisibilities[i] = info.getLocationVisibilities().get(i);
        }

        if (mRequestCounts < mRequestInfos.size()) {
            mRequestCounts = mRequestInfos.size();
        }

        mViewHandler.updateUi(info.getGroupName(), mRequestCounts, mCurrentRequestIdx, icon,
                message, detailMessage, permissionRationaleMessage, mButtonVisibilities,
                locationVisibilities);
        if (showingNewGroup) {
            mCurrentRequestIdx++;
        }

        getWindow().setDimAmount(mOriginalDimAmount);
        if (mRootView.getVisibility() == View.GONE) {
            InputMethodManager manager = getSystemService(InputMethodManager.class);
            manager.hideSoftInputFromWindow(mRootView.getWindowToken(), 0);
            mRootView.setVisibility(View.VISIBLE);
        }
    }

    // LINT.IfChange(dispatchTouchEvent)
    @Override
    public boolean dispatchTouchEvent(MotionEvent ev) {
        View rootView = getWindow().getDecorView();
        if (rootView.getTop() != 0) {
            // We are animating the top view, need to compensate for that in motion events.
            ev.setLocation(ev.getX(), ev.getY() - rootView.getTop());
        }
        final int x = (int) ev.getX();
        final int y = (int) ev.getY();
        if ((x < 0) || (y < 0) || (x > (rootView.getWidth())) || (y > (rootView.getHeight()))) {
            if (MotionEvent.ACTION_DOWN == ev.getAction()) {
                mViewHandler.onCancelled();
            }
            finishAfterTransition();
        }
        return super.dispatchTouchEvent(ev);
    }
    // LINT.ThenChange(PermissionRationaleActivity.java:dispatchTouchEvent)

    @Override
    protected void onSaveInstanceState(@NonNull Bundle outState) {
        super.onSaveInstanceState(outState);

        if (mViewHandler == null || mViewModel == null) {
            return;
        }

        mViewHandler.saveInstanceState(outState);
        mViewModel.saveInstanceState(outState);

        outState.putLong(KEY_SESSION_ID, mSessionId);
    }

    private ClickableSpan getLinkToAppPermissions(RequestInfo info) {
        return new ClickableSpan() {
            @Override
            public void onClick(View widget) {
                logGrantPermissionActivityButtons(info.getGroupName(), null, LINKED_TO_SETTINGS);
                mViewModel.sendToSettingsFromLink(GrantPermissionsActivity.this,
                        info.getGroupName());
            }
        };
    }


    @Override
    protected void onActivityResult(int requestCode, int resultCode, Intent data) {
        super.onActivityResult(requestCode, resultCode, data);
        Consumer<Intent> callback = mViewModel.getActivityResultCallback();
        if (callback == null || (requestCode != APP_PERMISSION_REQUEST_CODE
                && requestCode != PHOTO_PICKER_REQUEST_CODE)) {
            return;
        }
        if (requestCode == PHOTO_PICKER_REQUEST_CODE) {
            data = new Intent("").putExtra(INTENT_PHOTOS_SELECTED, resultCode == RESULT_OK);
        }
        callback.accept(data);
        mViewModel.setActivityResultCallback(null);
    }

    @Override
    public void onPermissionGrantResult(String name,
            @GrantPermissionsViewHandler.Result int result) {
        onPermissionGrantResult(name, null, result);
    }

    @Override
    public void onPermissionGrantResult(String name, List<String> affectedForegroundPermissions,
            @GrantPermissionsViewHandler.Result int result) {
        if (checkKgm(name, affectedForegroundPermissions, result)) {
            return;
        }

        if (name == null || name.equals(mPreMergeShownGroupName)) {
            mPreMergeShownGroupName = null;
        }

        if (Objects.equals(READ_MEDIA_VISUAL, name)
                && result == GrantPermissionsViewHandler.GRANTED_USER_SELECTED) {
            // Only the top activity can receive activity results
            Activity top = mFollowerActivities.isEmpty() ? this : mFollowerActivities.get(0);
            mViewModel.openPhotoPicker(top, result);
            return;
        }

        logGrantPermissionActivityButtons(name, affectedForegroundPermissions, result);
        mViewModel.onPermissionGrantResult(name, affectedForegroundPermissions, result);
        showNextRequest();
        if (result == CANCELED) {
            setResultAndFinish();
        }
    }

    @Override
    public void onPermissionRationaleClicked(String groupName) {
        logGrantPermissionActivityButtons(groupName,
                /* affectedForegroundPermissions= */ null,
                LINKED_TO_PERMISSION_RATIONALE);
        mViewModel.showPermissionRationaleActivity(this, groupName);
    }

    @Override
    public void onBackPressed() {
        if (mViewHandler == null) {
            return;
        }
        mViewHandler.onBackPressed();
    }

    @Override
    public void finishAfterTransition() {
        if (!setResultIfNeeded(RESULT_CANCELED)) {
            return;
        }
        if (mViewModel != null) {
            mViewModel.autoGrantNotify();
        }
        super.finishAfterTransition();
    }

    @Override
    public void onDestroy() {
        super.onDestroy();
        if (!isResultSet()) {
            removeActivityFromMap();
        }
    }

    /**
     * Remove this activity from the map of activities
     */
    private void removeActivityFromMap() {
        synchronized (sCurrentGrantRequests) {
            GrantPermissionsActivity leader = sCurrentGrantRequests.get(mKey);
            if (this.equals(leader)) {
                sCurrentGrantRequests.remove(mKey);
            } else if (leader != null) {
                leader.mFollowerActivities.remove(this);
            }
        }
        for (GrantPermissionsActivity activity: mFollowerActivities) {
            activity.onLeaderActivityFinished(mResultCode);
        }
        mFollowerActivities.clear();
    }

    private boolean checkKgm(String name, List<String> affectedForegroundPermissions,
            @GrantPermissionsViewHandler.Result int result) {
        if (result == GRANTED_ALWAYS || result == GRANTED_FOREGROUND_ONLY
                || result == DENIED_DO_NOT_ASK_AGAIN) {
            KeyguardManager kgm = getSystemService(KeyguardManager.class);

            if (kgm != null && kgm.isDeviceLocked()) {
                kgm.requestDismissKeyguard(this, new KeyguardManager.KeyguardDismissCallback() {
                    @Override
                    public void onDismissError() {
                        Log.e(LOG_TAG, "Cannot dismiss keyguard perm=" + name
                                + " result=" + result);
                    }

                    @Override
                    public void onDismissCancelled() {
                        // do nothing (i.e. stay at the current permission group)
                    }

                    @Override
                    public void onDismissSucceeded() {
                        // Now the keyguard is dismissed, hence the device is not locked
                        // anymore
                        onPermissionGrantResult(name, affectedForegroundPermissions, result);
                    }
                });
                return true;
            }
        }
        return false;
    }

    private boolean setResultIfNeeded(int resultCode) {
        if (!isResultSet()) {
            List<String> oldRequestedPermissions = mRequestedPermissions;
            removeActivityFromMap();
            // If a new merge request came in before we managed to remove this activity from the
            // map, then cancel the result set for now.
            if (!oldRequestedPermissions.equals(mRequestedPermissions)) {
                return false;
            }

            mResultCode = resultCode;
            if (mViewModel != null) {
                mViewModel.logRequestedPermissionGroups();
            }

            // Only include the originally requested permissions in the result
            Intent result = new Intent(PackageManager.ACTION_REQUEST_PERMISSIONS);
            String[] resultPermissions = mOriginalRequestedPermissions;
            int[] grantResults = new int[resultPermissions.length];

            if ((mDelegated || (mViewModel != null && mViewModel.shouldReturnPermissionState()))
                    && mTargetPackage != null) {
                PackageManager pm = getPackageManager();
                for (int i = 0; i < resultPermissions.length; i++) {
                    grantResults[i] = pm.checkPermission(resultPermissions[i], mTargetPackage);
                }
            } else {
                grantResults = new int[0];
                resultPermissions = new String[0];
            }

            result.putExtra(PackageManager.EXTRA_REQUEST_PERMISSIONS_NAMES, resultPermissions);
            result.putExtra(PackageManager.EXTRA_REQUEST_PERMISSIONS_RESULTS, grantResults);
            result.putExtra(Intent.EXTRA_PACKAGE_NAME, mTargetPackage);
            setResult(resultCode, result);
        }
        return true;
    }

    private void setResultAndFinish() {
        if (setResultIfNeeded(RESULT_OK)) {
            finishAfterTransition();
        }
    }

    private void logGrantPermissionActivityButtons(String permissionGroupName,
            List<String> affectedForegroundPermissions, int grantResult) {
        int clickedButton = 0;
        int presentedButtons = getButtonState();
        switch (grantResult) {
            case GRANTED_ALWAYS:
                clickedButton = 1 << ALLOW_BUTTON;
                break;
            case GRANTED_FOREGROUND_ONLY:
                clickedButton = 1 << ALLOW_FOREGROUND_BUTTON;
                break;
            case DENIED:
                if (mButtonVisibilities != null) {
                    if (mButtonVisibilities[NO_UPGRADE_BUTTON]) {
                        clickedButton = 1 << NO_UPGRADE_BUTTON;
                    } else if (mButtonVisibilities[NO_UPGRADE_OT_BUTTON]) {
                        clickedButton = 1 << NO_UPGRADE_OT_BUTTON;
                    } else if (mButtonVisibilities[DENY_BUTTON]) {
                        clickedButton = 1 << DENY_BUTTON;
                    }
                }
                break;
            case DENIED_DO_NOT_ASK_AGAIN:
                if (mButtonVisibilities != null) {
                    if (mButtonVisibilities[NO_UPGRADE_AND_DONT_ASK_AGAIN_BUTTON]) {
                        clickedButton = 1 << NO_UPGRADE_AND_DONT_ASK_AGAIN_BUTTON;
                    } else if (mButtonVisibilities[NO_UPGRADE_OT_AND_DONT_ASK_AGAIN_BUTTON]) {
                        clickedButton = 1 << NO_UPGRADE_OT_AND_DONT_ASK_AGAIN_BUTTON;
                    } else if (mButtonVisibilities[DENY_AND_DONT_ASK_AGAIN_BUTTON]) {
                        clickedButton = 1 << DENY_AND_DONT_ASK_AGAIN_BUTTON;
                    }
                }
                break;
            case GRANTED_ONE_TIME:
                clickedButton = 1 << ALLOW_ONE_TIME_BUTTON;
                break;
            case LINKED_TO_SETTINGS:
                clickedButton = 1 << LINK_TO_SETTINGS;
                break;
            case LINKED_TO_PERMISSION_RATIONALE:
                clickedButton = 1 << LINK_TO_PERMISSION_RATIONALE;
                break;
            case CANCELED:
                // fall through
            default:
                break;
        }

        int selectedPrecision = 0;
        if (affectedForegroundPermissions != null) {
            for (Map.Entry<String, Integer> entry : PERMISSION_TO_BIT_SHIFT.entrySet()) {
                if (affectedForegroundPermissions.contains(entry.getKey())) {
                    selectedPrecision |= 1 << entry.getValue();
                }
            }
        }

        mViewModel.logClickedButtons(permissionGroupName, selectedPrecision, clickedButton,
                presentedButtons, isPermissionRationaleVisible());
    }

    private int getButtonState() {
        if (mButtonVisibilities == null) {
            return 0;
        }
        int buttonState = 0;
        for (int i = NEXT_BUTTON - 1; i >= 0; i--) {
            buttonState *= 2;
            if (mButtonVisibilities[i]) {
                buttonState++;
            }
        }
        return buttonState;
    }

    private boolean isPermissionRationaleVisible() {
        return mButtonVisibilities != null && mButtonVisibilities[LINK_TO_PERMISSION_RATIONALE];
    }

    private boolean isResultSet() {
        return mResultCode != Integer.MAX_VALUE;
    }

    /**
     * If there is another system-shown dialog on another task, that is not being relied upon by an
     * app-defined dialogs, these other dialogs should be finished.
     */
    @GuardedBy("sCurrentGrantRequests")
    private void finishSystemStartedDialogsOnOtherTasksLocked() {
        for (Pair<String, Integer> key : sCurrentGrantRequests.keySet()) {
            if (key.first.equals(mTargetPackage) && key.second != getTaskId()) {
                GrantPermissionsActivity other = sCurrentGrantRequests.get(key);
                if (other.getIntent().getAction()
                        .equals(PackageManager.ACTION_REQUEST_PERMISSIONS_FOR_OTHER)
                        && other.mFollowerActivities.isEmpty()) {
                    other.finish();
                }
            }
        }
    }

    /**
     * Returns permission rationale message string resource id for the given permission group.
     *
     * <p> Supported permission groups: LOCATION
     *
     * @param permissionGroupName permission group for which to get a message string id
     * @throws IllegalArgumentException if passing unsupported permission group
     */
    @StringRes
    private int getPermissionRationaleMessageResIdForPermissionGroup(String permissionGroupName) {
        Preconditions.checkArgument(LOCATION.equals(permissionGroupName),
                "Permission Rationale does not support %s", permissionGroupName);

        return R.string.permission_rationale_message_location;
    }
}<|MERGE_RESOLUTION|>--- conflicted
+++ resolved
@@ -113,16 +113,8 @@
     public static final int ALLOW_ALL_BUTTON = 11; // button for options with a picker, allow all
     public static final int ALLOW_SELECTED_BUTTON = 12; // allow selected, with picker
     // button to cancel a request for more data with a picker
-<<<<<<< HEAD
-    public static final int DONT_ALLOW_MORE_SELECTED_BUTTON = 14;
-    // after the user has used the picker, the allow all button shows below all other buttons, with
-    // a different style.
-    public static final int ALLOW_ALL_SINGLETON_BUTTON = 15;
-    public static final int LINK_TO_PERMISSION_RATIONALE = 16;
-=======
     public static final int DONT_ALLOW_MORE_SELECTED_BUTTON = 13;
     public static final int LINK_TO_PERMISSION_RATIONALE = 14;
->>>>>>> af8f8f10
 
     public static final int NEXT_LOCATION_DIALOG = 6;
     public static final int LOCATION_ACCURACY_LAYOUT = 0;
@@ -171,6 +163,8 @@
     private List<GrantPermissionsActivity> mFollowerActivities = new ArrayList<>();
     /** Whether this activity has asked another GrantPermissionsActivity to show on its behalf */
     private boolean mDelegated;
+    /** Whether this activity has been triggered by the system */
+    private boolean mIsSystemTriggered = false;
     /** The set result code, or MAX_VALUE if it hasn't been set yet */
     private int mResultCode = Integer.MAX_VALUE;
     /** Package that shall have permissions granted */
@@ -199,6 +193,7 @@
 
         int permissionsSdkLevel;
         if (PackageManager.ACTION_REQUEST_PERMISSIONS_FOR_OTHER.equals(getIntent().getAction())) {
+            mIsSystemTriggered = true;
             mTargetPackage = getIntent().getStringExtra(Intent.EXTRA_PACKAGE_NAME);
             if (mTargetPackage == null) {
                 Log.e(LOG_TAG, "null EXTRA_PACKAGE_NAME. Must be set for "
@@ -249,16 +244,17 @@
             if (!sCurrentGrantRequests.containsKey(mKey)) {
                 sCurrentGrantRequests.put(mKey, this);
                 finishSystemStartedDialogsOnOtherTasksLocked();
-            } else if (getCallingPackage() == null) {
-                // The trampoline doesn't require results. Delegate, and finish.
+            } else if (mIsSystemTriggered) {
+                // The system triggered dialog doesn't require results. Delegate, and finish.
                 sCurrentGrantRequests.get(mKey).onNewFollowerActivity(null,
                         mRequestedPermissions);
                 finishAfterTransition();
                 return;
-            } else {
+            } else if (sCurrentGrantRequests.get(mKey).mIsSystemTriggered) {
+                // Normal permission requests should only merge into the system triggered dialog,
+                // which has task overlay set
                 mDelegated = true;
-                sCurrentGrantRequests.get(mKey).onNewFollowerActivity(this,
-                        mRequestedPermissions);
+                sCurrentGrantRequests.get(mKey).onNewFollowerActivity(this, mRequestedPermissions);
             }
         }
 
@@ -876,9 +872,7 @@
         for (Pair<String, Integer> key : sCurrentGrantRequests.keySet()) {
             if (key.first.equals(mTargetPackage) && key.second != getTaskId()) {
                 GrantPermissionsActivity other = sCurrentGrantRequests.get(key);
-                if (other.getIntent().getAction()
-                        .equals(PackageManager.ACTION_REQUEST_PERMISSIONS_FOR_OTHER)
-                        && other.mFollowerActivities.isEmpty()) {
+                if (other.mIsSystemTriggered && other.mFollowerActivities.isEmpty()) {
                     other.finish();
                 }
             }
