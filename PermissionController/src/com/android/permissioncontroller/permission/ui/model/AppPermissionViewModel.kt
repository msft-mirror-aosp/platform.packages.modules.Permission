/*
 * Copyright (C) 2020 The Android Open Source Project
 *
 * Licensed under the Apache License, Version 2.0 (the "License");
 * you may not use this file except in compliance with the License.
 * You may obtain a copy of the License at
 *
 *      http://www.apache.org/licenses/LICENSE-2.0
 *
 * Unless required by applicable law or agreed to in writing, software
 * distributed under the License is distributed on an "AS IS" BASIS,
 * WITHOUT WARRANTIES OR CONDITIONS OF ANY KIND, either express or implied.
 * See the License for the specific language governing permissions and
 * limitations under the License.
 */
@file:Suppress("DEPRECATION")

package com.android.permissioncontroller.permission.ui.model

import android.Manifest
import android.Manifest.permission.ACCESS_COARSE_LOCATION
import android.Manifest.permission.ACCESS_FINE_LOCATION
import android.Manifest.permission.READ_MEDIA_VISUAL_USER_SELECTED
import android.Manifest.permission_group.CAMERA
import android.Manifest.permission_group.LOCATION
import android.Manifest.permission_group.READ_MEDIA_VISUAL
import android.annotation.SuppressLint
import android.app.Activity
import android.app.AppOpsManager
import android.app.AppOpsManager.MODE_ALLOWED
import android.app.AppOpsManager.MODE_ERRORED
import android.app.AppOpsManager.OPSTR_MANAGE_EXTERNAL_STORAGE
import android.app.Application
import android.content.Intent
import android.hardware.SensorPrivacyManager
import android.hardware.SensorPrivacyManager.OnSensorPrivacyChangedListener
import android.hardware.SensorPrivacyManager.OnSensorPrivacyChangedListener.SensorPrivacyChangedParams
import android.os.Build
import android.os.Bundle
import android.os.UserHandle
import android.util.Log
import androidx.annotation.ChecksSdkIntAtLeast
import androidx.annotation.RequiresApi
import androidx.annotation.StringRes
import androidx.fragment.app.Fragment
import androidx.lifecycle.MutableLiveData
import androidx.lifecycle.ViewModel
import androidx.lifecycle.ViewModelProvider
import androidx.navigation.fragment.findNavController
import com.android.modules.utils.build.SdkLevel
import com.android.permissioncontroller.Constants
import com.android.permissioncontroller.PermissionControllerStatsLog
import com.android.permissioncontroller.PermissionControllerStatsLog.APP_PERMISSION_FRAGMENT_ACTION_REPORTED
import com.android.permissioncontroller.PermissionControllerStatsLog.APP_PERMISSION_FRAGMENT_ACTION_REPORTED__BUTTON_PRESSED__PERMISSION_RATIONALE
import com.android.permissioncontroller.PermissionControllerStatsLog.APP_PERMISSION_FRAGMENT_VIEWED
import com.android.permissioncontroller.R
import com.android.permissioncontroller.permission.data.FullStoragePermissionAppsLiveData
import com.android.permissioncontroller.permission.data.FullStoragePermissionAppsLiveData.FullStoragePackageState
import com.android.permissioncontroller.permission.data.LightAppPermGroupLiveData
import com.android.permissioncontroller.permission.data.SmartUpdateMediatorLiveData
import com.android.permissioncontroller.permission.data.get
import com.android.permissioncontroller.permission.data.v34.SafetyLabelInfoLiveData
import com.android.permissioncontroller.permission.data.v35.PackagePermissionsExternalDeviceLiveData
import com.android.permissioncontroller.permission.model.livedatatypes.AppPermGroupUiInfo
import com.android.permissioncontroller.permission.model.livedatatypes.LightAppPermGroup
import com.android.permissioncontroller.permission.model.livedatatypes.LightPermission
import com.android.permissioncontroller.permission.service.PermissionChangeStorageImpl
import com.android.permissioncontroller.permission.service.v33.PermissionDecisionStorageImpl
import com.android.permissioncontroller.permission.ui.model.AppPermissionViewModel.ButtonType.ALLOW
import com.android.permissioncontroller.permission.ui.model.AppPermissionViewModel.ButtonType.ALLOW_ALWAYS
import com.android.permissioncontroller.permission.ui.model.AppPermissionViewModel.ButtonType.ALLOW_FOREGROUND
import com.android.permissioncontroller.permission.ui.model.AppPermissionViewModel.ButtonType.ASK
import com.android.permissioncontroller.permission.ui.model.AppPermissionViewModel.ButtonType.ASK_ONCE
import com.android.permissioncontroller.permission.ui.model.AppPermissionViewModel.ButtonType.DENY
import com.android.permissioncontroller.permission.ui.model.AppPermissionViewModel.ButtonType.DENY_FOREGROUND
import com.android.permissioncontroller.permission.ui.model.AppPermissionViewModel.ButtonType.LOCATION_ACCURACY
import com.android.permissioncontroller.permission.ui.model.AppPermissionViewModel.ButtonType.SELECT_PHOTOS
import com.android.permissioncontroller.permission.ui.v33.AdvancedConfirmDialogArgs
import com.android.permissioncontroller.permission.ui.v34.PermissionRationaleActivity
import com.android.permissioncontroller.permission.ui.v34.PermissionRationaleActivity.EXTRA_SHOULD_SHOW_SETTINGS_SECTION
import com.android.permissioncontroller.permission.utils.KotlinUtils
import com.android.permissioncontroller.permission.utils.KotlinUtils.isLocationAccuracyEnabled
import com.android.permissioncontroller.permission.utils.KotlinUtils.isPhotoPickerPromptEnabled
import com.android.permissioncontroller.permission.utils.KotlinUtils.openPhotoPickerForApp
import com.android.permissioncontroller.permission.utils.LocationUtils
import com.android.permissioncontroller.permission.utils.PermissionMapping
import com.android.permissioncontroller.permission.utils.PermissionMapping.getPartialStorageGrantPermissionsForGroup
import com.android.permissioncontroller.permission.utils.SafetyNetLogger
import com.android.permissioncontroller.permission.utils.Utils
import com.android.permissioncontroller.permission.utils.navigateSafe
import com.android.permissioncontroller.permission.utils.v34.SafetyLabelUtils
import com.android.permissioncontroller.permission.utils.v35.MultiDeviceUtils
import com.android.settingslib.RestrictedLockUtils
import java.util.Random
import kotlin.collections.component1
import kotlin.collections.component2

/**
 * ViewModel for the AppPermissionFragment. Determines button state and detail text strings, logs
 * permission change information, and makes permission changes.
 *
 * @param app The current application
 * @param packageName The name of the package this ViewModel represents
 * @param permGroupName The name of the permission group this ViewModel represents
 * @param user The user of the package
 * @param sessionId A session ID used in logs to identify this particular session
 * @param persistentDeviceId The external device identifier
 */
class AppPermissionViewModel(
    private val app: Application,
    private val packageName: String,
    private val permGroupName: String,
    private val user: UserHandle,
    private val sessionId: Long,
    private val persistentDeviceId: String
) : ViewModel() {
    companion object {
        private val LOG_TAG = AppPermissionViewModel::class.java.simpleName
        private const val DEVICE_PROFILE_ROLE_PREFIX = "android.app.role"
    }

    interface ConfirmDialogShowingFragment {
        fun showConfirmDialog(
            changeRequest: ChangeRequest,
            @StringRes messageId: Int,
            buttonPressed: Int,
            oneTime: Boolean
        )

        fun showAdvancedConfirmDialog(args: AdvancedConfirmDialogArgs)
    }

    enum class ChangeRequest(val value: Int) {
        GRANT_FOREGROUND(1 shl 0),
        REVOKE_FOREGROUND(1 shl 1),
        GRANT_BACKGROUND(1 shl 2),
        REVOKE_BACKGROUND(1 shl 3),
        GRANT_BOTH(GRANT_FOREGROUND.value or GRANT_BACKGROUND.value),
        REVOKE_BOTH(REVOKE_FOREGROUND.value or REVOKE_BACKGROUND.value),
        GRANT_FOREGROUND_ONLY(GRANT_FOREGROUND.value or REVOKE_BACKGROUND.value),
        GRANT_ALL_FILE_ACCESS(1 shl 4),
        GRANT_FINE_LOCATION(1 shl 5),
        REVOKE_FINE_LOCATION(1 shl 6),
        GRANT_STORAGE_SUPERGROUP(1 shl 7),
        REVOKE_STORAGE_SUPERGROUP(1 shl 8),
        GRANT_STORAGE_SUPERGROUP_CONFIRMED(
            GRANT_STORAGE_SUPERGROUP.value or GRANT_FOREGROUND.value
        ),
        REVOKE_STORAGE_SUPERGROUP_CONFIRMED(REVOKE_STORAGE_SUPERGROUP.value or REVOKE_BOTH.value),
        PHOTOS_SELECTED(1 shl 9);

        infix fun andValue(other: ChangeRequest): Int {
            return value and other.value
        }
    }

    enum class ButtonType(val type: Int) {
        ALLOW(0),
        ALLOW_ALWAYS(1),
        ALLOW_FOREGROUND(2),
        ASK_ONCE(3),
        ASK(4),
        DENY(5),
        DENY_FOREGROUND(6),
        LOCATION_ACCURACY(7),
        SELECT_PHOTOS(8)
    }

    private val isStorageAndLessThanT =
        permGroupName == Manifest.permission_group.STORAGE && !SdkLevel.isAtLeastT()
    private var hasConfirmedRevoke = false
    private var lightAppPermGroup: LightAppPermGroup? = null

    private val mediaStorageSupergroupPermGroups = mutableMapOf<String, LightAppPermGroup>()

    /* Whether the current ViewModel is Location permission with both Coarse and Fine */
    private var shouldShowLocationAccuracy: Boolean? = null

    /** A livedata which determines which detail string, if any, should be shown */
    val detailResIdLiveData = MutableLiveData<Pair<Int, Int?>>()
    /** A livedata which stores the device admin, if there is one */
    val showAdminSupportLiveData = MutableLiveData<RestrictedLockUtils.EnforcedAdmin>()

    /** A livedata for determining the display state of safety label information */
    val showPermissionRationaleLiveData =
        object : SmartUpdateMediatorLiveData<Boolean>() {
            private val safetyLabelInfoLiveData =
                if (SdkLevel.isAtLeastU()) {
                    SafetyLabelInfoLiveData[packageName, user]
                } else {
                    null
                }

            init {
                if (
                    safetyLabelInfoLiveData != null &&
                        PermissionMapping.isSafetyLabelAwarePermissionGroup(permGroupName)
                ) {
                    addSource(safetyLabelInfoLiveData) { update() }
                } else {
                    value = false
                }
            }

            override fun onUpdate() {
                if (safetyLabelInfoLiveData != null && safetyLabelInfoLiveData.isStale) {
                    return
                }

                val safetyLabel = safetyLabelInfoLiveData?.value?.safetyLabel
                if (safetyLabel == null) {
                    value = false
                    return
                }

                value =
                    SafetyLabelUtils.getSafetyLabelSharingPurposesForGroup(
                            safetyLabel,
                            permGroupName
                        )
                        .any()
            }
        }

    @get:RequiresApi(Build.VERSION_CODES.VANILLA_ICE_CREAM)
    val sensorStatusLiveData: SensorStatusLiveData? by
        lazy(LazyThreadSafetyMode.NONE) {
            if (SdkLevel.isAtLeastV()) {
                SensorStatusLiveData()
            } else {
                null
            }
        }

    /** A LiveData that tracks whether to show or hide a warning banner for a sensor */
    @RequiresApi(Build.VERSION_CODES.VANILLA_ICE_CREAM)
    inner class SensorStatusLiveData() : SmartUpdateMediatorLiveData<Boolean>() {
        val sensorPrivacyManager = app.getSystemService(SensorPrivacyManager::class.java)!!
        val sensor = Utils.getSensorCode(permGroupName)
        val isLocation = LOCATION.equals(permGroupName)
        val isCamera = CAMERA.equals(permGroupName)

        init {
            addSource(buttonStateLiveData) { update() }
            checkAndUpdateStatus()
        }

        fun checkAndUpdateStatus(showBannerForSensorUpdate: Boolean? = null) {
            var showBanner = showBannerForSensorUpdate ?: showBannerForSensor()
            if (isPermissionDenied()) {
                showBanner = false
            }
            value = showBanner
        }

        fun showBannerForSensor(): Boolean {
            return if (isLocation) {
                !LocationUtils.isLocationEnabled(app.getApplicationContext())
            } else if (isCamera) {
                val state =
                    sensorPrivacyManager.getSensorPrivacyState(
                        SensorPrivacyManager.TOGGLE_TYPE_SOFTWARE,
                        SensorPrivacyManager.Sensors.CAMERA
                    )
                state != SensorPrivacyManager.StateTypes.DISABLED
            } else {
                sensorPrivacyManager.isSensorPrivacyEnabled(sensor)
            }
        }

        fun isPermissionDenied(): Boolean {
            if (buttonStateLiveData.isInitialized) {
                val buttonState = buttonStateLiveData.value
                return buttonState?.get(DENY)?.isChecked == true ||
                    buttonState?.get(DENY_FOREGROUND)?.isChecked == true
            }
            return false
        }

        override fun onActive() {
            super.onActive()
            checkAndUpdateStatus()
            if (isLocation) {
                LocationUtils.addLocationListener(mainLocListener)
<<<<<<< HEAD
=======
                if (
                    LocationUtils.isAutomotiveLocationBypassAllowlistedPackage(
                        app.getApplicationContext(),
                        packageName
                    )
                ) {
                    LocationUtils.addAutomotiveLocationBypassListener(locBypassListener)
                }
>>>>>>> cefba315
            } else {
                sensorPrivacyManager.addSensorPrivacyListener(sensor, sensorPrivacyListener)
            }
        }

        override fun onInactive() {
            super.onInactive()
            if (isLocation) {
                LocationUtils.removeLocationListener(mainLocListener)
<<<<<<< HEAD
=======
                if (
                    LocationUtils.isAutomotiveLocationBypassAllowlistedPackage(
                        app.getApplicationContext(),
                        packageName
                    )
                ) {
                    LocationUtils.removeAutomotiveLocationBypassListener(locBypassListener)
                }
>>>>>>> cefba315
            } else {
                sensorPrivacyManager.removeSensorPrivacyListener(sensor, sensorPrivacyListener)
            }
        }

        private val sensorPrivacyListener =
            object : OnSensorPrivacyChangedListener {
                override fun onSensorPrivacyChanged(params: SensorPrivacyChangedParams) {
                    val showBanner = (params.getState() != SensorPrivacyManager.StateTypes.DISABLED)
                    checkAndUpdateStatus(showBanner)
                }

                @Deprecated("Please use onSensorPrivacyChanged(SensorPrivacyChangedParams)")
                override fun onSensorPrivacyChanged(sensor: Int, enabled: Boolean) {}
            }

        private val mainLocListener = { isEnabled: Boolean -> checkAndUpdateStatus(!isEnabled) }
<<<<<<< HEAD
=======
        private val locBypassListener = { _: Boolean -> checkAndUpdateStatus() }
>>>>>>> cefba315
        override fun onUpdate() {
            checkAndUpdateStatus()
        }
    }

    /** A livedata which determines which detail string, if any, should be shown */
    val fullStorageStateLiveData =
        object : SmartUpdateMediatorLiveData<FullStoragePackageState>() {
            init {
                if (isStorageAndLessThanT) {
                    addSource(FullStoragePermissionAppsLiveData) { update() }
                } else {
                    value = null
                }
            }

            override fun onUpdate() {
                for (state in FullStoragePermissionAppsLiveData.value ?: return) {
                    if (state.packageName == packageName && state.user == user) {
                        value = state
                        return
                    }
                }
                value = null
                return
            }
        }

    data class ButtonState(
        var isChecked: Boolean,
        var isEnabled: Boolean,
        var isShown: Boolean,
        var customRequest: ChangeRequest?
    ) {
        constructor() : this(false, true, false, null)
    }

    /** A livedata which computes the state of the radio buttons */
    val buttonStateLiveData =
        object : SmartUpdateMediatorLiveData<@JvmSuppressWildcards Map<ButtonType, ButtonState>>() {

            private val appPermGroupLiveData =
                LightAppPermGroupLiveData[packageName, permGroupName, user]
            private val mediaStorageSupergroupLiveData =
                mutableMapOf<String, LightAppPermGroupLiveData>()
            private val packagePermissionsExternalDeviceLiveData =
                PackagePermissionsExternalDeviceLiveData[packageName, user]

            init {
                addSource(appPermGroupLiveData) { appPermGroup ->
                    lightAppPermGroup = appPermGroup
                    if (permGroupName in PermissionMapping.STORAGE_SUPERGROUP_PERMISSIONS) {
                        onMediaPermGroupUpdate(permGroupName, appPermGroup)
                    }
                    if (appPermGroupLiveData.isInitialized && appPermGroup == null) {
                        value = null
                    } else if (appPermGroup != null) {
                        if (isStorageAndLessThanT && !fullStorageStateLiveData.isInitialized) {
                            return@addSource
                        }
                        update()
                    }
                }

                if (isStorageAndLessThanT) {
                    addSource(fullStorageStateLiveData) { update() }
                }

                if (permGroupName in PermissionMapping.STORAGE_SUPERGROUP_PERMISSIONS) {
                    for (permGroupName in PermissionMapping.STORAGE_SUPERGROUP_PERMISSIONS) {
                        val liveData = LightAppPermGroupLiveData[packageName, permGroupName, user]
                        mediaStorageSupergroupLiveData[permGroupName] = liveData
                    }
                    for (permGroupName in mediaStorageSupergroupLiveData.keys) {
                        val liveData = mediaStorageSupergroupLiveData[permGroupName]!!
                        addSource(liveData) { permGroup ->
                            onMediaPermGroupUpdate(permGroupName, permGroup)
                        }
                    }
                }

                addSource(showPermissionRationaleLiveData) { update() }

                addSource(packagePermissionsExternalDeviceLiveData) { update() }
            }

            private fun onMediaPermGroupUpdate(
                permGroupName: String,
                permGroup: LightAppPermGroup?
            ) {
                if (permGroup == null) {
                    mediaStorageSupergroupPermGroups.remove(permGroupName)
                    value = null
                } else {
                    mediaStorageSupergroupPermGroups[permGroupName] = permGroup
                    update()
                }
            }

            // TODO: b/328839130 (Merge this with default device implementation)
            private fun getButtonStatesForExternalDevicePermission(): Map<ButtonType, ButtonState> {
                val allowedForegroundState = ButtonState()
                allowedForegroundState.isShown = true

                val askState = ButtonState()
                askState.isShown = true

                val deniedState = ButtonState()
                deniedState.isShown = true

                packagePermissionsExternalDeviceLiveData.value!!
                    .filter {
                        it.groupName == permGroupName && it.persistentDeviceId == persistentDeviceId
                    }
                    .map { it.permGrantState }
                    .forEach {
                        when (it) {
                            AppPermGroupUiInfo.PermGrantState.PERMS_ALLOWED_FOREGROUND_ONLY ->
                                allowedForegroundState.isChecked = true
                            AppPermGroupUiInfo.PermGrantState.PERMS_ASK -> askState.isChecked = true
                            AppPermGroupUiInfo.PermGrantState.PERMS_DENIED ->
                                deniedState.isChecked = true
                            else -> {
                                Log.e(LOG_TAG, "Unsupported PermGrantState=$it")
                            }
                        }
                    }
                return mapOf(
                    ALLOW to ButtonState(),
                    ALLOW_ALWAYS to ButtonState(),
                    ALLOW_FOREGROUND to allowedForegroundState,
                    ASK_ONCE to ButtonState(),
                    ASK to askState,
                    DENY to deniedState,
                    DENY_FOREGROUND to ButtonState(),
                    LOCATION_ACCURACY to ButtonState(),
                    SELECT_PHOTOS to ButtonState()
                )
            }

            override fun onUpdate() {
                if (!MultiDeviceUtils.isDefaultDeviceId(persistentDeviceId)) {
                    value = getButtonStatesForExternalDevicePermission()
                    return
                }

                val group = appPermGroupLiveData.value ?: return

                for (mediaGroupLiveData in mediaStorageSupergroupLiveData.values) {
                    if (!mediaGroupLiveData.isInitialized) {
                        return
                    }
                }

                if (!showPermissionRationaleLiveData.isInitialized) {
                    return
                }

                val admin = RestrictedLockUtils.getProfileOrDeviceOwner(app, user)

                val allowedState = ButtonState()
                val allowedAlwaysState = ButtonState()
                val allowedForegroundState = ButtonState()
                val askOneTimeState = ButtonState()
                val askState = ButtonState()
                val deniedState = ButtonState()
                val deniedForegroundState = ButtonState()
                val selectState = ButtonState()

                askOneTimeState.isShown = group.foreground.isGranted && group.isOneTime
                askState.isShown =
                    PermissionMapping.supportsOneTimeGrant(permGroupName) &&
                        !(group.foreground.isGranted && group.isOneTime)
                deniedState.isShown = true

                if (group.hasPermWithBackgroundMode) {
                    // Background / Foreground / Deny case
                    allowedForegroundState.isShown = true
                    if (group.hasBackgroundGroup) {
                        allowedAlwaysState.isShown = true
                    }

                    allowedAlwaysState.isChecked =
                        group.background.isGranted &&
                            group.foreground.isGranted &&
                            !group.background.isOneTime
                    allowedForegroundState.isChecked =
                        group.foreground.isGranted &&
                            (!group.background.isGranted || group.background.isOneTime) &&
                            !group.foreground.isOneTime
                    askState.isChecked = !group.foreground.isGranted && group.isOneTime
                    askOneTimeState.isChecked = group.foreground.isGranted && group.isOneTime
                    askOneTimeState.isShown = askOneTimeState.isChecked
                    deniedState.isChecked = !group.foreground.isGranted && !group.isOneTime
                    if (
                        applyFixToForegroundBackground(
                            group,
                            group.foreground.isSystemFixed,
                            group.background.isSystemFixed,
                            allowedAlwaysState,
                            allowedForegroundState,
                            askState,
                            deniedState,
                            deniedForegroundState
                        ) ||
                            applyFixToForegroundBackground(
                                group,
                                group.foreground.isPolicyFixed,
                                group.background.isPolicyFixed,
                                allowedAlwaysState,
                                allowedForegroundState,
                                askState,
                                deniedState,
                                deniedForegroundState
                            )
                    ) {
                        showAdminSupportLiveData.value = admin
                        val detailId =
                            getDetailResIdForFixedByPolicyPermissionGroup(group, admin != null)
                        if (detailId != 0) {
                            detailResIdLiveData.value = detailId to null
                        }
                    } else if (
                        Utils.areGroupPermissionsIndividuallyControlled(app, permGroupName)
                    ) {
                        val detailId = getIndividualPermissionDetailResId(group)
                        detailResIdLiveData.value = detailId.first to detailId.second
                    }
                } else if (
                    shouldShowPhotoPickerPromptForApp(group) &&
                        group.permGroupName == READ_MEDIA_VISUAL
                ) {
                    // Allow / Select Photos / Deny case
                    allowedState.isShown = true
                    deniedState.isShown = true
                    selectState.isShown = true

                    deniedState.isChecked = !group.isGranted
                    selectState.isChecked = isPartialStorageGrant(group)
                    allowedState.isChecked = group.isGranted && !isPartialStorageGrant(group)
                    if (group.foreground.isPolicyFixed || group.foreground.isSystemFixed) {
                        allowedState.isEnabled = false
                        selectState.isEnabled = false
                        deniedState.isEnabled = false
                        showAdminSupportLiveData.value = admin
                        val detailId =
                            getDetailResIdForFixedByPolicyPermissionGroup(group, admin != null)
                        if (detailId != 0) {
                            detailResIdLiveData.value = detailId to null
                        }
                    }
                } else {
                    // Allow / Deny case
                    allowedState.isShown = true

                    allowedState.isChecked =
                        group.foreground.isGranted && !group.foreground.isOneTime
                    askState.isChecked = !group.foreground.isGranted && group.isOneTime
                    askOneTimeState.isChecked = group.foreground.isGranted && group.isOneTime
                    askOneTimeState.isShown = askOneTimeState.isChecked
                    deniedState.isChecked = !group.foreground.isGranted && !group.isOneTime
                    if (
                        Utils.getApplicationEnhancedConfirmationRestrictedIntentAsUser(
                            user,
                            app,
                            packageName,
                            permGroupName
                        ) != null
                    ) {
                        allowedState.isEnabled = false
                    }
                    if (group.foreground.isPolicyFixed || group.foreground.isSystemFixed) {
                        allowedState.isEnabled = false
                        askState.isEnabled = false
                        deniedState.isEnabled = false
                        showAdminSupportLiveData.value = admin
                        val detailId =
                            getDetailResIdForFixedByPolicyPermissionGroup(group, admin != null)
                        if (detailId != 0) {
                            detailResIdLiveData.value = detailId to null
                        }
                    }
                    if (isForegroundGroupSpecialCase(permGroupName)) {
                        allowedForegroundState.isShown = true
                        allowedState.isShown = false
                        allowedForegroundState.isChecked = allowedState.isChecked
                        allowedForegroundState.isEnabled = allowedState.isEnabled
                    }
                }
                if (group.packageInfo.targetSdkVersion < Build.VERSION_CODES.M) {
                    // Pre-M app's can't ask for runtime permissions
                    askState.isShown = false
                    deniedState.isChecked = askState.isChecked || deniedState.isChecked
                    deniedForegroundState.isChecked =
                        askState.isChecked || deniedForegroundState.isChecked
                }

                val storageState = fullStorageStateLiveData.value
                if (isStorageAndLessThanT && storageState?.isLegacy != true) {
                    val allowedAllFilesState = allowedAlwaysState
                    val allowedMediaOnlyState = allowedForegroundState
                    if (storageState != null) {
                        // Set up the tri state permission for storage
                        allowedAllFilesState.isEnabled = allowedState.isEnabled
                        allowedAllFilesState.isShown = true
                        if (storageState.isGranted) {
                            allowedAllFilesState.isChecked = true
                            deniedState.isChecked = false
                        }
                    } else {
                        allowedAllFilesState.isEnabled = false
                        allowedAllFilesState.isShown = false
                    }
                    allowedMediaOnlyState.isShown = true
                    allowedMediaOnlyState.isEnabled = allowedState.isEnabled
                    allowedMediaOnlyState.isChecked =
                        allowedState.isChecked && storageState?.isGranted != true
                    allowedState.isChecked = false
                    allowedState.isShown = false
                }

                if (shouldShowLocationAccuracy == null) {
                    shouldShowLocationAccuracy =
                        isLocationAccuracyAvailableForApp(group) &&
                            group.permissions.containsKey(ACCESS_FINE_LOCATION)
                }
                val locationAccuracyState =
                    ButtonState(isFineLocationChecked(group), true, false, null)
                if (shouldShowLocationAccuracy == true && !deniedState.isChecked) {
                    locationAccuracyState.isShown = true
                }
                if (group.foreground.isSystemFixed || group.foreground.isPolicyFixed) {
                    locationAccuracyState.isEnabled = false
                }

                if (value == null) {
                    logAppPermissionFragmentViewed()
                }

                value =
                    mapOf(
                        ALLOW to allowedState,
                        ALLOW_ALWAYS to allowedAlwaysState,
                        ALLOW_FOREGROUND to allowedForegroundState,
                        ASK_ONCE to askOneTimeState,
                        ASK to askState,
                        DENY to deniedState,
                        DENY_FOREGROUND to deniedForegroundState,
                        LOCATION_ACCURACY to locationAccuracyState,
                        SELECT_PHOTOS to selectState
                    )
            }
        }

    @ChecksSdkIntAtLeast(api = Build.VERSION_CODES.VANILLA_ICE_CREAM, codename = "VanillaIceCream")
    fun handleDisabledAllowButton(fragment: Fragment) {
        if (
            lightAppPermGroup!!.foreground.isSystemFixed ||
                lightAppPermGroup!!.foreground.isPolicyFixed
        )
            return
        val restrictionIntent =
            Utils.getApplicationEnhancedConfirmationRestrictedIntentAsUser(
                user,
                app,
                packageName,
                permGroupName
            )
                ?: return
        fragment.startActivity(restrictionIntent)
    }

    @ChecksSdkIntAtLeast(api = Build.VERSION_CODES.UPSIDE_DOWN_CAKE, codename = "UpsideDownCake")
    private fun shouldShowPhotoPickerPromptForApp(group: LightAppPermGroup): Boolean {
        if (
            !isPhotoPickerPromptEnabled() ||
                group.packageInfo.targetSdkVersion < Build.VERSION_CODES.TIRAMISU
        ) {
            return false
        }
        if (group.packageInfo.targetSdkVersion >= Build.VERSION_CODES.UPSIDE_DOWN_CAKE) {
            return true
        }
        val userSelectedPerm = group.permissions[READ_MEDIA_VISUAL_USER_SELECTED] ?: return false
        return !userSelectedPerm.isImplicit
    }

    private fun isLocationAccuracyAvailableForApp(group: LightAppPermGroup): Boolean {
        return isLocationAccuracyEnabled() &&
            group.packageInfo.targetSdkVersion >= Build.VERSION_CODES.S
    }

    private fun isFineLocationChecked(group: LightAppPermGroup): Boolean {
        if (shouldShowLocationAccuracy == true) {
            val coarseLocation = group.permissions[ACCESS_COARSE_LOCATION]!!
            val fineLocation = group.permissions[ACCESS_FINE_LOCATION]!!
            // Steps to decide location accuracy toggle state
            // 1. If FINE or COARSE are granted, then return true if FINE is granted.
            // 2. Else if FINE or COARSE have the isSelectedLocationAccuracy flag set, then return
            //    true if FINE isSelectedLocationAccuracy is set.
            // 3. Else, return default precision from device config.
            return if (
                fineLocation.isGrantedIncludingAppOp || coarseLocation.isGrantedIncludingAppOp
            ) {
                fineLocation.isGrantedIncludingAppOp
            } else if (
                fineLocation.isSelectedLocationAccuracy || coarseLocation.isSelectedLocationAccuracy
            ) {
                fineLocation.isSelectedLocationAccuracy
            } else {
                // default location precision is true, indicates FINE
                true
            }
        }
        return false
    }

    // TODO evanseverson: Actually change mic/camera to be a foreground only permission
    private fun isForegroundGroupSpecialCase(permissionGroupName: String): Boolean {
        return permissionGroupName.equals(Manifest.permission_group.CAMERA) ||
            permissionGroupName.equals(Manifest.permission_group.MICROPHONE)
    }

    /**
     * Modifies the radio buttons to reflect the current policy fixing state
     *
     * @return if anything was changed
     */
    private fun applyFixToForegroundBackground(
        group: LightAppPermGroup,
        isForegroundFixed: Boolean,
        isBackgroundFixed: Boolean,
        allowedAlwaysState: ButtonState,
        allowedForegroundState: ButtonState,
        askState: ButtonState,
        deniedState: ButtonState,
        deniedForegroundState: ButtonState
    ): Boolean {
        if (isBackgroundFixed && isForegroundFixed) {
            // Background and foreground are both policy fixed. Disable everything
            allowedAlwaysState.isEnabled = false
            allowedForegroundState.isEnabled = false
            askState.isEnabled = false
            deniedState.isEnabled = false

            if (askState.isChecked) {
                askState.isChecked = false
                deniedState.isChecked = true
            }
        } else if (isBackgroundFixed && !isForegroundFixed) {
            if (group.background.isGranted) {
                // Background policy fixed as granted, foreground flexible. Granting
                // foreground implies background comes with it in this case.
                // Only allow user to grant background or deny (which only toggles fg)
                allowedForegroundState.isEnabled = false
                askState.isEnabled = false
                deniedState.isShown = false
                deniedForegroundState.isShown = true
                deniedForegroundState.isChecked = deniedState.isChecked

                if (askState.isChecked) {
                    askState.isChecked = false
                    deniedState.isChecked = true
                }
            } else {
                // Background policy fixed as not granted, foreground flexible
                allowedAlwaysState.isEnabled = false
            }
        } else if (!isBackgroundFixed && isForegroundFixed) {
            if (group.foreground.isGranted) {
                // Foreground is fixed as granted, background flexible.
                // Allow switching between foreground and background. No denying
                allowedForegroundState.isEnabled = allowedAlwaysState.isShown
                askState.isEnabled = false
                deniedState.isEnabled = false
            } else {
                // Foreground is fixed denied. Background irrelevant
                allowedAlwaysState.isEnabled = false
                allowedForegroundState.isEnabled = false
                askState.isEnabled = false
                deniedState.isEnabled = false

                if (askState.isChecked) {
                    askState.isChecked = false
                    deniedState.isChecked = true
                }
            }
        } else {
            return false
        }
        return true
    }

    /**
     * Shows the Permission Rationale Dialog. For use with U+ only, otherwise no-op.
     *
     * @param activity The current activity
     * @param groupName The name of the permission group whose fragment should be opened
     */
    fun showPermissionRationaleActivity(activity: Activity, groupName: String) {
        if (!SdkLevel.isAtLeastU()) {
            return
        }

        // logPermissionChanges logs the button clicks for settings and any associated permission
        // change that occurred. Since no permission change takes place, just pass the current
        // permission state.
        lightAppPermGroup?.let { group ->
            logAppPermissionFragmentActionReportedForPermissionGroup(
                /* changeId= */ Random().nextLong(),
                group,
                APP_PERMISSION_FRAGMENT_ACTION_REPORTED__BUTTON_PRESSED__PERMISSION_RATIONALE
            )
        }

        val intent =
            Intent(activity, PermissionRationaleActivity::class.java).apply {
                putExtra(Intent.EXTRA_PACKAGE_NAME, packageName)
                putExtra(Intent.EXTRA_PERMISSION_GROUP_NAME, groupName)
                putExtra(Constants.EXTRA_SESSION_ID, sessionId)
                putExtra(EXTRA_SHOULD_SHOW_SETTINGS_SECTION, false)
            }
        activity.startActivity(intent)
    }

    /**
     * Navigate to either the App Permission Groups screen, or the Permission Apps Screen.
     *
     * @param fragment The current fragment
     * @param action The action to be taken
     * @param args The arguments to pass to the fragment
     */
    fun showBottomLinkPage(fragment: Fragment, action: String, args: Bundle) {
        var actionId = R.id.app_to_perm_groups
        if (action == Intent.ACTION_MANAGE_PERMISSION_APPS) {
            actionId = R.id.app_to_perm_apps
        }

        fragment.findNavController().navigateSafe(actionId, args)
    }

    fun openPhotoPicker(fragment: Fragment) {
        val appPermGroup = lightAppPermGroup ?: return
        openPhotoPickerForApp(
            fragment.requireActivity(),
            appPermGroup.packageInfo.uid,
            appPermGroup.foregroundPermNames,
            0
        )
    }

    /**
     * Request to grant/revoke permissions group.
     *
     * Does <u>not</u> handle:
     * * Individually granted permissions
     * * Permission groups with background permissions
     *
     * <u>Does</u> handle:
     * * Default grant permissions
     *
     * @param setOneTime Whether or not to set this permission as one time
     * @param fragment The fragment calling this method
     * @param defaultDeny The system which will show the default deny dialog. Usually the same as
     *   the fragment.
     * @param changeRequest Which permission group (foreground/background/both) should be changed
     * @param buttonClicked button which was pressed to initiate the change, one of
     *   AppPermissionFragmentActionReported.button_pressed constants
     * @return The dialogue to show, if applicable, or if the request was processed.
     */
    fun requestChange(
        setOneTime: Boolean,
        fragment: Fragment,
        defaultDeny: ConfirmDialogShowingFragment,
        changeRequest: ChangeRequest,
        buttonClicked: Int
    ) {
        val context = fragment.context ?: return
        val group = lightAppPermGroup ?: return
        val wasForegroundGranted = group.foreground.isGranted
        val wasBackgroundGranted = group.background.isGranted

        if (!MultiDeviceUtils.isDefaultDeviceId(persistentDeviceId)) {
            handleChangeForExternalDevice(group.permissions.keys, changeRequest, setOneTime)
            return
        }

        if (LocationUtils.isLocationGroupAndProvider(context, permGroupName, packageName)) {
            val packageLabel = KotlinUtils.getPackageLabel(app, packageName, user)
            LocationUtils.showLocationDialog(context, packageLabel)
        }

        if (changeRequest == ChangeRequest.GRANT_FINE_LOCATION) {
            if (!group.isOneTime) {
                val newGroup = KotlinUtils.grantForegroundRuntimePermissions(app, group)
                logPermissionChanges(group, newGroup, buttonClicked)
            }
            KotlinUtils.setFlagsWhenLocationAccuracyChanged(app, group, true)
            return
        }

        if (changeRequest == ChangeRequest.REVOKE_FINE_LOCATION) {
            if (!group.isOneTime) {
                val newGroup =
                    KotlinUtils.revokeForegroundRuntimePermissions(
                        app,
                        group,
                        filterPermissions = listOf(ACCESS_FINE_LOCATION)
                    )
                logPermissionChanges(group, newGroup, buttonClicked)
            }
            KotlinUtils.setFlagsWhenLocationAccuracyChanged(app, group, false)
            return
        }

        if (changeRequest == ChangeRequest.PHOTOS_SELECTED) {
            val partialGrantPerms = getPartialStorageGrantPermissionsForGroup(group)
            val nonSelectedPerms = group.permissions.keys.filter { it !in partialGrantPerms }
            var newGroup =
                KotlinUtils.revokeForegroundRuntimePermissions(
                    app,
                    group,
                    filterPermissions = nonSelectedPerms
                )
            newGroup =
                KotlinUtils.grantForegroundRuntimePermissions(
                    app,
                    newGroup,
                    filterPermissions = partialGrantPerms.toList()
                )
            logPermissionChanges(group, newGroup, buttonClicked)
            return
        }

        val shouldGrantForeground = changeRequest andValue ChangeRequest.GRANT_FOREGROUND != 0
        val shouldGrantBackground = changeRequest andValue ChangeRequest.GRANT_BACKGROUND != 0
        val shouldRevokeForeground = changeRequest andValue ChangeRequest.REVOKE_FOREGROUND != 0
        val shouldRevokeBackground = changeRequest andValue ChangeRequest.REVOKE_BACKGROUND != 0
        var showDefaultDenyDialog = false
        var showGrantedByDefaultWarning = false
        var showCDMWarning = false

        if (shouldRevokeForeground && wasForegroundGranted) {
            showDefaultDenyDialog =
                (group.foreground.isGrantedByDefault ||
                    !group.supportsRuntimePerms ||
                    group.hasInstallToRuntimeSplit)
            showGrantedByDefaultWarning =
                showGrantedByDefaultWarning || group.foreground.isGrantedByDefault
            showCDMWarning = showCDMWarning || group.foreground.isGrantedByRole
        }

        if (shouldRevokeBackground && wasBackgroundGranted) {
            showDefaultDenyDialog =
                showDefaultDenyDialog ||
                    group.background.isGrantedByDefault ||
                    !group.supportsRuntimePerms ||
                    group.hasInstallToRuntimeSplit
            showGrantedByDefaultWarning =
                showGrantedByDefaultWarning || group.background.isGrantedByDefault
            showCDMWarning = showCDMWarning || group.background.isGrantedByRole
        }

        if (showCDMWarning) {
            // Refine showCDMWarning to only trigger for apps holding a device profile role
            val heldRoles =
                context
                    .getSystemService(android.app.role.RoleManager::class.java)!!
                    .getHeldRolesFromController(packageName)
            val heldProfiles = heldRoles.filter { it.startsWith(DEVICE_PROFILE_ROLE_PREFIX) }
            showCDMWarning = showCDMWarning && heldProfiles.isNotEmpty()
        }

        if (expandsToStorageSupergroup(group)) {
            if (group.permGroupName == Manifest.permission_group.STORAGE) {
                showDefaultDenyDialog = false
            } else if (changeRequest == ChangeRequest.GRANT_FOREGROUND) {
                showMediaConfirmDialog(
                    setOneTime,
                    defaultDeny,
                    ChangeRequest.GRANT_STORAGE_SUPERGROUP,
                    buttonClicked,
                    group.permGroupName,
                    group.packageInfo.targetSdkVersion
                )
                return
            } else if (changeRequest == ChangeRequest.REVOKE_BOTH) {
                showMediaConfirmDialog(
                    setOneTime,
                    defaultDeny,
                    ChangeRequest.REVOKE_STORAGE_SUPERGROUP,
                    buttonClicked,
                    group.permGroupName,
                    group.packageInfo.targetSdkVersion
                )
                return
            } else {
                showDefaultDenyDialog = false
            }
        }

        if (showDefaultDenyDialog && !hasConfirmedRevoke && showGrantedByDefaultWarning) {
            defaultDeny.showConfirmDialog(
                changeRequest,
                R.string.system_warning,
                buttonClicked,
                setOneTime
            )
            return
        }

        if (showDefaultDenyDialog && !hasConfirmedRevoke) {
            defaultDeny.showConfirmDialog(
                changeRequest,
                R.string.old_sdk_deny_warning,
                buttonClicked,
                setOneTime
            )
            return
        }

        if (showCDMWarning) {
            defaultDeny.showConfirmDialog(
                changeRequest,
                R.string.cdm_profile_revoke_warning,
                buttonClicked,
                setOneTime
            )
            return
        }

        val groupsToUpdate = expandToSupergroup(group)
        for (group2 in groupsToUpdate) {
            var newGroup = group2
            val oldGroup = group2

            if (
                shouldRevokeBackground &&
                    group2.hasBackgroundGroup &&
                    (wasBackgroundGranted ||
                        group2.background.isUserFixed ||
                        group2.isOneTime != setOneTime)
            ) {
                newGroup =
                    KotlinUtils.revokeBackgroundRuntimePermissions(
                        app,
                        newGroup,
                        oneTime = setOneTime,
                        forceRemoveRevokedCompat = shouldClearOneTimeRevokedCompat(newGroup)
                    )

                // only log if we have actually denied permissions, not if we switch from
                // "ask every time" to denied
                if (wasBackgroundGranted) {
                    SafetyNetLogger.logPermissionToggled(newGroup, true)
                }
            }

            if (
                shouldRevokeForeground && (wasForegroundGranted || group2.isOneTime != setOneTime)
            ) {
                newGroup =
                    KotlinUtils.revokeForegroundRuntimePermissions(
                        app,
                        newGroup,
                        userFixed = false,
                        oneTime = setOneTime,
                        forceRemoveRevokedCompat = shouldClearOneTimeRevokedCompat(newGroup)
                    )

                // only log if we have actually denied permissions, not if we switch from
                // "ask every time" to denied
                if (wasForegroundGranted) {
                    SafetyNetLogger.logPermissionToggled(newGroup)
                }
            }

            if (shouldGrantForeground) {
                newGroup =
                    if (shouldShowLocationAccuracy == true && !isFineLocationChecked(newGroup)) {
                        KotlinUtils.grantForegroundRuntimePermissions(
                            app,
                            newGroup,
                            filterPermissions = listOf(ACCESS_COARSE_LOCATION)
                        )
                    } else {
                        KotlinUtils.grantForegroundRuntimePermissions(app, newGroup)
                    }

                if (!wasForegroundGranted) {
                    SafetyNetLogger.logPermissionToggled(newGroup)
                }
            }

            if (shouldGrantBackground && group2.hasBackgroundGroup) {
                newGroup = KotlinUtils.grantBackgroundRuntimePermissions(app, newGroup)

                if (!wasBackgroundGranted) {
                    SafetyNetLogger.logPermissionToggled(newGroup, true)
                }
            }

            logPermissionChanges(oldGroup, newGroup, buttonClicked)

            fullStorageStateLiveData.value?.let { FullStoragePermissionAppsLiveData.recalculate() }
        }
    }

    /**
     * Handles the permission change for external devices. The original method that handles
     * permission change for the default device makes use of LightAppPermGroup. This data class is
     * not available for external devices, hence this implementation makes use of persistentDeviceId
     * specific methods.
     *
     * TODO: b/328839130
     */
    private fun handleChangeForExternalDevice(
        permissions: Set<String>,
        changeRequest: ChangeRequest,
        setOneTime: Boolean
    ) {
        when (changeRequest) {
            ChangeRequest.GRANT_FOREGROUND_ONLY ->
                MultiDeviceUtils.grantRuntimePermissionsWithPersistentDeviceId(
                    app,
                    persistentDeviceId,
                    packageName,
                    permissions,
                    true
                )
            ChangeRequest.REVOKE_BOTH ->
                MultiDeviceUtils.revokeRuntimePermissionsWithPersistentDeviceId(
                    app,
                    persistentDeviceId,
                    packageName,
                    permissions,
                    !setOneTime,
                    setOneTime
                )
            else -> Log.e(LOG_TAG, "Unsupported changeRequest=$changeRequest")
        }
        PackagePermissionsExternalDeviceLiveData[packageName, user].update()
    }

    private fun shouldClearOneTimeRevokedCompat(group: LightAppPermGroup): Boolean {
        return isPhotoPickerPromptEnabled() &&
            permGroupName == READ_MEDIA_VISUAL &&
            group.permissions.values.any { it.isCompatRevoked && it.isOneTime }
    }

    @ChecksSdkIntAtLeast(api = Build.VERSION_CODES.TIRAMISU)
    private fun expandsToStorageSupergroup(group: LightAppPermGroup): Boolean {
        return group.packageInfo.targetSdkVersion <= Build.VERSION_CODES.S_V2 &&
            group.permGroupName in PermissionMapping.STORAGE_SUPERGROUP_PERMISSIONS
    }

    private fun expandToSupergroup(group: LightAppPermGroup): List<LightAppPermGroup> {
        val mediaSupergroup =
            PermissionMapping.STORAGE_SUPERGROUP_PERMISSIONS.mapNotNull {
                mediaStorageSupergroupPermGroups[it]
            }
        return if (expandsToStorageSupergroup(group)) {
            mediaSupergroup
        } else {
            listOf(group)
        }
    }

    private fun getPermGroupIcon(permGroup: String) =
        Utils.getGroupInfo(permGroup, app.applicationContext)?.icon ?: R.drawable.ic_empty_icon

    private val storagePermGroupIcon = getPermGroupIcon(Manifest.permission_group.STORAGE)

    private val auralPermGroupIcon =
        if (SdkLevel.isAtLeastT()) {
            getPermGroupIcon(Manifest.permission_group.READ_MEDIA_AURAL)
        } else {
            R.drawable.ic_empty_icon
        }

    private val visualPermGroupIcon =
        if (SdkLevel.isAtLeastT()) {
            getPermGroupIcon(Manifest.permission_group.READ_MEDIA_VISUAL)
        } else {
            R.drawable.ic_empty_icon
        }

    @RequiresApi(Build.VERSION_CODES.TIRAMISU)
    private fun showMediaConfirmDialog(
        setOneTime: Boolean,
        confirmDialog: ConfirmDialogShowingFragment,
        changeRequest: ChangeRequest,
        buttonClicked: Int,
        groupName: String,
        targetSdk: Int
    ) {
        val aural = groupName == Manifest.permission_group.READ_MEDIA_AURAL
        val visual = groupName == Manifest.permission_group.READ_MEDIA_VISUAL
        val allow = changeRequest === ChangeRequest.GRANT_STORAGE_SUPERGROUP
        val deny = changeRequest === ChangeRequest.REVOKE_STORAGE_SUPERGROUP

        val (iconId, titleId, messageId) =
            when {
                targetSdk < Build.VERSION_CODES.Q && aural && allow ->
                    Triple(
                        storagePermGroupIcon,
                        R.string.media_confirm_dialog_title_a_to_p_aural_allow,
                        R.string.media_confirm_dialog_message_a_to_p_aural_allow
                    )
                targetSdk < Build.VERSION_CODES.Q && aural && deny ->
                    Triple(
                        storagePermGroupIcon,
                        R.string.media_confirm_dialog_title_a_to_p_aural_deny,
                        R.string.media_confirm_dialog_message_a_to_p_aural_deny
                    )
                targetSdk < Build.VERSION_CODES.Q && visual && allow ->
                    Triple(
                        storagePermGroupIcon,
                        R.string.media_confirm_dialog_title_a_to_p_visual_allow,
                        R.string.media_confirm_dialog_message_a_to_p_visual_allow
                    )
                targetSdk < Build.VERSION_CODES.Q && visual && deny ->
                    Triple(
                        storagePermGroupIcon,
                        R.string.media_confirm_dialog_title_a_to_p_visual_deny,
                        R.string.media_confirm_dialog_message_a_to_p_visual_deny
                    )
                targetSdk <= Build.VERSION_CODES.S_V2 && aural && allow ->
                    Triple(
                        visualPermGroupIcon,
                        R.string.media_confirm_dialog_title_q_to_s_aural_allow,
                        R.string.media_confirm_dialog_message_q_to_s_aural_allow
                    )
                targetSdk <= Build.VERSION_CODES.S_V2 && aural && deny ->
                    Triple(
                        visualPermGroupIcon,
                        R.string.media_confirm_dialog_title_q_to_s_aural_deny,
                        R.string.media_confirm_dialog_message_q_to_s_aural_deny
                    )
                targetSdk <= Build.VERSION_CODES.S_V2 && visual && allow ->
                    Triple(
                        auralPermGroupIcon,
                        R.string.media_confirm_dialog_title_q_to_s_visual_allow,
                        R.string.media_confirm_dialog_message_q_to_s_visual_allow
                    )
                targetSdk <= Build.VERSION_CODES.S_V2 && visual && deny ->
                    Triple(
                        auralPermGroupIcon,
                        R.string.media_confirm_dialog_title_q_to_s_visual_deny,
                        R.string.media_confirm_dialog_message_q_to_s_visual_deny
                    )
                else -> Triple(0, 0, 0)
            }

        if (iconId == 0 || titleId == 0 || messageId == 0) {
            throw UnsupportedOperationException()
        }

        confirmDialog.showAdvancedConfirmDialog(
            AdvancedConfirmDialogArgs(
                iconId = iconId,
                titleId = titleId,
                messageId = messageId,
                negativeButtonTextId = R.string.media_confirm_dialog_negative_button,
                positiveButtonTextId = R.string.media_confirm_dialog_positive_button,
                changeRequest =
                    if (allow) ChangeRequest.GRANT_STORAGE_SUPERGROUP_CONFIRMED
                    else ChangeRequest.REVOKE_STORAGE_SUPERGROUP_CONFIRMED,
                setOneTime = setOneTime,
                buttonClicked = buttonClicked
            )
        )
    }

    /**
     * Once the user has confirmed that he/she wants to revoke a permission that was granted by
     * default, actually revoke the permissions.
     *
     * @param changeRequest whether to change foreground, background, or both.
     * @param buttonPressed button pressed to initiate the change, one of
     *   AppPermissionFragmentActionReported.button_pressed constants
     * @param oneTime whether the change should show that the permission was selected as one-time
     */
    fun onDenyAnyWay(changeRequest: ChangeRequest, buttonPressed: Int, oneTime: Boolean) {
        val unexpandedGroup = lightAppPermGroup ?: return

        for (group in expandToSupergroup(unexpandedGroup)) {
            val wasForegroundGranted = group.foreground.isGranted
            val wasBackgroundGranted = group.background.isGranted
            var hasDefaultPermissions = false

            var newGroup = group
            val oldGroup = group

            if (
                changeRequest andValue ChangeRequest.REVOKE_BACKGROUND != 0 &&
                    group.hasBackgroundGroup
            ) {
                newGroup =
                    KotlinUtils.revokeBackgroundRuntimePermissions(app, newGroup, false, oneTime)

                if (wasBackgroundGranted) {
                    SafetyNetLogger.logPermissionToggled(newGroup)
                }
                hasDefaultPermissions = hasDefaultPermissions || group.background.isGrantedByDefault
            }

            if (changeRequest andValue ChangeRequest.REVOKE_FOREGROUND != 0) {
                newGroup =
                    KotlinUtils.revokeForegroundRuntimePermissions(app, newGroup, false, oneTime)
                if (wasForegroundGranted) {
                    SafetyNetLogger.logPermissionToggled(newGroup)
                }
                hasDefaultPermissions = group.foreground.isGrantedByDefault
            }
            logPermissionChanges(oldGroup, newGroup, buttonPressed)

            if (hasDefaultPermissions || !group.supportsRuntimePerms) {
                hasConfirmedRevoke = true
            }

            fullStorageStateLiveData.value?.let { FullStoragePermissionAppsLiveData.recalculate() }
        }
    }

    /**
     * Set the All Files access for this app
     *
     * @param granted Whether to grant or revoke access
     */
    fun setAllFilesAccess(granted: Boolean) {
        val aom = app.getSystemService(AppOpsManager::class.java)!!
        val uid = lightAppPermGroup?.packageInfo?.uid ?: return
        val mode =
            if (granted) {
                MODE_ALLOWED
            } else {
                MODE_ERRORED
            }
        val fullStorageGrant = fullStorageStateLiveData.value?.isGranted
        if (fullStorageGrant != null && fullStorageGrant != granted) {
            aom.setUidMode(OPSTR_MANAGE_EXTERNAL_STORAGE, uid, mode)
            FullStoragePermissionAppsLiveData.recalculate()
        }
    }

    /**
     * Show the All App Permissions screen with the proper filter group, package name, and user.
     *
     * @param fragment The current fragment we wish to transition from
     */
    fun showAllPermissions(fragment: Fragment, args: Bundle) {
        fragment.findNavController().navigateSafe(R.id.app_to_all_perms, args)
    }

    private fun getIndividualPermissionDetailResId(group: LightAppPermGroup): Pair<Int, Int> {
        return when (
            val numRevoked = group.permissions.filter { !it.value.isGrantedIncludingAppOp }.size
        ) {
            0 -> R.string.permission_revoked_none to numRevoked
            group.permissions.size -> R.string.permission_revoked_all to numRevoked
            else -> R.string.permission_revoked_count to numRevoked
        }
    }

    /**
     * Get the detail string id of a permission group if it is at least partially fixed by policy.
     */
    private fun getDetailResIdForFixedByPolicyPermissionGroup(
        group: LightAppPermGroup,
        hasAdmin: Boolean
    ): Int {
        val isForegroundPolicyDenied = group.foreground.isPolicyFixed && !group.foreground.isGranted
        val isPolicyFullyFixedWithGrantedOrNoBkg =
            group.isPolicyFullyFixed && (group.background.isGranted || !group.hasBackgroundGroup)
        if (group.foreground.isSystemFixed || group.background.isSystemFixed) {
            return R.string.permission_summary_enabled_system_fixed
        } else if (hasAdmin) {
            // Permission is fully controlled by policy and cannot be switched
            if (isForegroundPolicyDenied) {
                return com.android.settingslib.widget.restricted.R.string.disabled_by_admin
            } else if (isPolicyFullyFixedWithGrantedOrNoBkg) {
                return com.android.settingslib.widget.restricted.R.string.enabled_by_admin
            } else if (group.isPolicyFullyFixed) {
                return R.string.permission_summary_enabled_by_admin_foreground_only
            }

            // Part of the permission group can still be switched
            if (group.background.isPolicyFixed && group.background.isGranted) {
                return R.string.permission_summary_enabled_by_admin_background_only
            } else if (group.background.isPolicyFixed) {
                return R.string.permission_summary_disabled_by_admin_background_only
            } else if (group.foreground.isPolicyFixed) {
                return R.string.permission_summary_enabled_by_admin_foreground_only
            }
        } else {
            // Permission is fully controlled by policy and cannot be switched
            if ((isForegroundPolicyDenied) || isPolicyFullyFixedWithGrantedOrNoBkg) {
                // Permission is fully controlled by policy and cannot be switched
                // State will be displayed by switch, so no need to add text for that
                return R.string.permission_summary_enforced_by_policy
            } else if (group.isPolicyFullyFixed) {
                return R.string.permission_summary_enabled_by_policy_foreground_only
            }

            // Part of the permission group can still be switched
            if (group.background.isPolicyFixed && group.background.isGranted) {
                return R.string.permission_summary_enabled_by_policy_background_only
            } else if (group.background.isPolicyFixed) {
                return R.string.permission_summary_disabled_by_policy_background_only
            } else if (group.foreground.isPolicyFixed) {
                return R.string.permission_summary_enabled_by_policy_foreground_only
            }
        }
        return 0
    }

    @SuppressLint("NewApi")
    private fun logPermissionChanges(
        oldGroup: LightAppPermGroup,
        newGroup: LightAppPermGroup,
        buttonPressed: Int
    ) {
        val changeId = Random().nextLong()

        for ((permName, permission) in oldGroup.permissions) {
            val newPermission = newGroup.permissions[permName] ?: continue

            if (
                permission.isGrantedIncludingAppOp != newPermission.isGrantedIncludingAppOp ||
                    permission.flags != newPermission.flags
            ) {
                logAppPermissionFragmentActionReported(changeId, newPermission, buttonPressed)
                PermissionDecisionStorageImpl.recordPermissionDecision(
                    app.applicationContext,
                    packageName,
                    permGroupName,
                    newPermission.isGrantedIncludingAppOp
                )
                PermissionChangeStorageImpl.recordPermissionChange(packageName)
            }
        }
    }

    private fun logAppPermissionFragmentActionReportedForPermissionGroup(
        changeId: Long,
        group: LightAppPermGroup,
        buttonPressed: Int
    ) {
        group.permissions.forEach { (_, permission) ->
            logAppPermissionFragmentActionReported(changeId, permission, buttonPressed)
        }
    }

    private fun logAppPermissionFragmentActionReported(
        changeId: Long,
        permission: LightPermission,
        buttonPressed: Int
    ) {
        val uid = KotlinUtils.getPackageUid(app, packageName, user) ?: return
        PermissionControllerStatsLog.write(
            APP_PERMISSION_FRAGMENT_ACTION_REPORTED,
            sessionId,
            changeId,
            uid,
            packageName,
            permission.permInfo.name,
            permission.isGrantedIncludingAppOp,
            permission.flags,
            buttonPressed
        )
        Log.i(
            LOG_TAG,
            "Permission changed via UI with sessionId=$sessionId changeId=" +
                "$changeId uid=$uid packageName=$packageName permission=" +
                permission.permInfo.name +
                " isGranted=" +
                permission.isGrantedIncludingAppOp +
                " permissionFlags=" +
                permission.flags +
                " buttonPressed=$buttonPressed"
        )
    }

    /** Logs information about this AppPermissionGroup and view session */
    fun logAppPermissionFragmentViewed() {
        val uid = KotlinUtils.getPackageUid(app, packageName, user) ?: return

        val permissionRationaleShown = showPermissionRationaleLiveData.value ?: false
        PermissionControllerStatsLog.write(
            APP_PERMISSION_FRAGMENT_VIEWED,
            sessionId,
            uid,
            packageName,
            permGroupName,
            permissionRationaleShown
        )
        Log.i(
            LOG_TAG,
            "AppPermission fragment viewed with sessionId=$sessionId uid=$uid " +
                "packageName=$packageName permGroupName=$permGroupName " +
                "permissionRationaleShown=$permissionRationaleShown"
        )
    }

    /**
     * A partial storage grant happens when: An app which doesn't support the photo picker has
     * READ_MEDIA_VISUAL_USER_SELECTED granted, or An app which does support the photo picker has
     * READ_MEDIA_VISUAL_USER_SELECTED and/or ACCESS_MEDIA_LOCATION granted
     */
    private fun isPartialStorageGrant(group: LightAppPermGroup): Boolean {
        if (!isPhotoPickerPromptEnabled() || group.permGroupName != READ_MEDIA_VISUAL) {
            return false
        }

        val partialPerms = getPartialStorageGrantPermissionsForGroup(group)

        return group.isGranted &&
            group.permissions.values.all {
                it.name in partialPerms || (it.name !in partialPerms && !it.isGrantedIncludingAppOp)
            }
    }
}

/**
 * Factory for an AppPermissionViewModel
 *
 * @param app The current application
 * @param packageName The name of the package this ViewModel represents
 * @param permGroupName The name of the permission group this ViewModel represents
 * @param user The user of the package
 * @param sessionId A session ID used in logs to identify this particular session
 * @param persistentDeviceId Indicates the device in the context of virtual devices
 */
class AppPermissionViewModelFactory(
    private val app: Application,
    private val packageName: String,
    private val permGroupName: String,
    private val user: UserHandle,
    private val sessionId: Long,
    private val persistentDeviceId: String
) : ViewModelProvider.Factory {
    constructor(
        app: Application,
        packageName: String,
        permGroupName: String,
        user: UserHandle,
        sessionId: Long
    ) : this(
        app,
        packageName,
        permGroupName,
        user,
        sessionId,
        MultiDeviceUtils.getDefaultDevicePersistentDeviceId()
    )

    override fun <T : ViewModel> create(modelClass: Class<T>): T {
        @Suppress("UNCHECKED_CAST")
        return AppPermissionViewModel(
            app,
            packageName,
            permGroupName,
            user,
            sessionId,
            persistentDeviceId
        )
            as T
    }
}<|MERGE_RESOLUTION|>--- conflicted
+++ resolved
@@ -282,8 +282,6 @@
             checkAndUpdateStatus()
             if (isLocation) {
                 LocationUtils.addLocationListener(mainLocListener)
-<<<<<<< HEAD
-=======
                 if (
                     LocationUtils.isAutomotiveLocationBypassAllowlistedPackage(
                         app.getApplicationContext(),
@@ -292,7 +290,6 @@
                 ) {
                     LocationUtils.addAutomotiveLocationBypassListener(locBypassListener)
                 }
->>>>>>> cefba315
             } else {
                 sensorPrivacyManager.addSensorPrivacyListener(sensor, sensorPrivacyListener)
             }
@@ -302,8 +299,6 @@
             super.onInactive()
             if (isLocation) {
                 LocationUtils.removeLocationListener(mainLocListener)
-<<<<<<< HEAD
-=======
                 if (
                     LocationUtils.isAutomotiveLocationBypassAllowlistedPackage(
                         app.getApplicationContext(),
@@ -312,7 +307,6 @@
                 ) {
                     LocationUtils.removeAutomotiveLocationBypassListener(locBypassListener)
                 }
->>>>>>> cefba315
             } else {
                 sensorPrivacyManager.removeSensorPrivacyListener(sensor, sensorPrivacyListener)
             }
@@ -330,10 +324,7 @@
             }
 
         private val mainLocListener = { isEnabled: Boolean -> checkAndUpdateStatus(!isEnabled) }
-<<<<<<< HEAD
-=======
         private val locBypassListener = { _: Boolean -> checkAndUpdateStatus() }
->>>>>>> cefba315
         override fun onUpdate() {
             checkAndUpdateStatus()
         }
