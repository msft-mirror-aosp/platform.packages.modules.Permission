--- conflicted
+++ resolved
@@ -61,7 +61,6 @@
 import com.android.permissioncontroller.permission.data.get
 import com.android.permissioncontroller.permission.model.livedatatypes.LightAppPermGroup
 import com.android.permissioncontroller.permission.model.livedatatypes.LightPermission
-import com.android.permissioncontroller.permission.model.livedatatypes.SafetyLabelInfo
 import com.android.permissioncontroller.permission.service.PermissionChangeStorageImpl
 import com.android.permissioncontroller.permission.service.v33.PermissionDecisionStorageImpl
 import com.android.permissioncontroller.permission.ui.v33.AdvancedConfirmDialogArgs
@@ -79,12 +78,10 @@
 import com.android.permissioncontroller.permission.utils.KotlinUtils
 import com.android.permissioncontroller.permission.utils.KotlinUtils.getDefaultPrecision
 import com.android.permissioncontroller.permission.utils.KotlinUtils.isLocationAccuracyEnabled
-import com.android.permissioncontroller.permission.utils.KotlinUtils.isPermissionRationaleEnabled
 import com.android.permissioncontroller.permission.utils.KotlinUtils.isPhotoPickerPromptEnabled
 import com.android.permissioncontroller.permission.utils.LocationUtils
 import com.android.permissioncontroller.permission.utils.PermissionMapping
 import com.android.permissioncontroller.permission.utils.PermissionMapping.getPartialStorageGrantPermissionsForGroup
-import com.android.permissioncontroller.permission.utils.PermissionRationales
 import com.android.permissioncontroller.permission.utils.SafetyNetLogger
 import com.android.permissioncontroller.permission.utils.Utils
 import com.android.permissioncontroller.permission.utils.navigateSafe
@@ -117,8 +114,6 @@
         const val PHOTO_PICKER_REQUEST_CODE = 1
     }
 
-    val safetyLabelInfoLiveData = SafetyLabelInfoLiveData[packageName, user]
-
     interface ConfirmDialogShowingFragment {
         fun showConfirmDialog(
             changeRequest: ChangeRequest,
@@ -185,6 +180,36 @@
      * A livedata which stores the device admin, if there is one
      */
     val showAdminSupportLiveData = MutableLiveData<RestrictedLockUtils.EnforcedAdmin>()
+
+    /**
+     * A livedata for determining the display state of safety label information
+     */
+    val showPermissionRationaleLiveData = object : SmartUpdateMediatorLiveData<Boolean>() {
+        private val safetyLabelInfoLiveData = SafetyLabelInfoLiveData[packageName, user]
+
+        init {
+            if (PermissionMapping.isSafetyLabelAwarePermissionGroup(permGroupName)) {
+                addSource(safetyLabelInfoLiveData) { update() }
+            } else {
+                value = false
+            }
+        }
+
+        override fun onUpdate() {
+            if (safetyLabelInfoLiveData.isStale) {
+                return
+            }
+
+            val safetyLabel = safetyLabelInfoLiveData.value?.safetyLabel
+            if (safetyLabel == null) {
+                value = false
+                return
+            }
+
+            value = PermissionMapping.getSafetyLabelSharingPurposesForGroup(
+                    safetyLabel, permGroupName).any()
+        }
+    }
 
     /**
      * A livedata which determines which detail string, if any, should be shown
@@ -559,14 +584,6 @@
         return true
     }
 
-    fun shouldShowPermissionRationale(
-        safetyLabelInfo: SafetyLabelInfo,
-        groupName: String
-    ): Boolean {
-        return PermissionRationales.shouldShowPermissionRationale(
-            safetyLabelInfo.safetyLabel, groupName)
-    }
-
     /**
      * Shows the Permission Rationale Dialog. For use with U+ only, otherwise no-op.
      *
@@ -574,17 +591,6 @@
      * @param groupName The name of the permission group whose fragment should be opened
      */
     fun showPermissionRationaleActivity(activity: Activity, groupName: String) {
-<<<<<<< HEAD
-        if (!isPermissionRationaleEnabled()) {
-            return
-        }
-
-        val intent = Intent(activity, PermissionRationaleActivity::class.java).apply {
-            putExtra(Intent.EXTRA_PACKAGE_NAME, packageName)
-            putExtra(Intent.EXTRA_PERMISSION_GROUP_NAME, groupName)
-            putExtra(Constants.EXTRA_SESSION_ID, sessionId)
-            putExtra(EXTRA_SHOULD_SHOW_SETTINGS_SECTION, false)
-=======
         if (!SdkLevel.isAtLeastU()) {
             return
         }
@@ -597,7 +603,6 @@
                 /* changeId= */ Random().nextLong(),
                 group,
                 APP_PERMISSION_FRAGMENT_ACTION_REPORTED__BUTTON_PRESSED__PERMISSION_RATIONALE)
->>>>>>> af8f8f10
         }
 
         val intent = Intent(activity, PermissionRationaleActivity::class.java).apply {
