/*
 * Copyright (C) 2022 The Android Open Source Project
 *
 * Licensed under the Apache License, Version 2.0 (the "License");
 * you may not use this file except in compliance with the License.
 * You may obtain a copy of the License at
 *
 *      http://www.apache.org/licenses/LICENSE-2.0
 *
 * Unless required by applicable law or agreed to in writing, software
 * distributed under the License is distributed on an "AS IS" BASIS,
 * WITHOUT WARRANTIES OR CONDITIONS OF ANY KIND, either express or implied.
 * See the License for the specific language governing permissions and
 * limitations under the License.
 */
@file:Suppress("DEPRECATION")

package com.android.permissioncontroller.permission.ui.model

import android.Manifest.permission.ACCESS_COARSE_LOCATION
import android.Manifest.permission.ACCESS_FINE_LOCATION
import android.Manifest.permission.READ_MEDIA_VISUAL_USER_SELECTED
import android.Manifest.permission_group.LOCATION
import android.Manifest.permission_group.NOTIFICATIONS
import android.Manifest.permission_group.READ_MEDIA_AURAL
import android.Manifest.permission_group.READ_MEDIA_VISUAL
import android.Manifest.permission_group.STORAGE
import android.annotation.SuppressLint
import android.app.Activity
import android.app.Application
import android.app.admin.DevicePolicyManager
import android.content.Intent
import android.content.pm.PackageManager
import android.content.pm.PackageManager.FLAG_PERMISSION_POLICY_FIXED
import android.content.pm.PackageManager.FLAG_PERMISSION_USER_FIXED
import android.content.pm.PackageManager.FLAG_PERMISSION_USER_SET
import android.health.connect.HealthConnectManager.ACTION_REQUEST_HEALTH_PERMISSIONS
import android.health.connect.HealthConnectManager.isHealthPermission
import android.health.connect.HealthPermissions.HEALTH_PERMISSION_GROUP
import android.os.Build
import android.os.Bundle
import android.os.Process
import android.permission.PermissionManager
import android.util.Log
import androidx.core.util.Consumer
import androidx.lifecycle.ViewModel
import androidx.lifecycle.ViewModelProvider
import com.android.modules.utils.build.SdkLevel
import com.android.permission.safetylabel.SafetyLabel
import com.android.permissioncontroller.Constants
import com.android.permissioncontroller.DeviceUtils
import com.android.permissioncontroller.PermissionControllerStatsLog
import com.android.permissioncontroller.PermissionControllerStatsLog.GRANT_PERMISSIONS_ACTIVITY_BUTTON_ACTIONS
import com.android.permissioncontroller.PermissionControllerStatsLog.PERMISSION_GRANT_REQUEST_RESULT_REPORTED
import com.android.permissioncontroller.PermissionControllerStatsLog.PERMISSION_GRANT_REQUEST_RESULT_REPORTED__RESULT__AUTO_DENIED
import com.android.permissioncontroller.PermissionControllerStatsLog.PERMISSION_GRANT_REQUEST_RESULT_REPORTED__RESULT__AUTO_GRANTED
import com.android.permissioncontroller.PermissionControllerStatsLog.PERMISSION_GRANT_REQUEST_RESULT_REPORTED__RESULT__IGNORED
import com.android.permissioncontroller.PermissionControllerStatsLog.PERMISSION_GRANT_REQUEST_RESULT_REPORTED__RESULT__IGNORED_POLICY_FIXED
import com.android.permissioncontroller.PermissionControllerStatsLog.PERMISSION_GRANT_REQUEST_RESULT_REPORTED__RESULT__IGNORED_RESTRICTED_PERMISSION
import com.android.permissioncontroller.PermissionControllerStatsLog.PERMISSION_GRANT_REQUEST_RESULT_REPORTED__RESULT__IGNORED_USER_FIXED
import com.android.permissioncontroller.PermissionControllerStatsLog.PERMISSION_GRANT_REQUEST_RESULT_REPORTED__RESULT__PHOTOS_SELECTED
import com.android.permissioncontroller.PermissionControllerStatsLog.PERMISSION_GRANT_REQUEST_RESULT_REPORTED__RESULT__USER_DENIED
import com.android.permissioncontroller.PermissionControllerStatsLog.PERMISSION_GRANT_REQUEST_RESULT_REPORTED__RESULT__USER_DENIED_IN_SETTINGS
import com.android.permissioncontroller.PermissionControllerStatsLog.PERMISSION_GRANT_REQUEST_RESULT_REPORTED__RESULT__USER_DENIED_WITH_PREJUDICE
import com.android.permissioncontroller.PermissionControllerStatsLog.PERMISSION_GRANT_REQUEST_RESULT_REPORTED__RESULT__USER_DENIED_WITH_PREJUDICE_IN_SETTINGS
import com.android.permissioncontroller.PermissionControllerStatsLog.PERMISSION_GRANT_REQUEST_RESULT_REPORTED__RESULT__USER_GRANTED
import com.android.permissioncontroller.PermissionControllerStatsLog.PERMISSION_GRANT_REQUEST_RESULT_REPORTED__RESULT__USER_GRANTED_IN_SETTINGS
import com.android.permissioncontroller.PermissionControllerStatsLog.PERMISSION_GRANT_REQUEST_RESULT_REPORTED__RESULT__USER_GRANTED_ONE_TIME
import com.android.permissioncontroller.PermissionControllerStatsLog.PERMISSION_GRANT_REQUEST_RESULT_REPORTED__RESULT__USER_IGNORED
import com.android.permissioncontroller.auto.DrivingDecisionReminderService
import com.android.permissioncontroller.permission.data.LightAppPermGroupLiveData
import com.android.permissioncontroller.permission.data.LightPackageInfoLiveData
import com.android.permissioncontroller.permission.data.PackagePermissionsLiveData
import com.android.permissioncontroller.permission.data.SmartUpdateMediatorLiveData
import com.android.permissioncontroller.permission.data.get
import com.android.permissioncontroller.permission.data.v34.SafetyLabelInfoLiveData
import com.android.permissioncontroller.permission.model.AppPermissionGroup
import com.android.permissioncontroller.permission.model.livedatatypes.LightAppPermGroup
import com.android.permissioncontroller.permission.model.livedatatypes.LightPackageInfo
import com.android.permissioncontroller.permission.model.livedatatypes.LightPermGroupInfo
import com.android.permissioncontroller.permission.service.PermissionChangeStorageImpl
import com.android.permissioncontroller.permission.service.v33.PermissionDecisionStorageImpl
import com.android.permissioncontroller.permission.ui.AutoGrantPermissionsNotifier
import com.android.permissioncontroller.permission.ui.GrantPermissionsActivity
import com.android.permissioncontroller.permission.ui.GrantPermissionsActivity.INTENT_PHOTOS_SELECTED
import com.android.permissioncontroller.permission.ui.GrantPermissionsViewHandler.CANCELED
import com.android.permissioncontroller.permission.ui.GrantPermissionsViewHandler.DENIED
import com.android.permissioncontroller.permission.ui.GrantPermissionsViewHandler.DENIED_DO_NOT_ASK_AGAIN
import com.android.permissioncontroller.permission.ui.GrantPermissionsViewHandler.DENIED_MORE
import com.android.permissioncontroller.permission.ui.GrantPermissionsViewHandler.GRANTED_ALWAYS
import com.android.permissioncontroller.permission.ui.GrantPermissionsViewHandler.GRANTED_FOREGROUND_ONLY
import com.android.permissioncontroller.permission.ui.GrantPermissionsViewHandler.GRANTED_ONE_TIME
import com.android.permissioncontroller.permission.ui.GrantPermissionsViewHandler.GRANTED_USER_SELECTED
import com.android.permissioncontroller.permission.ui.ManagePermissionsActivity
import com.android.permissioncontroller.permission.ui.ManagePermissionsActivity.EXTRA_RESULT_PERMISSION_INTERACTED
import com.android.permissioncontroller.permission.ui.ManagePermissionsActivity.EXTRA_RESULT_PERMISSION_RESULT
import com.android.permissioncontroller.permission.ui.model.grantPermissions.BackgroundGrantBehavior
import com.android.permissioncontroller.permission.ui.model.grantPermissions.BasicGrantBehavior
import com.android.permissioncontroller.permission.ui.model.grantPermissions.GrantBehavior
import com.android.permissioncontroller.permission.ui.model.grantPermissions.HealthGrantBehavior
import com.android.permissioncontroller.permission.ui.model.grantPermissions.LocationGrantBehavior
import com.android.permissioncontroller.permission.ui.model.grantPermissions.NotificationGrantBehavior
import com.android.permissioncontroller.permission.ui.model.grantPermissions.StorageGrantBehavior
import com.android.permissioncontroller.permission.ui.v34.PermissionRationaleActivity
import com.android.permissioncontroller.permission.utils.ContextCompat
import com.android.permissioncontroller.permission.utils.KotlinUtils
import com.android.permissioncontroller.permission.utils.KotlinUtils.grantBackgroundRuntimePermissions
import com.android.permissioncontroller.permission.utils.KotlinUtils.grantForegroundRuntimePermissions
import com.android.permissioncontroller.permission.utils.KotlinUtils.openPhotoPickerForApp
import com.android.permissioncontroller.permission.utils.KotlinUtils.revokeBackgroundRuntimePermissions
import com.android.permissioncontroller.permission.utils.KotlinUtils.revokeForegroundRuntimePermissions
import com.android.permissioncontroller.permission.utils.PermissionMapping
import com.android.permissioncontroller.permission.utils.PermissionMapping.getPartialStorageGrantPermissionsForGroup
import com.android.permissioncontroller.permission.utils.SafetyNetLogger
import com.android.permissioncontroller.permission.utils.Utils
import com.android.permissioncontroller.permission.utils.v31.AdminRestrictedPermissionsUtils
import com.android.permissioncontroller.permission.utils.v34.SafetyLabelUtils

/**
 * ViewModel for the GrantPermissionsActivity. Tracks all permission groups that are affected by the
 * permissions requested by the user, and generates a RequestInfo object for each group, if action
 * is needed. It will not return any data if one of the requests is malformed.
 *
 * @param app: The current application
 * @param packageName: The packageName permissions are being requested for
 * @param requestedPermissions: The list of permissions requested
 * @param systemRequestedPermissions: The list of permissions requested as a result of a system
 *   triggered dialog, not an app-triggered dialog
 * @param sessionId: A long to identify this session
 * @param storedState: Previous state, if this activity was stopped and is being recreated
 */
class GrantPermissionsViewModel(
    private val app: Application,
    private val packageName: String,
    private val deviceId: Int,
    private val requestedPermissions: List<String>,
    private val systemRequestedPermissions: List<String>,
    private val sessionId: Long,
    private val storedState: Bundle?
) : ViewModel() {
    private val LOG_TAG = GrantPermissionsViewModel::class.java.simpleName
    private val user = Process.myUserHandle()
    private val packageInfoLiveData = LightPackageInfoLiveData[packageName, user, deviceId]
    private val safetyLabelInfoLiveData =
        if (
            SdkLevel.isAtLeastU() &&
                requestedPermissions
                    .mapNotNull { PermissionMapping.getGroupOfPlatformPermission(it) }
                    .any { PermissionMapping.isSafetyLabelAwarePermissionGroup(it) }
        ) {
            SafetyLabelInfoLiveData[packageName, user]
        } else {
            null
        }
    private val dpm = app.getSystemService(DevicePolicyManager::class.java)!!
    private val permissionPolicy = dpm.getPermissionPolicy(null)
    private val groupStates = mutableMapOf<String, GroupState>()

    private var autoGrantNotifier: AutoGrantPermissionsNotifier? = null

    private fun getAutoGrantNotifier(): AutoGrantPermissionsNotifier {
        autoGrantNotifier = AutoGrantPermissionsNotifier(app, packageInfo.toPackageInfo(app)!!)
        return autoGrantNotifier!!
    }

    private lateinit var packageInfo: LightPackageInfo

    // All permissions that could possibly be affected by the provided requested permissions, before
    // filtering system fixed, auto grant, etc.
    private var unfilteredAffectedPermissions = requestedPermissions

    private var appPermGroupLiveDatas = mutableMapOf<String, LightAppPermGroupLiveData>()

    var activityResultCallback: Consumer<Intent>? = null

    /**
     * An internal class which represents the state of a current AppPermissionGroup grant request.
     * It is made up of the following:
     *
     * @param group The LightAppPermGroup representing the current state of the permissions for this
     *   app
     * @param affectedPermissions The permissions that should be affected by this
     */
    internal class GroupState(
        internal val group: LightAppPermGroup,
        internal val affectedPermissions: MutableSet<String> = mutableSetOf(),
        internal var state: Int = STATE_UNKNOWN,
    ) {
        val fgPermissions = affectedPermissions - group.backgroundPermNames.toSet()
        val bgPermissions = affectedPermissions - fgPermissions

        override fun toString(): String {
            val stateStr: String =
                when (state) {
                    STATE_UNKNOWN -> "unknown"
                    STATE_GRANTED -> "granted"
                    STATE_DENIED -> "denied"
                    STATE_FG_GRANTED_BG_UNKNOWN -> "foreground granted, background unknown"
                    else -> "skipped"
                }
            return "${group.permGroupName} $stateStr $affectedPermissions"
        }
    }

    data class RequestInfo(
        val groupInfo: LightPermGroupInfo,
        val prompt: Prompt,
        val deny: DenyButton,
        val showRationale: Boolean,
        val deviceId: Int = ContextCompat.DEVICE_ID_DEFAULT
    ) {
        val groupName = groupInfo.name
    }

<<<<<<< HEAD
    var activityResultCallback: Consumer<Intent?>? = null

    /**
     * A LiveData which holds a list of the currently pending RequestInfos
     */
    val requestInfosLiveData = object :
        SmartUpdateMediatorLiveData<List<RequestInfo>>() {
        private val LOG_TAG = GrantPermissionsViewModel::class.java.simpleName
        private val packagePermissionsLiveData = PackagePermissionsLiveData[packageName, user]

        init {
            addSource(packagePermissionsLiveData) { onPackageLoaded() }
            addSource(packageInfoLiveData) { onPackageLoaded() }
            if (safetyLabelInfoLiveData != null) {
                addSource(safetyLabelInfoLiveData) { onPackageLoaded() }
            }

            // Load package state, if available
            onPackageLoaded()
        }
=======
    val requestInfosLiveData =
        object : SmartUpdateMediatorLiveData<List<RequestInfo>>() {
            private val LOG_TAG = GrantPermissionsViewModel::class.java.simpleName
            private val packagePermissionsLiveData = PackagePermissionsLiveData[packageName, user]
>>>>>>> 86779ec3

            init {
                addSource(packagePermissionsLiveData) { onPackageLoaded() }
                addSource(packageInfoLiveData) { onPackageLoaded() }
                if (safetyLabelInfoLiveData != null) {
                    addSource(safetyLabelInfoLiveData) { onPackageLoaded() }
                }

                // Load package state, if available
                onPackageLoaded()
            }

            private fun onPackageLoaded() {
                if (
                    packageInfoLiveData.isStale ||
                        packagePermissionsLiveData.isStale ||
                        (safetyLabelInfoLiveData != null && safetyLabelInfoLiveData.isStale)
                ) {
                    return
                }

                val groups = packagePermissionsLiveData.value
                val pI = packageInfoLiveData.value
                if (groups.isNullOrEmpty() || pI == null) {
                    Log.e(LOG_TAG, "Package $packageName not found")
                    value = null
                    return
                }
                packageInfo = pI

                if (
                    packageInfo.requestedPermissions.isEmpty() ||
                        packageInfo.targetSdkVersion < Build.VERSION_CODES.M
                ) {
                    Log.e(
                        LOG_TAG,
                        "Package $packageName has no requested permissions, or " + "is a pre-M app"
                    )
                    value = null
                    return
                }

                val affectedPermissions = requestedPermissions.toMutableSet()
                for (requestedPerm in requestedPermissions) {
                    affectedPermissions.addAll(getAffectedSplitPermissions(requestedPerm))
                }
                if (packageInfo.targetSdkVersion < Build.VERSION_CODES.O) {
                    // For < O apps all permissions of the groups of the requested ones are affected
                    for (affectedPerm in affectedPermissions.toSet()) {
                        val otherGroupPerms =
                            groups.values.firstOrNull { affectedPerm in it } ?: emptyList()
                        affectedPermissions.addAll(otherGroupPerms)
                    }
                }
                unfilteredAffectedPermissions = affectedPermissions.toList()

                setAppPermGroupsLiveDatas(
                    groups.toMutableMap().apply {
                        remove(PackagePermissionsLiveData.NON_RUNTIME_NORMAL_PERMS)
                    }
                )
            }

            private fun setAppPermGroupsLiveDatas(groups: Map<String, List<String>>) {
                val requestedGroups =
                    groups.filter { (_, perms) ->
                        perms.any { it in unfilteredAffectedPermissions }
                    }

                if (requestedGroups.isEmpty()) {
                    Log.e(LOG_TAG, "None of " + "$unfilteredAffectedPermissions in $groups")
                    value = null
                    return
                }

                val getLiveDataFun = { groupName: String ->
                    LightAppPermGroupLiveData[packageName, groupName, user, deviceId]
                }
                setSourcesToDifference(requestedGroups.keys, appPermGroupLiveDatas, getLiveDataFun)
            }

            override fun onUpdate() {
                if (appPermGroupLiveDatas.any { it.value.isStale }) {
                    return
                }
                var newGroups = false
                for ((groupName, groupLiveData) in appPermGroupLiveDatas) {
                    val appPermGroup = groupLiveData.value
                    if (appPermGroup == null) {
                        Log.e(LOG_TAG, "Group $packageName $groupName invalid")
                        groupStates[groupName]?.state = STATE_SKIPPED
                        continue
                    }

                    packageInfo = appPermGroup.packageInfo

                    val state = groupStates[groupName]
                    if (state != null) {
                        val allAffectedGranted =
                            state.affectedPermissions.all { perm ->
                                appPermGroup.permissions[perm]?.isGrantedIncludingAppOp == true &&
                                    appPermGroup.permissions[perm]?.isRevokeWhenRequested == false
                            }
                        if (allAffectedGranted) {
                            groupStates[groupName]!!.state = STATE_GRANTED
                        }
                    } else {
                        newGroups = true
                    }
                }

                if (newGroups) {
                    addRequiredGroupStates(appPermGroupLiveDatas.mapNotNull { it.value.value })
                }
                setRequestInfosFromGroupStates()
            }

            private fun setRequestInfosFromGroupStates() {
                val requestInfos = mutableListOf<RequestInfo>()
                for (groupState in groupStates.values) {
                    if (!isStateUnknown(groupState.state)) {
                        continue
                    }
                    val behavior = getGrantBehavior(groupState.group)
                    val isSystemTriggered =
                        groupState.affectedPermissions.any { it in systemRequestedPermissions }
                    val prompt =
                        behavior.getPrompt(
                            groupState.group,
                            groupState.affectedPermissions,
                            isSystemTriggered
                        )
                    if (prompt == Prompt.NO_UI_REJECT_ALL_GROUPS) {
                        value = null
                        return
                    }
                    if (prompt == Prompt.NO_UI_REJECT_THIS_GROUP) {
                        reportRequestResult(
                            groupState.affectedPermissions,
                            PERMISSION_GRANT_REQUEST_RESULT_REPORTED__RESULT__IGNORED
                        )
                        continue
                    }

                    val denyBehavior =
                        behavior.getDenyButton(
                            groupState.group,
                            groupState.affectedPermissions,
                            prompt
                        )
                    val safetyLabel = safetyLabelInfoLiveData?.value?.safetyLabel
                    requestInfos.add(
                        RequestInfo(
                            groupState.group.permGroupInfo,
                            prompt,
                            denyBehavior,
                            shouldShowPermissionRationale(
                                safetyLabel,
                                groupState.group.permGroupName
                            ),
                            deviceId
                        )
                    )
                }
                sortPermissionGroups(requestInfos)

                value =
                    if (
                        requestInfos.any { it.prompt == Prompt.NO_UI_SETTINGS_REDIRECT } &&
                            requestInfos.size > 1
                    ) {
                        Log.e(
                            LOG_TAG,
                            "For R+ apps, background permissions must be requested " +
                                "individually"
                        )
                        null
                    } else {
                        requestInfos
                    }
            }
        }

    private fun sortPermissionGroups(requestInfos: MutableList<RequestInfo>) {
        requestInfos.sortWith { rhs, lhs ->
            val rhsHasOneTime = isOneTimePrompt(rhs.prompt)
            val lhsHasOneTime = isOneTimePrompt(lhs.prompt)
            if (rhsHasOneTime && !lhsHasOneTime) {
                -1
            } else if (
                (!rhsHasOneTime && lhsHasOneTime) || Utils.isHealthPermissionGroup(rhs.groupName)
            ) {
                1
            } else {
                rhs.groupName.compareTo(lhs.groupName)
            }
        }
    }

    private fun isOneTimePrompt(prompt: Prompt): Boolean {
        return prompt in
            setOf(
                Prompt.ONE_TIME_FG,
                Prompt.SETTINGS_LINK_WITH_OT,
                Prompt.LOCATION_TWO_BUTTON_COARSE_HIGHLIGHT,
                Prompt.LOCATION_TWO_BUTTON_FINE_HIGHLIGHT,
                Prompt.LOCATION_COARSE_ONLY,
                Prompt.LOCATION_FINE_UPGRADE
            )
    }

    private fun shouldShowPermissionRationale(
        safetyLabel: SafetyLabel?,
        permissionGroupName: String?
    ): Boolean {
        if (safetyLabel == null || permissionGroupName == null) {
            return false
        }

        val purposes =
            SafetyLabelUtils.getSafetyLabelSharingPurposesForGroup(safetyLabel, permissionGroupName)
        return purposes.isNotEmpty()
    }

    /**
     * Converts a list of LightAppPermGroups into a list of GroupStates, and adds new GroupState
     * objects to the tracked groupStates.
     */
    private fun addRequiredGroupStates(groups: List<LightAppPermGroup>) {
        val filteredPermissions =
            unfilteredAffectedPermissions.filter { perm ->
                val group = getGroupWithPerm(perm, groups)
                group != null && isPermissionGrantableAndNotFixed(perm, group)
            }
        val newGroupStates = mutableMapOf<String, GroupState>()
        for (perm in filteredPermissions) {
            val group = getGroupWithPerm(perm, groups)!!

            val oldGroupState = groupStates[group.permGroupName]
            if (!isStateUnknown(oldGroupState?.state)) {
                // we've already dealt with this group
                continue
            }

            val groupState = newGroupStates.getOrPut(group.permGroupName) { GroupState(group) }

            var currGroupState = groupState.state
            if (storedState != null && !isStateUnknown(groupState.state)) {
                currGroupState = storedState.getInt(group.permGroupName, STATE_UNKNOWN)
            }

            val otherAffectedPermissionsInGroup =
                filteredPermissions.filter { it in group.permissions }.toSet()
            val groupStateOfPerm = getGroupState(perm, group, otherAffectedPermissionsInGroup)
            if (groupStateOfPerm != STATE_UNKNOWN) {
                // update the state if it is allowed, denied, or granted in foreground
                currGroupState = groupStateOfPerm
            }

            if (currGroupState != STATE_UNKNOWN) {
                groupState.state = currGroupState
            }

            groupState.affectedPermissions.add(perm)
        }
        newGroupStates.forEach { (groupName, groupState) -> groupStates[groupName] = groupState }
    }

    /**
     * Add additional permissions that should be granted in this request. For permissions that have
     * split permissions, and apps that target an SDK before the split, this method automatically
     * adds the split off permission.
     *
     * @param perm The requested permission
     * @return The requested permissions plus any needed split permissions
     */
    private fun getAffectedSplitPermissions(
        perm: String,
    ): List<String> {
        val requestingAppTargetSDK = packageInfo.targetSdkVersion

        // If a permission is split, all permissions the original permission is split into are
        // affected
        val extendedBySplitPerms = mutableListOf(perm)

        val splitPerms = app.getSystemService(PermissionManager::class.java)!!.splitPermissions
        for (splitPerm in splitPerms) {
            if (requestingAppTargetSDK < splitPerm.targetSdk && perm == splitPerm.splitPermission) {
                extendedBySplitPerms.addAll(splitPerm.newPermissions)
            }
        }
        return extendedBySplitPerms
    }

    private fun isPermissionGrantableAndNotFixed(perm: String, group: LightAppPermGroup): Boolean {
        // If the permission is restricted it does not show in the UI and
        // is not added to the group at all, so check that first.
        if (perm in group.packageInfo.requestedPermissions && perm !in group.permissions) {
            reportRequestResult(
                perm,
                PERMISSION_GRANT_REQUEST_RESULT_REPORTED__RESULT__IGNORED_RESTRICTED_PERMISSION
            )
            return false
        }

        val subGroup =
            if (perm in group.backgroundPermNames) {
                group.background
            } else {
                group.foreground
            }

        val lightPermission = group.permissions[perm] ?: return false

        if (!subGroup.isGrantable) {
            reportRequestResult(perm, PERMISSION_GRANT_REQUEST_RESULT_REPORTED__RESULT__IGNORED)
            // Skip showing groups that we know cannot be granted.
            return false
        }

        if (subGroup.isPolicyFixed && !subGroup.isGranted || lightPermission.isPolicyFixed) {
            reportRequestResult(
                perm,
                PERMISSION_GRANT_REQUEST_RESULT_REPORTED__RESULT__IGNORED_POLICY_FIXED
            )
            return false
        }

        val behavior = getGrantBehavior(group)
        if (behavior.isPermissionFixed(group, perm)) {
            reportRequestResult(
                perm,
                PERMISSION_GRANT_REQUEST_RESULT_REPORTED__RESULT__IGNORED_USER_FIXED
            )
            return false
        }

        return true
    }

    private fun getGroupState(
        perm: String,
        group: LightAppPermGroup,
        groupRequestedPermissions: Set<String>
    ): Int {
        val policyState = getStateFromPolicy(perm, group)
        if (!isStateUnknown(policyState)) {
            return policyState
        }

        val isBackground = perm in group.backgroundPermNames

        val behavior = getGrantBehavior(group)
        return if (behavior.isGroupFullyGranted(group, groupRequestedPermissions)) {
            if (group.permissions[perm]?.isGrantedIncludingAppOp == false) {
                if (isBackground) {
                    grantBackgroundRuntimePermissions(app, group, listOf(perm))
                } else {
                    grantForegroundRuntimePermissions(app, group, listOf(perm), group.isOneTime)
                }
                KotlinUtils.setGroupFlags(
                    app,
                    group,
                    FLAG_PERMISSION_USER_SET to false,
                    FLAG_PERMISSION_USER_FIXED to false,
                    filterPermissions = listOf(perm)
                )
                reportRequestResult(
                    perm,
                    PERMISSION_GRANT_REQUEST_RESULT_REPORTED__RESULT__AUTO_GRANTED
                )
            }
            STATE_GRANTED
        } else if (behavior.isForegroundFullyGranted(group, groupRequestedPermissions)) {
            STATE_FG_GRANTED_BG_UNKNOWN
        } else {
            STATE_UNKNOWN
        }
    }

    private fun getStateFromPolicy(perm: String, group: LightAppPermGroup): Int {
        val isBackground = perm in group.backgroundPermNames
        var state = STATE_UNKNOWN
        when (permissionPolicy) {
            DevicePolicyManager.PERMISSION_POLICY_AUTO_GRANT -> {
                if (
                    AdminRestrictedPermissionsUtils.mayAdminGrantPermission(
                        app,
                        perm,
                        user.identifier
                    )
                ) {
                    if (isBackground) {
                        grantBackgroundRuntimePermissions(app, group, listOf(perm))
                    } else {
                        grantForegroundRuntimePermissions(app, group, listOf(perm))
                    }
                    KotlinUtils.setGroupFlags(
                        app,
                        group,
                        FLAG_PERMISSION_POLICY_FIXED to true,
                        FLAG_PERMISSION_USER_SET to false,
                        FLAG_PERMISSION_USER_FIXED to false,
                        filterPermissions = listOf(perm)
                    )
                    state = STATE_GRANTED
                    getAutoGrantNotifier().onPermissionAutoGranted(perm)
                    reportRequestResult(
                        perm,
                        PERMISSION_GRANT_REQUEST_RESULT_REPORTED__RESULT__AUTO_GRANTED
                    )
                }
            }
            DevicePolicyManager.PERMISSION_POLICY_AUTO_DENY -> {
                if (group.permissions[perm]?.isPolicyFixed == false) {
                    KotlinUtils.setGroupFlags(
                        app,
                        group,
                        FLAG_PERMISSION_POLICY_FIXED to true,
                        FLAG_PERMISSION_USER_SET to false,
                        FLAG_PERMISSION_USER_FIXED to false,
                        filterPermissions = listOf(perm)
                    )
                }
                state = STATE_DENIED
                reportRequestResult(
                    perm,
                    PERMISSION_GRANT_REQUEST_RESULT_REPORTED__RESULT__AUTO_DENIED
                )
            }
        }
        return state
    }

    /**
     * Upon the user clicking a button, grant permissions, if applicable.
     *
     * @param groupName The name of the permission group which was changed
     * @param affectedForegroundPermissions The name of the foreground permission which was changed
     * @param result The choice the user made regarding the group.
     */
    fun onPermissionGrantResult(
        groupName: String?,
        affectedForegroundPermissions: List<String>?,
        result: Int
    ) {
        onPermissionGrantResult(groupName, affectedForegroundPermissions, result, false)
    }

    private fun onPermissionGrantResult(
        groupName: String?,
        affectedForegroundPermissions: List<String>?,
        result: Int,
        alreadyRequestedStorageGroupsIfNeeded: Boolean
    ) {
        if (groupName == null) {
            return
        }

        // If this is a legacy app, and a storage group is requested: request all storage groups
        if (
            !alreadyRequestedStorageGroupsIfNeeded &&
                groupName in PermissionMapping.STORAGE_SUPERGROUP_PERMISSIONS &&
                packageInfo.targetSdkVersion <= Build.VERSION_CODES.S_V2
        ) {
            for (storageGroupName in PermissionMapping.STORAGE_SUPERGROUP_PERMISSIONS) {
                val groupPerms =
                    appPermGroupLiveDatas[storageGroupName]?.value?.allPermissions?.keys?.toList()
                onPermissionGrantResult(storageGroupName, groupPerms, result, true)
            }
            return
        }

        val groupState = groupStates[groupName] ?: return
        when (result) {
            CANCELED -> {
                reportRequestResult(
                    groupState.affectedPermissions,
                    PERMISSION_GRANT_REQUEST_RESULT_REPORTED__RESULT__USER_IGNORED
                )
                groupState.state = STATE_SKIPPED
                requestInfosLiveData.update()
                return
            }
            GRANTED_ALWAYS -> {
                onPermissionGrantResultSingleState(
                    groupState,
                    affectedForegroundPermissions,
                    granted = true,
                    isOneTime = false,
                    foregroundOnly = false,
                    doNotAskAgain = false
                )
            }
            GRANTED_FOREGROUND_ONLY -> {
                onPermissionGrantResultSingleState(
                    groupState,
                    affectedForegroundPermissions,
                    granted = true,
                    isOneTime = false,
                    foregroundOnly = true,
                    doNotAskAgain = false
                )
            }
            GRANTED_ONE_TIME -> {
                onPermissionGrantResultSingleState(
                    groupState,
                    affectedForegroundPermissions,
                    granted = true,
                    isOneTime = true,
                    foregroundOnly = false,
                    doNotAskAgain = false
                )
            }
            GRANTED_USER_SELECTED,
            DENIED_MORE -> {
                grantUserSelectedVisualGroupPermissions(groupState)
            }
            DENIED -> {
                onPermissionGrantResultSingleState(
                    groupState,
                    affectedForegroundPermissions,
                    granted = false,
                    isOneTime = false,
                    foregroundOnly = false,
                    doNotAskAgain = false
                )
            }
            DENIED_DO_NOT_ASK_AGAIN -> {
                onPermissionGrantResultSingleState(
                    groupState,
                    affectedForegroundPermissions,
                    granted = false,
                    isOneTime = false,
                    foregroundOnly = false,
                    doNotAskAgain = true
                )
            }
        }
    }

    private fun grantUserSelectedVisualGroupPermissions(groupState: GroupState) {
        val userSelectedPerm =
            groupState.group.permissions[READ_MEDIA_VISUAL_USER_SELECTED] ?: return
        if (userSelectedPerm.isImplicit) {
            val nonSelectedPerms =
                groupState.group.permissions.keys.filter { it != READ_MEDIA_VISUAL_USER_SELECTED }
            // If the permission is implicit, grant USER_SELECTED as user set, and all other
            // permissions as one time, and without app ops.
            grantForegroundRuntimePermissions(
                app,
                groupState.group,
                listOf(READ_MEDIA_VISUAL_USER_SELECTED)
            )
            grantForegroundRuntimePermissions(
                app,
                groupState.group,
                nonSelectedPerms,
                isOneTime = true,
                userFixed = false,
                withoutAppOps = true
            )
            val appPermGroup =
                AppPermissionGroup.create(
                    app,
                    packageName,
                    groupState.group.permGroupName,
                    groupState.group.userHandle,
                    false
                )
            appPermGroup.setSelfRevoked()
            appPermGroup.persistChanges(false, null, nonSelectedPerms.toSet())
        } else {
            val partialPerms =
                getPartialStorageGrantPermissionsForGroup(groupState.group).filter {
                    it in groupState.affectedPermissions
                }
            val nonSelectedPerms = groupState.affectedPermissions.filter { it !in partialPerms }
            val setUserFixed = userSelectedPerm.isUserFixed || userSelectedPerm.isUserSet
            grantForegroundRuntimePermissions(
                app,
                groupState.group,
                partialPerms.toList(),
                userFixed = setUserFixed
            )
            revokeForegroundRuntimePermissions(
                app,
                groupState.group,
                userFixed = setUserFixed,
                oneTime = false,
                filterPermissions = nonSelectedPerms
            )
        }
        groupState.state = STATE_GRANTED
        reportButtonClickResult(
            groupState,
            groupState.affectedPermissions,
            true,
            PERMISSION_GRANT_REQUEST_RESULT_REPORTED__RESULT__PHOTOS_SELECTED
        )
    }

    @SuppressLint("NewApi")
    private fun onPermissionGrantResultSingleState(
        groupState: GroupState,
        affectedForegroundPermissions: List<String>?,
        granted: Boolean,
        foregroundOnly: Boolean,
        isOneTime: Boolean,
        doNotAskAgain: Boolean
    ) {
        if (!isStateUnknown(groupState.state)) {
            // We already dealt with this group, don't re-grant/re-revoke
            return
        }
        val shouldAffectBackgroundPermissions =
            groupState.bgPermissions.isNotEmpty() && !foregroundOnly
        val shouldAffectForegroundPermssions = groupState.state != STATE_FG_GRANTED_BG_UNKNOWN
        val result: Int
        if (granted) {
            result =
                if (isOneTime) {
                    PERMISSION_GRANT_REQUEST_RESULT_REPORTED__RESULT__USER_GRANTED_ONE_TIME
                } else {
                    PERMISSION_GRANT_REQUEST_RESULT_REPORTED__RESULT__USER_GRANTED
                }
            if (shouldAffectBackgroundPermissions) {
                grantBackgroundRuntimePermissions(
                    app,
                    groupState.group,
                    groupState.affectedPermissions
                )
            } else if (shouldAffectForegroundPermssions) {
                if (affectedForegroundPermissions == null) {
                    grantForegroundRuntimePermissions(
                        app,
                        groupState.group,
                        groupState.affectedPermissions,
                        isOneTime
                    )
                    // This prevents weird flag state when app targetSDK switches from S+ to R-
                    if (groupState.affectedPermissions.contains(ACCESS_FINE_LOCATION)) {
                        KotlinUtils.setFlagsWhenLocationAccuracyChanged(app, groupState.group, true)
                    }
                } else {
                    val newGroup =
                        grantForegroundRuntimePermissions(
                            app,
                            groupState.group,
                            affectedForegroundPermissions,
                            isOneTime
                        )
                    if (!isOneTime || newGroup.isOneTime) {
                        KotlinUtils.setFlagsWhenLocationAccuracyChanged(
                            app,
                            newGroup,
                            affectedForegroundPermissions.contains(ACCESS_FINE_LOCATION)
                        )
                    }
                }
            }
            groupState.state = STATE_GRANTED
        } else {
            if (shouldAffectBackgroundPermissions) {
                revokeBackgroundRuntimePermissions(
                    app,
                    groupState.group,
                    userFixed = doNotAskAgain,
                    filterPermissions = groupState.affectedPermissions
                )
            } else if (shouldAffectForegroundPermssions) {
                if (
                    affectedForegroundPermissions == null ||
                        affectedForegroundPermissions.contains(ACCESS_COARSE_LOCATION)
                ) {
                    revokeForegroundRuntimePermissions(
                        app,
                        groupState.group,
                        userFixed = doNotAskAgain,
                        filterPermissions = groupState.affectedPermissions,
                        oneTime = isOneTime
                    )
                } else {
                    revokeForegroundRuntimePermissions(
                        app,
                        groupState.group,
                        userFixed = doNotAskAgain,
                        filterPermissions = affectedForegroundPermissions,
                        oneTime = isOneTime
                    )
                }
            }
            result =
                if (doNotAskAgain) {
                    PERMISSION_GRANT_REQUEST_RESULT_REPORTED__RESULT__USER_DENIED_WITH_PREJUDICE
                } else {
                    PERMISSION_GRANT_REQUEST_RESULT_REPORTED__RESULT__USER_DENIED
                }
            groupState.state = STATE_DENIED
        }
        val permissionsChanged =
            if (foregroundOnly) {
                groupState.fgPermissions
            } else {
                groupState.affectedPermissions
            }
        reportButtonClickResult(groupState, permissionsChanged, granted, result)
    }

    private fun reportButtonClickResult(
        groupState: GroupState,
        permissions: Set<String>,
        granted: Boolean,
        result: Int
    ) {
        reportRequestResult(permissions, result)
        // group state has changed, reload liveData
        requestInfosLiveData.update()

        if (SdkLevel.isAtLeastT()) {
            PermissionDecisionStorageImpl.recordPermissionDecision(
                app.applicationContext,
                packageName,
                groupState.group.permGroupName,
                granted
            )
            PermissionChangeStorageImpl.recordPermissionChange(packageName)
        }
        if (granted) {
            startDrivingDecisionReminderServiceIfNecessary(groupState.group.permGroupName)
        }
    }

    /**
     * When distraction optimization is required (the vehicle is in motion), the user may want to
     * review their permission grants when they are less distracted.
     */
    private fun startDrivingDecisionReminderServiceIfNecessary(permGroupName: String) {
        if (!DeviceUtils.isAuto(app.applicationContext)) {
            return
        }
        DrivingDecisionReminderService.startServiceIfCurrentlyRestricted(
            Utils.getUserContext(app, user),
            packageName,
            permGroupName
        )
    }

    private fun getGroupWithPerm(
        perm: String,
        groups: List<LightAppPermGroup>
    ): LightAppPermGroup? {
        val groupsWithPerm = groups.filter { perm in it.permissions }
        if (groupsWithPerm.isEmpty()) {
            return null
        }
        return groupsWithPerm.first()
    }

    private fun reportRequestResult(permissions: Collection<String>, result: Int) {
        permissions.forEach { reportRequestResult(it, result) }
    }

    /**
     * Report the result of a grant of a permission.
     *
     * @param permission The permission that was granted or denied
     * @param result The permission grant result
     */
    private fun reportRequestResult(permission: String, result: Int) {
        val isImplicit = permission !in requestedPermissions
        val isPermissionRationaleShown =
            shouldShowPermissionRationale(
                safetyLabelInfoLiveData?.value?.safetyLabel,
                PermissionMapping.getGroupOfPlatformPermission(permission)
            )

        Log.i(
            LOG_TAG,
            "Permission grant result requestId=$sessionId " +
                "callingUid=${packageInfo.uid} callingPackage=$packageName permission=$permission " +
                "isImplicit=$isImplicit result=$result " +
                "isPermissionRationaleShown=$isPermissionRationaleShown"
        )

        PermissionControllerStatsLog.write(
            PERMISSION_GRANT_REQUEST_RESULT_REPORTED,
            sessionId,
            packageInfo.uid,
            packageName,
            permission,
            isImplicit,
            result,
            isPermissionRationaleShown
        )
    }

    /**
     * Save the group states of the view model, to allow for state restoration after lifecycle
     * events
     *
     * @param outState The bundle in which to store state
     */
    fun saveInstanceState(outState: Bundle) {
        for ((groupName, groupState) in groupStates) {
            outState.putInt(groupName, groupState.state)
        }
    }

    /**
     * Determine if the activity should return permission state to the caller
     *
     * @return Whether or not state should be returned. False only if the package is pre-M, true
     *   otherwise.
     */
    fun shouldReturnPermissionState(): Boolean {
        return if (packageInfoLiveData.value != null) {
            packageInfoLiveData.value!!.targetSdkVersion >= Build.VERSION_CODES.M
        } else {
            // Should not be reached, as this method shouldn't be called before data is passed to
            // the activity for the first time
            try {
                Utils.getUserContext(app, user)
                    .packageManager
                    .getApplicationInfo(packageName, 0)
                    .targetSdkVersion >= Build.VERSION_CODES.M
            } catch (e: PackageManager.NameNotFoundException) {
                true
            }
        }
    }

    fun handleHealthConnectPermissions(activity: Activity) {
        if (activityResultCallback == null) {
            activityResultCallback = Consumer {
                groupStates[HEALTH_PERMISSION_GROUP]?.state = STATE_SKIPPED
                requestInfosLiveData.update()
            }
            val healthPermissions =
                unfilteredAffectedPermissions
                    .filter { permission -> isHealthPermission(activity, permission) }
                    .toTypedArray()
            val intent: Intent =
                Intent(ACTION_REQUEST_HEALTH_PERMISSIONS)
                    .putExtra(Intent.EXTRA_PACKAGE_NAME, packageName)
                    .putExtra(PackageManager.EXTRA_REQUEST_PERMISSIONS_NAMES, healthPermissions)
                    .putExtra(Intent.EXTRA_USER, Process.myUserHandle())
                    .addFlags(Intent.FLAG_ACTIVITY_CLEAR_TASK)
            activity.startActivityForResult(intent, APP_PERMISSION_REQUEST_CODE)
        }
    }

    /**
     * Send the user directly to the AppPermissionFragment. Used for R+ apps.
     *
     * @param activity The current activity
     * @param groupName The name of the permission group whose fragment should be opened
     */
    fun sendDirectlyToSettings(activity: Activity, groupName: String) {
        if (activityResultCallback == null) {
            activityResultCallback = Consumer { data ->
                if (data?.getStringExtra(EXTRA_RESULT_PERMISSION_INTERACTED) == null) {
                    // User didn't interact, count against rate limit
                    val group = groupStates[groupName]?.group ?: return@Consumer
                    if (group.background.isUserSet) {
                        KotlinUtils.setGroupFlags(
                            app,
                            group,
                            FLAG_PERMISSION_USER_FIXED to true,
                            filterPermissions = group.backgroundPermNames
                        )
                    } else {
                        KotlinUtils.setGroupFlags(
                            app,
                            group,
                            FLAG_PERMISSION_USER_SET to true,
                            filterPermissions = group.backgroundPermNames
                        )
                    }
                }

                groupStates[groupName]?.state = STATE_SKIPPED
                // Update our liveData now that there is a new skipped group
                requestInfosLiveData.update()
            }
            startAppPermissionFragment(activity, groupName)
        }
    }

    fun openPhotoPicker(activity: Activity, result: Int) {
        if (activityResultCallback != null) {
            return
        }
        if (groupStates[READ_MEDIA_VISUAL]?.affectedPermissions == null) {
            return
        }
        activityResultCallback = Consumer { data ->
            val anySelected = data?.getBooleanExtra(INTENT_PHOTOS_SELECTED, true) == true
            if (anySelected) {
                onPermissionGrantResult(READ_MEDIA_VISUAL, null, result)
            } else {
                onPermissionGrantResult(READ_MEDIA_VISUAL, null, CANCELED)
            }
            requestInfosLiveData.update()
        }
        openPhotoPickerForApp(
            activity,
            packageInfo.uid,
            unfilteredAffectedPermissions,
            PHOTO_PICKER_REQUEST_CODE
        )
    }

    /**
     * Send the user to the AppPermissionFragment from a link. Used for Q- apps
     *
     * @param activity The current activity
     * @param groupName The name of the permission group whose fragment should be opened
     */
    fun sendToSettingsFromLink(activity: Activity, groupName: String) {
        startAppPermissionFragment(activity, groupName)
        activityResultCallback = Consumer { data ->
            val returnGroupName = data?.getStringExtra(EXTRA_RESULT_PERMISSION_INTERACTED)
            if (returnGroupName != null) {
                groupStates[returnGroupName]?.state = STATE_SKIPPED
                val result = data.getIntExtra(EXTRA_RESULT_PERMISSION_RESULT, -1)
                logSettingsInteraction(returnGroupName, result)
                requestInfosLiveData.update()
            }
        }
    }

    /**
     * Shows the Permission Rationale Dialog. For use with U+ only, otherwise no-op.
     *
     * @param activity The current activity
     * @param groupName The name of the permission group whose fragment should be opened
     */
    fun showPermissionRationaleActivity(activity: Activity, groupName: String) {
        if (!SdkLevel.isAtLeastU()) {
            return
        }

        val intent =
            Intent(activity, PermissionRationaleActivity::class.java).apply {
                putExtra(Intent.EXTRA_PACKAGE_NAME, packageName)
                putExtra(Intent.EXTRA_PERMISSION_GROUP_NAME, groupName)
                putExtra(Constants.EXTRA_SESSION_ID, sessionId)
            }
        activityResultCallback = Consumer { data ->
            val returnGroupName = data?.getStringExtra(EXTRA_RESULT_PERMISSION_INTERACTED)
            if (returnGroupName != null) {
                groupStates[returnGroupName]?.state = STATE_SKIPPED
                val result = data.getIntExtra(EXTRA_RESULT_PERMISSION_RESULT, CANCELED)
                logSettingsInteraction(returnGroupName, result)
                requestInfosLiveData.update()
            }
        }
        activity.startActivityForResult(intent, APP_PERMISSION_REQUEST_CODE)
    }

    private fun startAppPermissionFragment(activity: Activity, groupName: String) {
        val intent =
            Intent(Intent.ACTION_MANAGE_APP_PERMISSION)
                .putExtra(Intent.EXTRA_PACKAGE_NAME, packageName)
                .putExtra(Intent.EXTRA_PERMISSION_GROUP_NAME, groupName)
                .putExtra(Intent.EXTRA_USER, user)
                .putExtra(
                    ManagePermissionsActivity.EXTRA_CALLER_NAME,
                    GrantPermissionsActivity::class.java.name
                )
                .putExtra(Constants.EXTRA_SESSION_ID, sessionId)
                .addFlags(Intent.FLAG_ACTIVITY_CLEAR_TASK)
        activity.startActivityForResult(intent, APP_PERMISSION_REQUEST_CODE)
    }

    private fun getGrantBehavior(group: LightAppPermGroup): GrantBehavior {
        return when (group.permGroupName) {
            LOCATION -> LocationGrantBehavior
            HEALTH_PERMISSION_GROUP -> HealthGrantBehavior
            NOTIFICATIONS -> NotificationGrantBehavior
            STORAGE,
            READ_MEDIA_VISUAL,
            READ_MEDIA_AURAL -> StorageGrantBehavior
            else -> {
                if (Utils.hasPermWithBackgroundModeCompat(group)) {
                    BackgroundGrantBehavior
                } else {
                    BasicGrantBehavior
                }
            }
        }
    }

    private fun logSettingsInteraction(groupName: String, result: Int) {
        val groupState = groupStates[groupName] ?: return
        val backgroundPerms =
            groupState.affectedPermissions.filter { it in groupState.group.backgroundPermNames }
        val foregroundPerms = groupState.affectedPermissions.filter { it !in backgroundPerms }
        val deniedPrejudiceInSettings =
            PERMISSION_GRANT_REQUEST_RESULT_REPORTED__RESULT__USER_DENIED_WITH_PREJUDICE_IN_SETTINGS
        when (result) {
            GRANTED_ALWAYS -> {
                reportRequestResult(
                    groupState.affectedPermissions,
                    PERMISSION_GRANT_REQUEST_RESULT_REPORTED__RESULT__USER_GRANTED_IN_SETTINGS
                )
            }
            GRANTED_FOREGROUND_ONLY -> {
                reportRequestResult(
                    foregroundPerms,
                    PERMISSION_GRANT_REQUEST_RESULT_REPORTED__RESULT__USER_GRANTED_IN_SETTINGS
                )
                if (backgroundPerms.isNotEmpty()) {
                    reportRequestResult(
                        backgroundPerms,
                        PERMISSION_GRANT_REQUEST_RESULT_REPORTED__RESULT__USER_DENIED_IN_SETTINGS
                    )
                }
            }
            DENIED -> {
                reportRequestResult(
                    groupState.affectedPermissions,
                    PERMISSION_GRANT_REQUEST_RESULT_REPORTED__RESULT__USER_DENIED_IN_SETTINGS
                )
            }
            DENIED_DO_NOT_ASK_AGAIN -> {
                reportRequestResult(groupState.affectedPermissions, deniedPrejudiceInSettings)
            }
        }
    }

    /** Log all permission groups which were requested */
    fun logRequestedPermissionGroups() {
        if (groupStates.isEmpty()) {
            return
        }
        val groups = groupStates.map { it.value.group }
        SafetyNetLogger.logPermissionsRequested(packageName, packageInfo.uid, groups)
    }

    /**
     * Log information about the buttons which were shown and clicked by the user.
     *
     * @param groupName The name of the permission group which was interacted with
     * @param selectedPrecision Selected precision of the location permission - bit flags indicate
     *   which locations were chosen
     * @param clickedButton The button that was clicked by the user
     * @param presentedButtons All buttons which were shown to the user
     */
    fun logClickedButtons(
        groupName: String?,
        selectedPrecision: Int,
        clickedButton: Int,
        presentedButtons: Int,
        isPermissionRationaleShown: Boolean
    ) {
        if (groupName == null) {
            return
        }

        if (!requestInfosLiveData.isInitialized || !packageInfoLiveData.isInitialized) {
            Log.wtf(
                LOG_TAG,
                "Logged buttons presented and clicked permissionGroupName=" +
                    "$groupName package=$packageName presentedButtons=$presentedButtons " +
                    "clickedButton=$clickedButton isPermissionRationaleShown=" +
                    "$isPermissionRationaleShown sessionId=$sessionId, but requests were not yet" +
                    "initialized",
                IllegalStateException()
            )
            return
        }

        PermissionControllerStatsLog.write(
            GRANT_PERMISSIONS_ACTIVITY_BUTTON_ACTIONS,
            groupName,
            packageInfo.uid,
            packageName,
            presentedButtons,
            clickedButton,
            sessionId,
            packageInfo.targetSdkVersion,
            selectedPrecision,
            isPermissionRationaleShown
        )
        Log.i(
            LOG_TAG,
            "Logged buttons presented and clicked permissionGroupName=" +
                "$groupName uid=${packageInfo.uid} selectedPrecision=$selectedPrecision " +
                "package=$packageName presentedButtons=$presentedButtons " +
                "clickedButton=$clickedButton isPermissionRationaleShown=" +
                "$isPermissionRationaleShown sessionId=$sessionId " +
                "targetSdk=${packageInfo.targetSdkVersion}"
        )
    }

    /** Use the autoGrantNotifier to notify of auto-granted permissions. */
    fun autoGrantNotify() {
        autoGrantNotifier?.notifyOfAutoGrantPermissions(true)
    }

    private fun isStateUnknown(state: Int?): Boolean {
        return state == null || state == STATE_UNKNOWN || state == STATE_FG_GRANTED_BG_UNKNOWN
    }

    companion object {
        const val APP_PERMISSION_REQUEST_CODE = 1
        const val PHOTO_PICKER_REQUEST_CODE = 2
        private const val STATE_UNKNOWN = 0
        private const val STATE_GRANTED = 1
        private const val STATE_DENIED = 2
        private const val STATE_SKIPPED = 3
        private const val STATE_FG_GRANTED_BG_UNKNOWN = 4
    }
}

/**
 * Factory for an AppPermissionViewModel
 *
 * @param app The current application
 * @param packageName The name of the package this ViewModel represents
 */
class NewGrantPermissionsViewModelFactory(
    private val app: Application,
    private val packageName: String,
    private val deviceId: Int,
    private val requestedPermissions: List<String>,
    private val systemRequestedPermissions: List<String>,
    private val sessionId: Long,
    private val savedState: Bundle?
) : ViewModelProvider.Factory {
    override fun <T : ViewModel> create(modelClass: Class<T>): T {
        @Suppress("UNCHECKED_CAST")
        return GrantPermissionsViewModel(
            app,
            packageName,
            deviceId,
            requestedPermissions,
            systemRequestedPermissions,
            sessionId,
            savedState
        )
            as T
    }
}

enum class Prompt {
    BASIC, // Allow/Deny
    ONE_TIME_FG, // Allow in foreground/one time/deny
    FG_ONLY, // Allow in foreground/deny
    SETTINGS_LINK_FOR_BG, // Allow in foreground/deny, with link to settings to change background
    SETTINGS_LINK_WITH_OT, // Same as above, but with a one time button
    UPGRADE_SETTINGS_LINK, // Keep foreground, with link to settings to grant background
    OT_UPGRADE_SETTINGS_LINK, // Same as above, but the button is "keep one time"
    LOCATION_TWO_BUTTON_COARSE_HIGHLIGHT, // Choose coarse/fine, foreground/one time/deny, coarse
    // button highlighted
    LOCATION_TWO_BUTTON_FINE_HIGHLIGHT, // Same as above, but fine location highlighted
    LOCATION_COARSE_ONLY, // Only coarse location, foreground/one time/deny
    LOCATION_FINE_UPGRADE, // Upgrade coarse to fine, upgrade to fine/ one time/ keep coarse
    SELECT_PHOTOS, // Select photos/allow all photos/deny
    SELECT_MORE_PHOTOS, // Select more photos/allow all photos/don't allow more
    // These next two are for T+ devices, and < T apps. They request the old "storage" group, and
    // we "grant" it, while actually granting the new visual and audio groups
    STORAGE_SUPERGROUP_Q_TO_S, // Allow/deny, special message
    STORAGE_SUPERGROUP_PRE_Q, // Allow/deny, special message (different from above)
    NO_UI_SETTINGS_REDIRECT, // Send the user directly to permission settings
    NO_UI_PHOTO_PICKER_REDIRECT, // Send the user directly to the photo picker
    NO_UI_HEALTH_REDIRECT, // Send the user directly to the Health Connect settings
    NO_UI_REJECT_THIS_GROUP, // Auto deny this permission group
    NO_UI_REJECT_ALL_GROUPS, // Auto deny all permission groups in this request
    NO_UI_FILTER_THIS_GROUP, // Do not act on this permission group. Remove it from results.
}

enum class DenyButton {
    DENY,
    DENY_DONT_ASK_AGAIN,
    NO_UPGRADE,
    NO_UPGRADE_OT,
    NO_UPGRADE_AND_DONT_ASK_AGAIN,
    NO_UPGRADE_AND_DONT_ASK_AGAIN_OT,
    DONT_SELECT_MORE, // used in the SELECT_MORE_PHOTOS dialog
    NONE,
}<|MERGE_RESOLUTION|>--- conflicted
+++ resolved
@@ -171,7 +171,17 @@
 
     private var appPermGroupLiveDatas = mutableMapOf<String, LightAppPermGroupLiveData>()
 
-    var activityResultCallback: Consumer<Intent>? = null
+    internal data class ResultCallback(val consumer: Consumer<Intent?>, val requestCode: Int)
+
+    private var activityResultCallback: ResultCallback? = null
+
+    init {
+        if (storedState?.containsKey(SAVED_REQUEST_CODE_KEY) == true) {
+            if (storedState.getInt(SAVED_REQUEST_CODE_KEY) == PHOTO_PICKER_REQUEST_CODE) {
+                setPhotoPickerCallback()
+            }
+        }
+    }
 
     /**
      * An internal class which represents the state of a current AppPermissionGroup grant request.
@@ -212,33 +222,10 @@
         val groupName = groupInfo.name
     }
 
-<<<<<<< HEAD
-    var activityResultCallback: Consumer<Intent?>? = null
-
-    /**
-     * A LiveData which holds a list of the currently pending RequestInfos
-     */
-    val requestInfosLiveData = object :
-        SmartUpdateMediatorLiveData<List<RequestInfo>>() {
-        private val LOG_TAG = GrantPermissionsViewModel::class.java.simpleName
-        private val packagePermissionsLiveData = PackagePermissionsLiveData[packageName, user]
-
-        init {
-            addSource(packagePermissionsLiveData) { onPackageLoaded() }
-            addSource(packageInfoLiveData) { onPackageLoaded() }
-            if (safetyLabelInfoLiveData != null) {
-                addSource(safetyLabelInfoLiveData) { onPackageLoaded() }
-            }
-
-            // Load package state, if available
-            onPackageLoaded()
-        }
-=======
     val requestInfosLiveData =
         object : SmartUpdateMediatorLiveData<List<RequestInfo>>() {
             private val LOG_TAG = GrantPermissionsViewModel::class.java.simpleName
             private val packagePermissionsLiveData = PackagePermissionsLiveData[packageName, user]
->>>>>>> 86779ec3
 
             init {
                 addSource(packagePermissionsLiveData) { onPackageLoaded() }
@@ -1019,7 +1006,9 @@
         Log.i(
             LOG_TAG,
             "Permission grant result requestId=$sessionId " +
-                "callingUid=${packageInfo.uid} callingPackage=$packageName permission=$permission " +
+                "callingUid=${packageInfo.uid} " +
+                "callingPackage=$packageName " +
+                "permission=$permission " +
                 "isImplicit=$isImplicit result=$result " +
                 "isPermissionRationaleShown=$isPermissionRationaleShown"
         )
@@ -1046,6 +1035,7 @@
         for ((groupName, groupState) in groupStates) {
             outState.putInt(groupName, groupState.state)
         }
+        activityResultCallback?.let { outState.putInt(SAVED_REQUEST_CODE_KEY, it.requestCode) }
     }
 
     /**
@@ -1071,12 +1061,25 @@
         }
     }
 
+    fun handleCallback(data: Intent?, requestCode: Int) {
+        val currCallback = activityResultCallback
+        if (currCallback == null || requestCode != currCallback.requestCode) {
+            return
+        }
+        currCallback.consumer.accept(data)
+        activityResultCallback = null
+    }
+
     fun handleHealthConnectPermissions(activity: Activity) {
         if (activityResultCallback == null) {
-            activityResultCallback = Consumer {
-                groupStates[HEALTH_PERMISSION_GROUP]?.state = STATE_SKIPPED
-                requestInfosLiveData.update()
-            }
+            activityResultCallback =
+                ResultCallback(
+                    {
+                        groupStates[HEALTH_PERMISSION_GROUP]?.state = STATE_SKIPPED
+                        requestInfosLiveData.update()
+                    },
+                    APP_PERMISSION_REQUEST_CODE
+                )
             val healthPermissions =
                 unfilteredAffectedPermissions
                     .filter { permission -> isHealthPermission(activity, permission) }
@@ -1099,57 +1102,69 @@
      */
     fun sendDirectlyToSettings(activity: Activity, groupName: String) {
         if (activityResultCallback == null) {
-            activityResultCallback = Consumer { data ->
-                if (data?.getStringExtra(EXTRA_RESULT_PERMISSION_INTERACTED) == null) {
-                    // User didn't interact, count against rate limit
-                    val group = groupStates[groupName]?.group ?: return@Consumer
-                    if (group.background.isUserSet) {
-                        KotlinUtils.setGroupFlags(
-                            app,
-                            group,
-                            FLAG_PERMISSION_USER_FIXED to true,
-                            filterPermissions = group.backgroundPermNames
-                        )
-                    } else {
-                        KotlinUtils.setGroupFlags(
-                            app,
-                            group,
-                            FLAG_PERMISSION_USER_SET to true,
-                            filterPermissions = group.backgroundPermNames
-                        )
-                    }
-                }
-
-                groupStates[groupName]?.state = STATE_SKIPPED
-                // Update our liveData now that there is a new skipped group
-                requestInfosLiveData.update()
-            }
+            activityResultCallback =
+                ResultCallback(
+                    Consumer { data ->
+                        if (data?.getStringExtra(EXTRA_RESULT_PERMISSION_INTERACTED) == null) {
+                            // User didn't interact, count against rate limit
+                            val group = groupStates[groupName]?.group ?: return@Consumer
+                            if (group.background.isUserSet) {
+                                KotlinUtils.setGroupFlags(
+                                    app,
+                                    group,
+                                    FLAG_PERMISSION_USER_FIXED to true,
+                                    filterPermissions = group.backgroundPermNames
+                                )
+                            } else {
+                                KotlinUtils.setGroupFlags(
+                                    app,
+                                    group,
+                                    FLAG_PERMISSION_USER_SET to true,
+                                    filterPermissions = group.backgroundPermNames
+                                )
+                            }
+                        }
+
+                        groupStates[groupName]?.state = STATE_SKIPPED
+                        // Update our liveData now that there is a new skipped group
+                        requestInfosLiveData.update()
+                    },
+                    APP_PERMISSION_REQUEST_CODE
+                )
             startAppPermissionFragment(activity, groupName)
         }
     }
 
-    fun openPhotoPicker(activity: Activity, result: Int) {
+    fun openPhotoPicker(activity: Activity) {
         if (activityResultCallback != null) {
             return
         }
         if (groupStates[READ_MEDIA_VISUAL]?.affectedPermissions == null) {
             return
         }
-        activityResultCallback = Consumer { data ->
-            val anySelected = data?.getBooleanExtra(INTENT_PHOTOS_SELECTED, true) == true
-            if (anySelected) {
-                onPermissionGrantResult(READ_MEDIA_VISUAL, null, result)
-            } else {
-                onPermissionGrantResult(READ_MEDIA_VISUAL, null, CANCELED)
-            }
-            requestInfosLiveData.update()
-        }
+        setPhotoPickerCallback()
         openPhotoPickerForApp(
             activity,
             packageInfo.uid,
             unfilteredAffectedPermissions,
             PHOTO_PICKER_REQUEST_CODE
         )
+    }
+
+    private fun setPhotoPickerCallback() {
+        activityResultCallback =
+            ResultCallback(
+                { data ->
+                    val anySelected = data?.getBooleanExtra(INTENT_PHOTOS_SELECTED, true) == true
+                    if (anySelected) {
+                        onPermissionGrantResult(READ_MEDIA_VISUAL, null, GRANTED_USER_SELECTED)
+                    } else {
+                        onPermissionGrantResult(READ_MEDIA_VISUAL, null, CANCELED)
+                    }
+                    requestInfosLiveData.update()
+                },
+                PHOTO_PICKER_REQUEST_CODE
+            )
     }
 
     /**
@@ -1160,15 +1175,19 @@
      */
     fun sendToSettingsFromLink(activity: Activity, groupName: String) {
         startAppPermissionFragment(activity, groupName)
-        activityResultCallback = Consumer { data ->
-            val returnGroupName = data?.getStringExtra(EXTRA_RESULT_PERMISSION_INTERACTED)
-            if (returnGroupName != null) {
-                groupStates[returnGroupName]?.state = STATE_SKIPPED
-                val result = data.getIntExtra(EXTRA_RESULT_PERMISSION_RESULT, -1)
-                logSettingsInteraction(returnGroupName, result)
-                requestInfosLiveData.update()
-            }
-        }
+        activityResultCallback =
+            ResultCallback(
+                { data ->
+                    val returnGroupName = data?.getStringExtra(EXTRA_RESULT_PERMISSION_INTERACTED)
+                    if (returnGroupName != null) {
+                        groupStates[returnGroupName]?.state = STATE_SKIPPED
+                        val result = data.getIntExtra(EXTRA_RESULT_PERMISSION_RESULT, -1)
+                        logSettingsInteraction(returnGroupName, result)
+                        requestInfosLiveData.update()
+                    }
+                },
+                APP_PERMISSION_REQUEST_CODE
+            )
     }
 
     /**
@@ -1188,15 +1207,19 @@
                 putExtra(Intent.EXTRA_PERMISSION_GROUP_NAME, groupName)
                 putExtra(Constants.EXTRA_SESSION_ID, sessionId)
             }
-        activityResultCallback = Consumer { data ->
-            val returnGroupName = data?.getStringExtra(EXTRA_RESULT_PERMISSION_INTERACTED)
-            if (returnGroupName != null) {
-                groupStates[returnGroupName]?.state = STATE_SKIPPED
-                val result = data.getIntExtra(EXTRA_RESULT_PERMISSION_RESULT, CANCELED)
-                logSettingsInteraction(returnGroupName, result)
-                requestInfosLiveData.update()
-            }
-        }
+        activityResultCallback =
+            ResultCallback(
+                { data ->
+                    val returnGroupName = data?.getStringExtra(EXTRA_RESULT_PERMISSION_INTERACTED)
+                    if (returnGroupName != null) {
+                        groupStates[returnGroupName]?.state = STATE_SKIPPED
+                        val result = data.getIntExtra(EXTRA_RESULT_PERMISSION_RESULT, CANCELED)
+                        logSettingsInteraction(returnGroupName, result)
+                        requestInfosLiveData.update()
+                    }
+                },
+                APP_PERMISSION_REQUEST_CODE
+            )
         activity.startActivityForResult(intent, APP_PERMISSION_REQUEST_CODE)
     }
 
@@ -1348,6 +1371,7 @@
     companion object {
         const val APP_PERMISSION_REQUEST_CODE = 1
         const val PHOTO_PICKER_REQUEST_CODE = 2
+        const val SAVED_REQUEST_CODE_KEY = "saved_request_code"
         private const val STATE_UNKNOWN = 0
         private const val STATE_GRANTED = 1
         private const val STATE_DENIED = 2
