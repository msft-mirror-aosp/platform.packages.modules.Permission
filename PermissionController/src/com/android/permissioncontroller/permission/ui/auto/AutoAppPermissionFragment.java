/*
 * Copyright (C) 2019 The Android Open Source Project
 *
 * Licensed under the Apache License, Version 2.0 (the "License");
 * you may not use this file except in compliance with the License.
 * You may obtain a copy of the License at
 *
 *      http://www.apache.org/licenses/LICENSE-2.0
 *
 * Unless required by applicable law or agreed to in writing, software
 * distributed under the License is distributed on an "AS IS" BASIS,
 * WITHOUT WARRANTIES OR CONDITIONS OF ANY KIND, either express or implied.
 * See the License for the specific language governing permissions and
 * limitations under the License.
 */

package com.android.permissioncontroller.permission.ui.auto;

import static android.Manifest.permission_group.CAMERA;

import static com.android.permissioncontroller.Constants.EXTRA_SESSION_ID;
import static com.android.permissioncontroller.Constants.INVALID_SESSION_ID;
import static com.android.permissioncontroller.PermissionControllerStatsLog.APP_PERMISSION_FRAGMENT_ACTION_REPORTED__BUTTON_PRESSED__ALLOW;
import static com.android.permissioncontroller.PermissionControllerStatsLog.APP_PERMISSION_FRAGMENT_ACTION_REPORTED__BUTTON_PRESSED__ALLOW_ALWAYS;
import static com.android.permissioncontroller.PermissionControllerStatsLog.APP_PERMISSION_FRAGMENT_ACTION_REPORTED__BUTTON_PRESSED__ALLOW_FOREGROUND;
import static com.android.permissioncontroller.PermissionControllerStatsLog.APP_PERMISSION_FRAGMENT_ACTION_REPORTED__BUTTON_PRESSED__DENY;
import static com.android.permissioncontroller.permission.ui.ManagePermissionsActivity.EXTRA_RESULT_PERMISSION_INTERACTED;
import static com.android.permissioncontroller.permission.ui.ManagePermissionsActivity.EXTRA_RESULT_PERMISSION_RESULT;

import android.app.Activity;
import android.app.AlertDialog;
import android.app.Dialog;
import android.content.Context;
import android.content.DialogInterface;
import android.content.Intent;
import android.content.pm.PackageManager;
import android.graphics.drawable.Drawable;
import android.hardware.SensorPrivacyManager;
import android.os.Build;
import android.os.Bundle;
import android.os.UserHandle;
import android.text.BidiFormatter;
import android.util.Log;
import android.view.View;
import android.widget.RadioButton;

import androidx.annotation.NonNull;
import androidx.annotation.Nullable;
import androidx.annotation.RequiresApi;
import androidx.core.content.res.TypedArrayUtils;
import androidx.fragment.app.DialogFragment;
import androidx.fragment.app.Fragment;
import androidx.lifecycle.ViewModelProvider;
import androidx.preference.PreferenceCategory;
import androidx.preference.PreferenceGroup;
import androidx.preference.PreferenceScreen;
import androidx.preference.PreferenceViewHolder;
import androidx.preference.TwoStatePreference;

import com.android.car.ui.AlertDialogBuilder;
import com.android.modules.utils.build.SdkLevel;
import com.android.permissioncontroller.R;
import com.android.permissioncontroller.auto.AutoSettingsFrameFragment;
import com.android.permissioncontroller.permission.ui.GrantPermissionsViewHandler;
import com.android.permissioncontroller.permission.ui.model.AppPermissionViewModel;
import com.android.permissioncontroller.permission.ui.model.AppPermissionViewModel.ChangeRequest;
import com.android.permissioncontroller.permission.ui.model.AppPermissionViewModelFactory;
import com.android.permissioncontroller.permission.ui.v33.AdvancedConfirmDialogArgs;
import com.android.permissioncontroller.permission.utils.KotlinUtils;
import com.android.permissioncontroller.permission.utils.PackageRemovalMonitor;
import com.android.permissioncontroller.permission.utils.Utils;
import com.android.settingslib.RestrictedLockUtils;

import kotlin.Pair;

import java.util.List;
import java.util.Map;

/** Settings related to a particular permission for the given app. */
public class AutoAppPermissionFragment extends AutoSettingsFrameFragment
        implements AppPermissionViewModel.ConfirmDialogShowingFragment {

    private static final String LOG_TAG = "AppPermissionFragment";
    private static final long POST_DELAY_MS = 20;
    private static final String BLOCKED_APP_PREF_KEY = "blocked_app";
    private static final String REQUIRED_APP_PREF_KEY = "required_app";

    @NonNull
    private TwoStatePreference mAllowPermissionPreference;
    @NonNull
    private TwoStatePreference mAlwaysPermissionPreference;
    @NonNull
    private TwoStatePreference mForegroundOnlyPermissionPreference;
    @NonNull
    private TwoStatePreference mDenyPermissionPreference;
    @NonNull
    private AutoTwoTargetPreference mDetailsPreference;

    @NonNull
    private AppPermissionViewModel mViewModel;
    @NonNull
    private String mPackageName;
    @NonNull
    private String mPermGroupName;
    @NonNull
    private UserHandle mUser;
    @NonNull
    private String mPackageLabel;
    @NonNull
    private String mPermGroupLabel;
    private Drawable mPackageIcon;

    private SensorPrivacyManager mSensorPrivacyManager;
    private List<String> mCameraPrivacyAllowlist;

    /**
     * Listens for changes to the app the permission is currently getting granted to. {@code null}
     * when unregistered.
     */
    @Nullable
    private PackageRemovalMonitor mPackageRemovalMonitor;

    /**
     * Returns a new {@link AutoAppPermissionFragment}.
     *
     * @param packageName the package name for which the permission is being changed
     * @param permName the name of the permission being changed
     * @param groupName the name of the permission group being changed
     * @param userHandle the user for which the permission is being changed
     */
    @NonNull
    public static AutoAppPermissionFragment newInstance(@NonNull String packageName,
            @NonNull String permName, @Nullable String groupName, @NonNull UserHandle userHandle,
            @NonNull long sessionId) {
        AutoAppPermissionFragment fragment = new AutoAppPermissionFragment();
        Bundle arguments = new Bundle();
        arguments.putString(Intent.EXTRA_PACKAGE_NAME, packageName);
        if (groupName == null) {
            arguments.putString(Intent.EXTRA_PERMISSION_NAME, permName);
        } else {
            arguments.putString(Intent.EXTRA_PERMISSION_GROUP_NAME, groupName);
        }
        arguments.putParcelable(Intent.EXTRA_USER, userHandle);
        arguments.putLong(EXTRA_SESSION_ID, sessionId);
        fragment.setArguments(arguments);
        return fragment;
    }

    @Override
    public void onCreatePreferences(Bundle bundle, String s) {
        setPreferenceScreen(getPreferenceManager().createPreferenceScreen(requireContext()));
    }

    @Override
    public void onCreate(@Nullable Bundle savedInstanceState) {
        super.onCreate(savedInstanceState);
        mPackageName = getArguments().getString(Intent.EXTRA_PACKAGE_NAME);
        mPermGroupName = getArguments().getString(Intent.EXTRA_PERMISSION_GROUP_NAME);
        if (mPermGroupName == null) {
            mPermGroupName = getArguments().getString(Intent.EXTRA_PERMISSION_NAME);
        }
        mUser = getArguments().getParcelable(Intent.EXTRA_USER);
        mPackageLabel = BidiFormatter.getInstance().unicodeWrap(
                KotlinUtils.INSTANCE.getPackageLabel(getActivity().getApplication(), mPackageName,
                        mUser));
        mPermGroupLabel = KotlinUtils.INSTANCE.getPermGroupLabel(getContext(),
                mPermGroupName).toString();
        mPackageIcon = KotlinUtils.INSTANCE.getBadgedPackageIcon(getActivity().getApplication(),
                mPackageName, mUser);
        setHeaderLabel(
                requireContext().getString(R.string.app_permission_title, mPermGroupLabel));
        if (SdkLevel.isAtLeastV()) {
            mSensorPrivacyManager = requireContext().getSystemService(SensorPrivacyManager.class);
            mCameraPrivacyAllowlist = mSensorPrivacyManager.getCameraPrivacyAllowlist();
        }
    }

    @Override
    public void onViewCreated(@NonNull View view, @Nullable Bundle savedInstanceState) {
        super.onViewCreated(view, savedInstanceState);

        PreferenceScreen screen = getPreferenceScreen();
        screen.addPreference(
                AutoPermissionsUtils.createHeaderPreference(requireContext(),
                        mPackageIcon, mPackageName, mPackageLabel));

        // Add permissions selector preferences.
        PreferenceGroup permissionSelector = new PreferenceCategory(requireContext());
        permissionSelector.setTitle(
                getString(R.string.app_permission_header, mPermGroupLabel));
        screen.addPreference(permissionSelector);

        mAllowPermissionPreference = new SelectedPermissionPreference(requireContext());
        mAllowPermissionPreference.setTitle(R.string.app_permission_button_allow);
        permissionSelector.addPreference(mAllowPermissionPreference);

        mAlwaysPermissionPreference = new SelectedPermissionPreference(requireContext());
        mAlwaysPermissionPreference.setTitle(R.string.app_permission_button_allow_always);
        permissionSelector.addPreference(mAlwaysPermissionPreference);

        mForegroundOnlyPermissionPreference = new SelectedPermissionPreference(requireContext());
        mForegroundOnlyPermissionPreference.setTitle(
                R.string.app_permission_button_allow_foreground);
        permissionSelector.addPreference(mForegroundOnlyPermissionPreference);

        mDenyPermissionPreference = new SelectedPermissionPreference(requireContext());
        mDenyPermissionPreference.setTitle(R.string.app_permission_button_deny);
        permissionSelector.addPreference(mDenyPermissionPreference);

        mAllowPermissionPreference.setOnPreferenceClickListener(v -> {
            checkOnlyOneButtonOverride(AppPermissionViewModel.ButtonType.ALLOW);
            setResult(GrantPermissionsViewHandler.GRANTED_ALWAYS);
            requestChange(ChangeRequest.GRANT_FOREGROUND,
                    APP_PERMISSION_FRAGMENT_ACTION_REPORTED__BUTTON_PRESSED__ALLOW);
            return true;
        });
        mAlwaysPermissionPreference.setOnPreferenceClickListener(v -> {
            checkOnlyOneButtonOverride(AppPermissionViewModel.ButtonType.ALLOW_ALWAYS);
            setResult(GrantPermissionsViewHandler.GRANTED_ALWAYS);
            requestChange(ChangeRequest.GRANT_BOTH,
                    APP_PERMISSION_FRAGMENT_ACTION_REPORTED__BUTTON_PRESSED__ALLOW_ALWAYS);
            return true;
        });
        mForegroundOnlyPermissionPreference.setOnPreferenceClickListener(v -> {
            checkOnlyOneButtonOverride(AppPermissionViewModel.ButtonType.ALLOW_FOREGROUND);
            setResult(GrantPermissionsViewHandler.GRANTED_FOREGROUND_ONLY);
            requestChange(ChangeRequest.GRANT_FOREGROUND_ONLY,
                    APP_PERMISSION_FRAGMENT_ACTION_REPORTED__BUTTON_PRESSED__ALLOW_FOREGROUND);
            return true;
        });
        mDenyPermissionPreference.setOnPreferenceClickListener(v -> {
            checkOnlyOneButtonOverride(AppPermissionViewModel.ButtonType.DENY);
            setResult(GrantPermissionsViewHandler.DENIED);
            requestChange(ChangeRequest.REVOKE_BOTH,
                    APP_PERMISSION_FRAGMENT_ACTION_REPORTED__BUTTON_PRESSED__DENY);
            return true;
        });

        mDetailsPreference = new AutoTwoTargetPreference(requireContext());
        screen.addPreference(mDetailsPreference);
    }

    @Override
    public void onStart() {
        super.onStart();
        Activity activity = requireActivity();

        // Get notified when the package is removed.
        mPackageRemovalMonitor = new PackageRemovalMonitor(requireContext(), mPackageName) {
            @Override
            public void onPackageRemoved() {
                Log.w(LOG_TAG, mPackageName + " was uninstalled");
                activity.setResult(Activity.RESULT_CANCELED);
                activity.finish();
            }
        };
        mPackageRemovalMonitor.register();

        // Check if the package was removed while this activity was not started.
        try {
            activity.createPackageContextAsUser(mPackageName, /* flags= */ 0,
                    mUser).getPackageManager().getPackageInfo(mPackageName,
                    /* flags= */ 0);
        } catch (PackageManager.NameNotFoundException e) {
            Log.w(LOG_TAG, mPackageName + " was uninstalled while this activity was stopped", e);
            activity.setResult(Activity.RESULT_CANCELED);
            activity.finish();
        }

        long sessionId = getArguments().getLong(EXTRA_SESSION_ID, INVALID_SESSION_ID);
        AppPermissionViewModelFactory factory = new AppPermissionViewModelFactory(
                getActivity().getApplication(), mPackageName, mPermGroupName, mUser, sessionId);
        mViewModel = new ViewModelProvider(this, factory).get(AppPermissionViewModel.class);
        mViewModel.getButtonStateLiveData().observe(this, this::setRadioButtonsState);
        mViewModel.getDetailResIdLiveData().observe(this, this::setDetail);
        mViewModel.getShowAdminSupportLiveData().observe(this, this::setAdminSupportDetail);
        if (SdkLevel.isAtLeastV()) {
            // TODO: b/327489942 - Location and microphone privacy UX settings change to
            // follow later.
            if (CAMERA.equals(mPermGroupName)) {
                mViewModel.getSensorStatusLiveData().observe(this, this::setSensorStatus);
            }
<<<<<<< HEAD
=======
            if (Flags.addBannersToPrivacySensitiveAppsForAaos()) {
                if (Manifest.permission_group.LOCATION.equals(mPermGroupName)) {
                    mViewModel.getSensorStatusLiveData().observe(this, this::setSensorStatus);
                }
                if (Manifest.permission_group.MICROPHONE.equals(mPermGroupName)) {
                    mViewModel.getSensorStatusLiveData().observe(this, this::setSensorStatus);
                }
            }
>>>>>>> cefba315
        }
    }

    @Override
    public void onStop() {
        super.onStop();

        if (mPackageRemovalMonitor != null) {
            mPackageRemovalMonitor.unregister();
            mPackageRemovalMonitor = null;
        }
    }

    @RequiresApi(Build.VERSION_CODES.VANILLA_ICE_CREAM)
    private void setSensorStatus(Boolean sensorStatus) {
<<<<<<< HEAD
        if (CAMERA.equals(mPermGroupName)) {
=======
        Boolean isRequiredApp = null;
        Boolean isRequiredAppCard = null;
        if (Manifest.permission_group.CAMERA.equals(mPermGroupName)) {
            int state = mSensorPrivacyManager.getSensorPrivacyState(
                    SensorPrivacyManager.TOGGLE_TYPE_SOFTWARE,
                    SensorPrivacyManager.Sensors.CAMERA);
            isRequiredApp = mCameraPrivacyAllowlist.contains(mPackageName);
            isRequiredAppCard =
                    state == SensorPrivacyManager.StateTypes.ENABLED_EXCEPT_ALLOWLISTED_APPS
                            && isRequiredApp;
        } else if (Manifest.permission_group.LOCATION.equals(mPermGroupName)) {
            isRequiredApp = mAutomotiveLocationBypassAllowlist.contains(mPackageName);
            isRequiredAppCard =
                    isRequiredApp && LocationUtils.isAutomotiveLocationBypassEnabled(
                            getPreferenceManager().getContext());
        } else if (Manifest.permission_group.MICROPHONE.equals(mPermGroupName)) {
            isRequiredApp = false;
            isRequiredAppCard = false;
        }

        if (isRequiredApp != null && isRequiredAppCard != null) {
>>>>>>> cefba315
            if (sensorStatus) {
                setSensorCard();
            } else {
                removeSensorCard();
            }
        }
    }

    @RequiresApi(Build.VERSION_CODES.VANILLA_ICE_CREAM)
    private void setSensorCard() {
        int state = mSensorPrivacyManager.getSensorPrivacyState(
                SensorPrivacyManager.TOGGLE_TYPE_SOFTWARE,
                SensorPrivacyManager.Sensors.CAMERA);
        boolean isRequiredApp = mCameraPrivacyAllowlist.contains(mPackageName);
        if ((state == SensorPrivacyManager.StateTypes.ENABLED_EXCEPT_ALLOWLISTED_APPS)
                && isRequiredApp) {
            setRequiredAppCard();
        } else {
            setBlockedAppCard(isRequiredApp);
        }
    }

    private void setRequiredAppCard() {
        AutoCardViewPreference sensorCard = findPreference(REQUIRED_APP_PREF_KEY);
        if (sensorCard == null) {
            sensorCard = createRequiredAppCard();
            if (getPreferenceScreen() != null) {
                getPreferenceScreen().addPreference(sensorCard);
            }
        }
        sensorCard.setVisible(true);
    }

    private void setBlockedAppCard(boolean isRequiredApp) {
        AutoCardViewPreference sensorCard = findPreference(BLOCKED_APP_PREF_KEY);
        if (sensorCard == null) {
            sensorCard = createBlockedAppCard(isRequiredApp);
            if (getPreferenceScreen() != null) {
                getPreferenceScreen().addPreference(sensorCard);
            }
        }
        sensorCard.setVisible(true);
    }

    private AutoCardViewPreference createRequiredAppCard() {
        Context context = getPreferenceManager().getContext();
        AutoCardViewPreference sensorCard = new AutoCardViewPreference(context);
        sensorCard.setKey(REQUIRED_APP_PREF_KEY);
        sensorCard.setIcon(R.drawable.ic_camera_allowed);
        sensorCard.setTitle(context.getString(R.string.automotive_required_app_title));
        sensorCard.setSummary(context.getString(R.string.automotive_required_app_summary));
        sensorCard.setVisible(true);
        sensorCard.setOrder(-1);
        return sensorCard;
    }

    private AutoCardViewPreference createBlockedAppCard(boolean isRequiredApp) {
        Context context = getPreferenceManager().getContext();

        AutoCardViewPreference sensorCard = new AutoCardViewPreference(context);
        sensorCard.setKey(BLOCKED_APP_PREF_KEY);
        sensorCard.setIcon(Utils.getBlockedIcon(mPermGroupName));
        sensorCard.setTitle(context.getString(R.string.automotive_blocked_camera_title));
        if (isRequiredApp) {
            sensorCard.setSummary(context.getString(
                    R.string.automotive_blocked_required_app_summary));
        } else {
            sensorCard.setSummary(context.getString(
                    R.string.automotive_blocked_infotainment_app_summary));
        }
        sensorCard.setVisible(true);
        sensorCard.setOrder(-1);
        return sensorCard;
    }

    @RequiresApi(Build.VERSION_CODES.VANILLA_ICE_CREAM)
    private void removeSensorCard() {
        int state = mSensorPrivacyManager.getSensorPrivacyState(
                SensorPrivacyManager.TOGGLE_TYPE_SOFTWARE,
                SensorPrivacyManager.Sensors.CAMERA);
        if ((state == SensorPrivacyManager.StateTypes.ENABLED_EXCEPT_ALLOWLISTED_APPS)
                && (mCameraPrivacyAllowlist.contains(mPackageName))) {
            removeRequiredAppCard();
        } else {
            removeBlockedAppCard();
        }
    }

    private void removeRequiredAppCard() {
        AutoCardViewPreference sensorCard = findPreference(REQUIRED_APP_PREF_KEY);
        if (sensorCard != null) {
            sensorCard.setVisible(false);
        }
    }

    private void removeBlockedAppCard() {
        AutoCardViewPreference sensorCard = findPreference(BLOCKED_APP_PREF_KEY);
        if (sensorCard != null) {
            sensorCard.setVisible(false);
        }
    }

    @Override
    public void showConfirmDialog(ChangeRequest changeRequest, int messageId,
            int buttonPressed, boolean oneTime) {
        Bundle args = new Bundle();

        args.putInt(ConfirmDialog.MSG, messageId);
        args.putSerializable(ConfirmDialog.CHANGE_REQUEST, changeRequest);
        args.putSerializable(ConfirmDialog.BUTTON, buttonPressed);

        ConfirmDialog confirmDialog = new ConfirmDialog();
        confirmDialog.setArguments(args);
        confirmDialog.setTargetFragment(this, 0);
        confirmDialog.show(requireFragmentManager().beginTransaction(),
                ConfirmDialog.class.getName());
    }

    private void setResult(@GrantPermissionsViewHandler.Result int result) {
        Intent intent = new Intent()
                .putExtra(EXTRA_RESULT_PERMISSION_INTERACTED,
                        requireArguments().getString(Intent.EXTRA_PERMISSION_GROUP_NAME))
                .putExtra(EXTRA_RESULT_PERMISSION_RESULT, result);
        requireActivity().setResult(Activity.RESULT_OK, intent);
    }

    private void setRadioButtonsState(
            Map<AppPermissionViewModel.ButtonType, AppPermissionViewModel.ButtonState> states) {
        setButtonState(mAllowPermissionPreference,
                states.get(AppPermissionViewModel.ButtonType.ALLOW));
        setButtonState(mAlwaysPermissionPreference,
                states.get(AppPermissionViewModel.ButtonType.ALLOW_ALWAYS));
        setButtonState(mForegroundOnlyPermissionPreference,
                states.get(AppPermissionViewModel.ButtonType.ALLOW_FOREGROUND));
        setButtonState(mDenyPermissionPreference,
                states.get(AppPermissionViewModel.ButtonType.DENY));
    }

    private void setButtonState(TwoStatePreference button,
            AppPermissionViewModel.ButtonState state) {
        button.setVisible(state.isShown());
        if (state.isShown()) {
            button.setChecked(state.isChecked());
            button.setEnabled(state.isEnabled());
        }
    }

    /**
     * Helper method to handle the UX edge case where the confirmation dialog is shown and two
     * buttons are selected at once. This happens since the Auto UI doesn't use a proper radio
     * group, so there is nothing that enforces that tapping on a button unchecks a previously
     * checked button. Apart from this case, this UI is not necessary since the UI is entirely
     * driven by the ViewModel.
     */
    private void checkOnlyOneButtonOverride(AppPermissionViewModel.ButtonType buttonType) {
        mAllowPermissionPreference.setChecked(
                buttonType == AppPermissionViewModel.ButtonType.ALLOW);
        mAlwaysPermissionPreference.setChecked(
                buttonType == AppPermissionViewModel.ButtonType.ALLOW_ALWAYS);
        mForegroundOnlyPermissionPreference.setChecked(
                buttonType == AppPermissionViewModel.ButtonType.ALLOW_FOREGROUND);
        mDenyPermissionPreference.setChecked(buttonType == AppPermissionViewModel.ButtonType.DENY);
    }

    private void setDetail(Pair<Integer, Integer> detailResIds) {
        if (detailResIds == null) {
            mDetailsPreference.setVisible(false);
            return;
        }
        if (detailResIds.getSecond() != null) {
            mDetailsPreference.setWidgetLayoutResource(R.layout.settings_preference_widget);
            mDetailsPreference.setOnSecondTargetClickListener(
                    v -> showAllPermissions(mPermGroupName));
            mDetailsPreference.setSummary(
                    getString(detailResIds.getFirst(), detailResIds.getSecond()));
        } else {
            mDetailsPreference.setSummary(detailResIds.getFirst());
        }
    }

    /**
     * Show all individual permissions in this group in a new fragment.
     */
    private void showAllPermissions(@NonNull String filterGroup) {
        Fragment frag = AutoAllAppPermissionsFragment.newInstance(mPackageName,
                filterGroup, mUser,
                getArguments().getLong(EXTRA_SESSION_ID, INVALID_SESSION_ID));
        requireFragmentManager().beginTransaction()
                .replace(android.R.id.content, frag)
                .addToBackStack("AllPerms")
                .commit();
    }

    private void setAdminSupportDetail(RestrictedLockUtils.EnforcedAdmin admin) {
        if (admin != null) {
            mDetailsPreference.setWidgetLayoutResource(R.layout.info_preference_widget);
            mDetailsPreference.setOnSecondTargetClickListener(v ->
                    RestrictedLockUtils.sendShowAdminSupportDetailsIntent(getContext(), admin)
            );
        }
    }

    /**
     * Request to grant/revoke permissions group.
     */
    private void requestChange(ChangeRequest changeRequest,
            int buttonClicked) {
        mViewModel.requestChange(/* setOneTime= */false, /* fragment= */ this,
                /* defaultDeny= */this, changeRequest, buttonClicked);
    }

    /** Preference used to represent apps that can be picked as a default app. */
    private static class SelectedPermissionPreference extends TwoStatePreference {

        SelectedPermissionPreference(Context context) {
            super(context, null,
                    TypedArrayUtils.getAttr(context, androidx.preference.R.attr.preferenceStyle,
                            android.R.attr.preferenceStyle));
            setPersistent(false);
            setLayoutResource(R.layout.car_radio_button_preference);
            setWidgetLayoutResource(R.layout.radio_button_preference_widget);
        }

        @Override
        public void onBindViewHolder(PreferenceViewHolder holder) {
            super.onBindViewHolder(holder);

            RadioButton radioButton = (RadioButton) holder.findViewById(R.id.radio_button);
            radioButton.setChecked(isChecked());
        }
    }

    /**
     * A dialog warning the user that they are about to deny a permission that was granted by
     * default.
     *
     * @see #showConfirmDialog(ChangeRequest, int, int, boolean)
     */
    public static class ConfirmDialog extends DialogFragment {
        private static final String MSG = ConfirmDialog.class.getName() + ".arg.msg";
        private static final String CHANGE_REQUEST = ConfirmDialog.class.getName()
                + ".arg.changeRequest";
        private static final String BUTTON = ConfirmDialog.class.getName()
                + ".arg.button";
        private static int sCode =  APP_PERMISSION_FRAGMENT_ACTION_REPORTED__BUTTON_PRESSED__ALLOW;

        @NonNull
        @Override
        public Dialog onCreateDialog(Bundle savedInstanceState) {
            // TODO(b/229024576): This code is duplicated, refactor ConfirmDialog for easier
            // NFF sharing
            boolean isGrantFileAccess = getArguments().getSerializable(CHANGE_REQUEST)
                    == ChangeRequest.GRANT_ALL_FILE_ACCESS;
            boolean isGrantStorageSupergroup = getArguments().getSerializable(CHANGE_REQUEST)
                    == ChangeRequest.GRANT_STORAGE_SUPERGROUP;
            int positiveButtonStringResId = R.string.grant_dialog_button_deny_anyway;
            if (isGrantFileAccess || isGrantStorageSupergroup) {
                positiveButtonStringResId = R.string.grant_dialog_button_allow;
            }
            AutoAppPermissionFragment fragment = (AutoAppPermissionFragment) getTargetFragment();
            return new AlertDialogBuilder(getContext())
                    .setMessage(requireArguments().getInt(MSG))
                    .setNegativeButton(R.string.cancel,
                            (dialog, which) -> dialog.cancel())
                    .setPositiveButton(positiveButtonStringResId,
                            (dialog, which) -> {
                                if (isGrantFileAccess) {
                                    fragment.mViewModel.setAllFilesAccess(true);
                                    fragment.mViewModel.requestChange(false, fragment,
                                            fragment, ChangeRequest.GRANT_BOTH, sCode);
                                } else if (isGrantStorageSupergroup) {
                                    fragment.mViewModel.requestChange(false, fragment,
                                            fragment, ChangeRequest.GRANT_BOTH, sCode);
                                } else {
                                    fragment.mViewModel.onDenyAnyWay((ChangeRequest)
                                                    getArguments().getSerializable(CHANGE_REQUEST),
                                            getArguments().getInt(BUTTON),
                                            /* oneTime= */ false);
                                }
                            })
                    .create();
        }

        @Override
        public void onCancel(DialogInterface dialog) {
            AutoAppPermissionFragment fragment = (AutoAppPermissionFragment) getTargetFragment();
            fragment.setRadioButtonsState(fragment.mViewModel.getButtonStateLiveData().getValue());
        }
    }

    @Override
    public void showAdvancedConfirmDialog(AdvancedConfirmDialogArgs args) {
        AlertDialog.Builder b = new AlertDialog.Builder(getContext())
                .setIcon(args.getIconId())
                .setMessage(args.getMessageId())
                .setOnCancelListener((DialogInterface dialog) -> {
                    setRadioButtonsState(mViewModel.getButtonStateLiveData().getValue());
                })
                .setNegativeButton(args.getNegativeButtonTextId(),
                        (DialogInterface dialog, int which) -> {
                            setRadioButtonsState(mViewModel.getButtonStateLiveData().getValue());
                        })
                .setPositiveButton(args.getPositiveButtonTextId(),
                        (DialogInterface dialog, int which) -> {
                            mViewModel.requestChange(args.getSetOneTime(),
                                    AutoAppPermissionFragment.this, AutoAppPermissionFragment.this,
                                    args.getChangeRequest(), args.getButtonClicked());
                        });
        if (args.getTitleId() != 0) {
            b.setTitle(args.getTitleId());
        }
        b.show();
    }
}<|MERGE_RESOLUTION|>--- conflicted
+++ resolved
@@ -16,8 +16,6 @@
 
 package com.android.permissioncontroller.permission.ui.auto;
 
-import static android.Manifest.permission_group.CAMERA;
-
 import static com.android.permissioncontroller.Constants.EXTRA_SESSION_ID;
 import static com.android.permissioncontroller.Constants.INVALID_SESSION_ID;
 import static com.android.permissioncontroller.PermissionControllerStatsLog.APP_PERMISSION_FRAGMENT_ACTION_REPORTED__BUTTON_PRESSED__ALLOW;
@@ -27,6 +25,7 @@
 import static com.android.permissioncontroller.permission.ui.ManagePermissionsActivity.EXTRA_RESULT_PERMISSION_INTERACTED;
 import static com.android.permissioncontroller.permission.ui.ManagePermissionsActivity.EXTRA_RESULT_PERMISSION_RESULT;
 
+import android.Manifest;
 import android.app.Activity;
 import android.app.AlertDialog;
 import android.app.Dialog;
@@ -59,6 +58,7 @@
 
 import com.android.car.ui.AlertDialogBuilder;
 import com.android.modules.utils.build.SdkLevel;
+import com.android.permission.flags.Flags;
 import com.android.permissioncontroller.R;
 import com.android.permissioncontroller.auto.AutoSettingsFrameFragment;
 import com.android.permissioncontroller.permission.ui.GrantPermissionsViewHandler;
@@ -67,12 +67,14 @@
 import com.android.permissioncontroller.permission.ui.model.AppPermissionViewModelFactory;
 import com.android.permissioncontroller.permission.ui.v33.AdvancedConfirmDialogArgs;
 import com.android.permissioncontroller.permission.utils.KotlinUtils;
+import com.android.permissioncontroller.permission.utils.LocationUtils;
 import com.android.permissioncontroller.permission.utils.PackageRemovalMonitor;
 import com.android.permissioncontroller.permission.utils.Utils;
 import com.android.settingslib.RestrictedLockUtils;
 
 import kotlin.Pair;
 
+import java.util.Collection;
 import java.util.List;
 import java.util.Map;
 
@@ -111,6 +113,7 @@
     private Drawable mPackageIcon;
 
     private SensorPrivacyManager mSensorPrivacyManager;
+    private Collection<String> mAutomotiveLocationBypassAllowlist;
     private List<String> mCameraPrivacyAllowlist;
 
     /**
@@ -172,6 +175,10 @@
         if (SdkLevel.isAtLeastV()) {
             mSensorPrivacyManager = requireContext().getSystemService(SensorPrivacyManager.class);
             mCameraPrivacyAllowlist = mSensorPrivacyManager.getCameraPrivacyAllowlist();
+            if (Flags.addBannersToPrivacySensitiveAppsForAaos()) {
+                mAutomotiveLocationBypassAllowlist =
+                        LocationUtils.getAutomotiveLocationBypassAllowlist(requireContext());
+            }
         }
     }
 
@@ -275,13 +282,9 @@
         mViewModel.getDetailResIdLiveData().observe(this, this::setDetail);
         mViewModel.getShowAdminSupportLiveData().observe(this, this::setAdminSupportDetail);
         if (SdkLevel.isAtLeastV()) {
-            // TODO: b/327489942 - Location and microphone privacy UX settings change to
-            // follow later.
-            if (CAMERA.equals(mPermGroupName)) {
+            if (Manifest.permission_group.CAMERA.equals(mPermGroupName)) {
                 mViewModel.getSensorStatusLiveData().observe(this, this::setSensorStatus);
             }
-<<<<<<< HEAD
-=======
             if (Flags.addBannersToPrivacySensitiveAppsForAaos()) {
                 if (Manifest.permission_group.LOCATION.equals(mPermGroupName)) {
                     mViewModel.getSensorStatusLiveData().observe(this, this::setSensorStatus);
@@ -290,7 +293,6 @@
                     mViewModel.getSensorStatusLiveData().observe(this, this::setSensorStatus);
                 }
             }
->>>>>>> cefba315
         }
     }
 
@@ -306,9 +308,6 @@
 
     @RequiresApi(Build.VERSION_CODES.VANILLA_ICE_CREAM)
     private void setSensorStatus(Boolean sensorStatus) {
-<<<<<<< HEAD
-        if (CAMERA.equals(mPermGroupName)) {
-=======
         Boolean isRequiredApp = null;
         Boolean isRequiredAppCard = null;
         if (Manifest.permission_group.CAMERA.equals(mPermGroupName)) {
@@ -330,23 +329,17 @@
         }
 
         if (isRequiredApp != null && isRequiredAppCard != null) {
->>>>>>> cefba315
             if (sensorStatus) {
-                setSensorCard();
+                setSensorCard(isRequiredAppCard, isRequiredApp);
             } else {
-                removeSensorCard();
+                removeSensorCard(isRequiredAppCard);
             }
         }
     }
 
     @RequiresApi(Build.VERSION_CODES.VANILLA_ICE_CREAM)
-    private void setSensorCard() {
-        int state = mSensorPrivacyManager.getSensorPrivacyState(
-                SensorPrivacyManager.TOGGLE_TYPE_SOFTWARE,
-                SensorPrivacyManager.Sensors.CAMERA);
-        boolean isRequiredApp = mCameraPrivacyAllowlist.contains(mPackageName);
-        if ((state == SensorPrivacyManager.StateTypes.ENABLED_EXCEPT_ALLOWLISTED_APPS)
-                && isRequiredApp) {
+    private void setSensorCard(boolean isRequiredAppCard, boolean isRequiredApp) {
+        if (isRequiredAppCard) {
             setRequiredAppCard();
         } else {
             setBlockedAppCard(isRequiredApp);
@@ -379,7 +372,7 @@
         Context context = getPreferenceManager().getContext();
         AutoCardViewPreference sensorCard = new AutoCardViewPreference(context);
         sensorCard.setKey(REQUIRED_APP_PREF_KEY);
-        sensorCard.setIcon(R.drawable.ic_camera_allowed);
+        sensorCard.setIcon(KotlinUtils.INSTANCE.getPermGroupIcon(context, mPermGroupName));
         sensorCard.setTitle(context.getString(R.string.automotive_required_app_title));
         sensorCard.setSummary(context.getString(R.string.automotive_required_app_summary));
         sensorCard.setVisible(true);
@@ -393,7 +386,7 @@
         AutoCardViewPreference sensorCard = new AutoCardViewPreference(context);
         sensorCard.setKey(BLOCKED_APP_PREF_KEY);
         sensorCard.setIcon(Utils.getBlockedIcon(mPermGroupName));
-        sensorCard.setTitle(context.getString(R.string.automotive_blocked_camera_title));
+        sensorCard.setTitle(context.getString(Utils.getBlockedTitleAutomotive(mPermGroupName)));
         if (isRequiredApp) {
             sensorCard.setSummary(context.getString(
                     R.string.automotive_blocked_required_app_summary));
@@ -407,12 +400,8 @@
     }
 
     @RequiresApi(Build.VERSION_CODES.VANILLA_ICE_CREAM)
-    private void removeSensorCard() {
-        int state = mSensorPrivacyManager.getSensorPrivacyState(
-                SensorPrivacyManager.TOGGLE_TYPE_SOFTWARE,
-                SensorPrivacyManager.Sensors.CAMERA);
-        if ((state == SensorPrivacyManager.StateTypes.ENABLED_EXCEPT_ALLOWLISTED_APPS)
-                && (mCameraPrivacyAllowlist.contains(mPackageName))) {
+    private void removeSensorCard(boolean isRequiredAppCard) {
+        if (isRequiredAppCard) {
             removeRequiredAppCard();
         } else {
             removeBlockedAppCard();
