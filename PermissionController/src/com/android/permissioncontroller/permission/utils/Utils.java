--- conflicted
+++ resolved
@@ -24,7 +24,10 @@
 import static android.Manifest.permission_group.LOCATION;
 import static android.Manifest.permission_group.MICROPHONE;
 import static android.Manifest.permission_group.NEARBY_DEVICES;
+import static android.Manifest.permission_group.NOTIFICATIONS;
 import static android.Manifest.permission_group.PHONE;
+import static android.Manifest.permission_group.READ_MEDIA_AURAL;
+import static android.Manifest.permission_group.READ_MEDIA_VISUAL;
 import static android.Manifest.permission_group.SENSORS;
 import static android.Manifest.permission_group.SMS;
 import static android.Manifest.permission_group.STORAGE;
@@ -46,6 +49,7 @@
 import android.Manifest;
 import android.app.AppOpsManager;
 import android.app.Application;
+import android.app.admin.DevicePolicyManager;
 import android.app.role.RoleManager;
 import android.content.ActivityNotFoundException;
 import android.content.Context;
@@ -61,8 +65,6 @@
 import android.content.pm.ResolveInfo;
 import android.content.res.Resources;
 import android.content.res.Resources.Theme;
-import android.graphics.Bitmap;
-import android.graphics.drawable.BitmapDrawable;
 import android.graphics.drawable.Drawable;
 import android.hardware.SensorPrivacyManager;
 import android.os.Build;
@@ -111,18 +113,20 @@
 import java.util.Random;
 import java.util.Set;
 
-import kotlin.Pair;
+import kotlin.Triple;
 
 public final class Utils {
 
     @Retention(SOURCE)
     @IntDef(value = {LAST_24H_SENSOR_TODAY, LAST_24H_SENSOR_YESTERDAY,
-            LAST_24H_CONTENT_PROVIDER, NOT_IN_LAST_24H})
+            LAST_24H_CONTENT_PROVIDER, NOT_IN_LAST_7D})
     public @interface AppPermsLastAccessType {}
     public static final int LAST_24H_SENSOR_TODAY = 1;
     public static final int LAST_24H_SENSOR_YESTERDAY = 2;
     public static final int LAST_24H_CONTENT_PROVIDER = 3;
-    public static final int NOT_IN_LAST_24H = 4;
+    public static final int LAST_7D_SENSOR = 4;
+    public static final int LAST_7D_CONTENT_PROVIDER = 5;
+    public static final int NOT_IN_LAST_7D = 6;
 
     private static final List<String> SENSOR_DATA_PERMISSIONS = List.of(
             Manifest.permission_group.LOCATION,
@@ -130,6 +134,13 @@
             Manifest.permission_group.MICROPHONE
     );
 
+    public static final List<String> STORAGE_SUPERGROUP_PERMISSIONS =
+            !SdkLevel.isAtLeastT() ? List.of() : List.of(
+                    Manifest.permission_group.STORAGE,
+                    Manifest.permission_group.READ_MEDIA_AURAL,
+                    Manifest.permission_group.READ_MEDIA_VISUAL
+            );
+
     private static final String LOG_TAG = "Utils";
 
     public static final String OS_PKG = "android";
@@ -158,9 +169,21 @@
     private static final String PROPERTY_ONE_TIME_PERMISSIONS_TIMEOUT_MILLIS =
             "one_time_permissions_timeout_millis";
 
+    /** The delay before ending a one-time permission session when all processes are dead */
+    private static final String PROPERTY_ONE_TIME_PERMISSIONS_KILLED_DELAY_MILLIS =
+            "one_time_permissions_killed_delay_millis";
+
     /** Whether to show location access check notifications. */
     private static final String PROPERTY_LOCATION_ACCESS_CHECK_ENABLED =
             "location_access_check_enabled";
+
+    /** The time an app needs to be unused in order to be hibernated */
+    public static final String PROPERTY_PERMISSION_DECISIONS_CHECK_OLD_FREQUENCY_MILLIS =
+            "permission_decisions_check_old_frequency_millis";
+
+    /** The time an app needs to be unused in order to be hibernated */
+    public static final String PROPERTY_PERMISSION_DECISIONS_MAX_DATA_AGE_MILLIS =
+            "permission_decisions_max_data_age_millis";
 
     /** Whether or not warning banner is displayed when device sensors are off **/
     public static final String PROPERTY_WARNING_BANNER_DISPLAY_ENABLED = "warning_banner_enabled";
@@ -181,6 +204,12 @@
      * The default length of the timeout for one-time permissions
      */
     public static final long ONE_TIME_PERMISSIONS_TIMEOUT_MILLIS = 1 * 60 * 1000; // 1 minute
+
+    /**
+     * The default length to wait before ending a one-time permission session after all processes
+     * are dead.
+     */
+    public static final long ONE_TIME_PERMISSIONS_KILLED_DELAY_MILLIS = 5 * 1000;
 
     /** Mapping permission -> group for all dangerous platform permissions */
     private static final ArrayMap<String, String> PLATFORM_PERMISSIONS;
@@ -197,6 +226,7 @@
     private static final ArrayMap<String, Integer> PERM_GROUP_BACKGROUND_REQUEST_DETAIL_RES;
     private static final ArrayMap<String, Integer> PERM_GROUP_UPGRADE_REQUEST_RES;
     private static final ArrayMap<String, Integer> PERM_GROUP_UPGRADE_REQUEST_DETAIL_RES;
+    private static final ArrayMap<String, Integer> PERM_GROUP_CONTINUE_REQUEST_RES;
 
     /** Permission -> Sensor codes */
     private static final ArrayMap<String, Integer> PERM_SENSOR_CODES;
@@ -257,6 +287,12 @@
         PLATFORM_PERMISSIONS.put(Manifest.permission.WRITE_EXTERNAL_STORAGE, STORAGE);
         PLATFORM_PERMISSIONS.put(Manifest.permission.ACCESS_MEDIA_LOCATION, STORAGE);
 
+        if (SdkLevel.isAtLeastT()) {
+            PLATFORM_PERMISSIONS.put(Manifest.permission.READ_MEDIA_AUDIO, READ_MEDIA_AURAL);
+            PLATFORM_PERMISSIONS.put(Manifest.permission.READ_MEDIA_IMAGES, READ_MEDIA_VISUAL);
+            PLATFORM_PERMISSIONS.put(Manifest.permission.READ_MEDIA_VIDEO, READ_MEDIA_VISUAL);
+        }
+
         PLATFORM_PERMISSIONS.put(Manifest.permission.ACCESS_FINE_LOCATION, LOCATION);
         PLATFORM_PERMISSIONS.put(Manifest.permission.ACCESS_COARSE_LOCATION, LOCATION);
         PLATFORM_PERMISSIONS.put(Manifest.permission.ACCESS_BACKGROUND_LOCATION, LOCATION);
@@ -266,6 +302,9 @@
             PLATFORM_PERMISSIONS.put(Manifest.permission.BLUETOOTH_CONNECT, NEARBY_DEVICES);
             PLATFORM_PERMISSIONS.put(Manifest.permission.BLUETOOTH_SCAN, NEARBY_DEVICES);
             PLATFORM_PERMISSIONS.put(Manifest.permission.UWB_RANGING, NEARBY_DEVICES);
+        }
+        if (SdkLevel.isAtLeastT()) {
+            PLATFORM_PERMISSIONS.put(Manifest.permission.NEARBY_WIFI_DEVICES, NEARBY_DEVICES);
         }
 
         PLATFORM_PERMISSIONS.put(Manifest.permission.READ_CALL_LOG, CALL_LOG);
@@ -294,6 +333,11 @@
 
         PLATFORM_PERMISSIONS.put(Manifest.permission.BODY_SENSORS, SENSORS);
 
+        if (SdkLevel.isAtLeastT()) {
+            PLATFORM_PERMISSIONS.put(Manifest.permission.POST_NOTIFICATIONS, NOTIFICATIONS);
+            PLATFORM_PERMISSIONS.put(Manifest.permission.BODY_SENSORS_BACKGROUND, SENSORS);
+        }
+
         PLATFORM_PERMISSION_GROUPS = new ArrayMap<>();
         int numPlatformPermissions = PLATFORM_PERMISSIONS.size();
         for (int i = 0; i < numPlatformPermissions; i++) {
@@ -322,6 +366,8 @@
         PERM_GROUP_REQUEST_RES.put(CALENDAR, R.string.permgrouprequest_calendar);
         PERM_GROUP_REQUEST_RES.put(SMS, R.string.permgrouprequest_sms);
         PERM_GROUP_REQUEST_RES.put(STORAGE, R.string.permgrouprequest_storage);
+        PERM_GROUP_REQUEST_RES.put(READ_MEDIA_AURAL, R.string.permgrouprequest_read_media_aural);
+        PERM_GROUP_REQUEST_RES.put(READ_MEDIA_VISUAL, R.string.permgrouprequest_read_media_visual);
         PERM_GROUP_REQUEST_RES.put(MICROPHONE, R.string.permgrouprequest_microphone);
         PERM_GROUP_REQUEST_RES
                 .put(ACTIVITY_RECOGNITION, R.string.permgrouprequest_activityRecognition);
@@ -329,6 +375,7 @@
         PERM_GROUP_REQUEST_RES.put(CALL_LOG, R.string.permgrouprequest_calllog);
         PERM_GROUP_REQUEST_RES.put(PHONE, R.string.permgrouprequest_phone);
         PERM_GROUP_REQUEST_RES.put(SENSORS, R.string.permgrouprequest_sensors);
+        PERM_GROUP_REQUEST_RES.put(NOTIFICATIONS, R.string.permgrouprequest_notifications);
 
         PERM_GROUP_REQUEST_DETAIL_RES = new ArrayMap<>();
         PERM_GROUP_REQUEST_DETAIL_RES.put(LOCATION, R.string.permgrouprequestdetail_location);
@@ -342,6 +389,8 @@
                 .put(MICROPHONE, R.string.permgroupbackgroundrequest_microphone);
         PERM_GROUP_BACKGROUND_REQUEST_RES
                 .put(CAMERA, R.string.permgroupbackgroundrequest_camera);
+        PERM_GROUP_BACKGROUND_REQUEST_RES
+                .put(SENSORS, R.string.permgroupbackgroundrequest_sensors);
 
         PERM_GROUP_BACKGROUND_REQUEST_DETAIL_RES = new ArrayMap<>();
         PERM_GROUP_BACKGROUND_REQUEST_DETAIL_RES
@@ -350,11 +399,14 @@
                 .put(MICROPHONE, R.string.permgroupbackgroundrequestdetail_microphone);
         PERM_GROUP_BACKGROUND_REQUEST_DETAIL_RES
                 .put(CAMERA, R.string.permgroupbackgroundrequestdetail_camera);
+        PERM_GROUP_BACKGROUND_REQUEST_DETAIL_RES
+                .put(SENSORS, R.string.permgroupbackgroundrequestdetail_sensors);
 
         PERM_GROUP_UPGRADE_REQUEST_RES = new ArrayMap<>();
         PERM_GROUP_UPGRADE_REQUEST_RES.put(LOCATION, R.string.permgroupupgraderequest_location);
         PERM_GROUP_UPGRADE_REQUEST_RES.put(MICROPHONE, R.string.permgroupupgraderequest_microphone);
         PERM_GROUP_UPGRADE_REQUEST_RES.put(CAMERA, R.string.permgroupupgraderequest_camera);
+        PERM_GROUP_UPGRADE_REQUEST_RES.put(SENSORS, R.string.permgroupupgraderequest_sensors);
 
         PERM_GROUP_UPGRADE_REQUEST_DETAIL_RES = new ArrayMap<>();
         PERM_GROUP_UPGRADE_REQUEST_DETAIL_RES
@@ -363,6 +415,12 @@
                 .put(MICROPHONE, R.string.permgroupupgraderequestdetail_microphone);
         PERM_GROUP_UPGRADE_REQUEST_DETAIL_RES
                 .put(CAMERA, R.string.permgroupupgraderequestdetail_camera);
+        PERM_GROUP_UPGRADE_REQUEST_DETAIL_RES
+                .put(SENSORS,  R.string.permgroupupgraderequestdetail_sensors);
+
+        PERM_GROUP_CONTINUE_REQUEST_RES = new ArrayMap<>();
+        PERM_GROUP_CONTINUE_REQUEST_RES
+                .put(NOTIFICATIONS, R.string.permgrouprequestcontinue_notifications);
 
         PERM_SENSOR_CODES = new ArrayMap<>();
         if (SdkLevel.isAtLeastS()) {
@@ -973,9 +1031,12 @@
             @NonNull ApplicationInfo appInfo) {
         UserHandle user = UserHandle.getUserHandleForUid(appInfo.uid);
         try (IconFactory iconFactory = IconFactory.obtain(context)) {
-            Bitmap iconBmp = iconFactory.createBadgedIconBitmap(
-                    appInfo.loadUnbadgedIcon(context.getPackageManager()), user, false).icon;
-            return new BitmapDrawable(context.getResources(), iconBmp);
+            return iconFactory.createBadgedIconBitmap(
+                    appInfo.loadUnbadgedIcon(context.getPackageManager()),
+                    new IconFactory.IconOptions()
+                            .setShrinkNonAdaptiveIcons(false)
+                            .setUser(user))
+                    .newIcon(context);
         }
     }
 
@@ -1010,6 +1071,10 @@
                 return context.getString(R.string.permission_description_summary_nearby_devices);
             case PHONE:
                 return context.getString(R.string.permission_description_summary_phone);
+            case READ_MEDIA_AURAL:
+                return context.getString(R.string.permission_description_summary_read_media_aural);
+            case READ_MEDIA_VISUAL:
+                return context.getString(R.string.permission_description_summary_read_media_visual);
             case SENSORS:
                 return context.getString(R.string.permission_description_summary_sensors);
             case SMS:
@@ -1052,6 +1117,25 @@
     }
 
     /**
+     * Returns the delay in milliseconds before revoking permissions at the end of a one-time
+     * permission session if all processes have been killed.
+     * If the session was triggered by a self-revocation, then revocation should happen
+     * immediately. For a regular one-time permission session, a grace period allows a quick
+     * app restart without losing the permission.
+     * @param isSelfRevoked If true, return the delay for a self-revocation session. Otherwise,
+     *                      return delay for a regular one-time permission session.
+     */
+    public static long getOneTimePermissionsKilledDelay(boolean isSelfRevoked) {
+        if (isSelfRevoked) {
+            // For a self-revoked session, we revoke immediately when the process dies.
+            return 0;
+        }
+        return DeviceConfig.getLong(DeviceConfig.NAMESPACE_PERMISSIONS,
+                PROPERTY_ONE_TIME_PERMISSIONS_KILLED_DELAY_MILLIS,
+                ONE_TIME_PERMISSIONS_KILLED_DELAY_MILLIS);
+    }
+
+    /**
      * Get context of the parent user of the profile group (i.e. usually the 'personal' profile,
      * not the 'work' profile).
      *
@@ -1139,6 +1223,15 @@
      */
     public static int getUpgradeRequestDetail(String groupName) {
         return PERM_GROUP_UPGRADE_REQUEST_DETAIL_RES.getOrDefault(groupName, 0);
+    }
+
+    /**
+     * The resource id for the "continue allowing" message for a permission group
+     * @param groupName Permission group name
+     * @return The id or 0 if the permission group doesn't exist or have a message
+     */
+    public static int getContinueRequest(String groupName) {
+        return PERM_GROUP_CONTINUE_REQUEST_RES.getOrDefault(groupName, 0);
     }
 
     /**
@@ -1235,28 +1328,49 @@
     /**
      * Get the timestamp and lastAccessType for the summary text
      * in app permission groups and permission apps screens
-     */
-    public static Pair<String, Integer> getPermissionLastAccessSummaryTimestamp(
+     * @return Triple<String, Integer, String> with the first being the formatted time
+     * the second being lastAccessType and the third being the formatted date.
+     */
+    public static Triple<String, Integer, String> getPermissionLastAccessSummaryTimestamp(
             Long lastAccessTime, Context context, String groupName) {
         long midnightToday = ZonedDateTime.now().truncatedTo(ChronoUnit.DAYS).toEpochSecond()
                 * 1000L;
+        long midnightYesterday = ZonedDateTime.now().minusDays(1).truncatedTo(ChronoUnit.DAYS)
+                .toEpochSecond() * 1000L;
+        long yesterdayAtThisTime = ZonedDateTime.now().minusDays(1).toEpochSecond() * 1000L;
 
         boolean isLastAccessToday = lastAccessTime != null
                 && midnightToday <= lastAccessTime;
+        boolean isLastAccessWithinPast24h = lastAccessTime != null
+                && yesterdayAtThisTime <= lastAccessTime;
+        boolean isLastAccessTodayOrYesterday = lastAccessTime != null
+                && midnightYesterday <= lastAccessTime;
+
         String lastAccessTimeFormatted = "";
-        @AppPermsLastAccessType int lastAccessType = NOT_IN_LAST_24H;
+        String lastAccessDateFormatted = "";
+        @AppPermsLastAccessType int lastAccessType = NOT_IN_LAST_7D;
 
         if (lastAccessTime != null) {
             lastAccessTimeFormatted = DateFormat.getTimeFormat(context)
                     .format(lastAccessTime);
-
-            lastAccessType = !SENSOR_DATA_PERMISSIONS.contains(groupName)
-                    ? LAST_24H_CONTENT_PROVIDER : isLastAccessToday
-                    ? LAST_24H_SENSOR_TODAY :
-                    LAST_24H_SENSOR_YESTERDAY;
-        }
-
-        return new Pair<>(lastAccessTimeFormatted, lastAccessType);
+            lastAccessDateFormatted = DateFormat.getDateFormat(context)
+                    .format(lastAccessTime);
+
+            if (!SENSOR_DATA_PERMISSIONS.contains(groupName)) {
+                // For content providers we show either the last access is within
+                // past 24 hours or past 7 days
+                lastAccessType = isLastAccessWithinPast24h
+                        ? LAST_24H_CONTENT_PROVIDER : LAST_7D_CONTENT_PROVIDER;
+            } else {
+                // For sensor data permissions we show if the last access
+                // is today, yesterday or older than yesterday
+                lastAccessType = isLastAccessToday
+                        ? LAST_24H_SENSOR_TODAY : isLastAccessTodayOrYesterday
+                        ? LAST_24H_SENSOR_YESTERDAY : LAST_7D_SENSOR;
+            }
+        }
+
+        return new Triple<>(lastAccessTimeFormatted, lastAccessType, lastAccessDateFormatted);
     }
 
     /**
@@ -1267,19 +1381,6 @@
     }
 
     /**
-<<<<<<< HEAD
-     * Returns if the permission group has a background mode, even if the background mode is
-     * introduced in a platform version after the one currently running
-     **/
-    public static boolean hasPermWithBackgroundModeCompat(LightAppPermGroup group) {
-        if (SdkLevel.isAtLeastS()) {
-            return group.getHasPermWithBackgroundMode();
-        }
-        String groupName = group.getPermGroupName();
-        return group.getHasPermWithBackgroundMode()
-                || Manifest.permission_group.CAMERA.equals(groupName)
-                || Manifest.permission_group.MICROPHONE.equals(groupName);
-=======
      * Navigate to notification settings for all apps
      * @param context The current Context
      */
@@ -1300,7 +1401,6 @@
         Intent notificationIntent = new Intent(Settings.ACTION_APP_NOTIFICATION_SETTINGS);
         notificationIntent.putExtra(Settings.EXTRA_APP_PACKAGE, packageName);
         context.startActivityAsUser(notificationIntent, user);
->>>>>>> d7ad15dc
     }
 
     /**
@@ -1334,8 +1434,6 @@
     public static int getBlockedTitle(@NonNull String permissionGroupName) {
         return PERM_BLOCKED_TITLE.getOrDefault(permissionGroupName, -1);
     }
-<<<<<<< HEAD
-=======
 
     /**
      * Returns if the permission group has a background mode, even if the background mode is
@@ -1371,5 +1469,4 @@
         return  dpm.getResources().getString(updatableStringId, () -> context.getString(
                 defaultStringId, formatArgs), formatArgs);
     }
->>>>>>> d7ad15dc
 }