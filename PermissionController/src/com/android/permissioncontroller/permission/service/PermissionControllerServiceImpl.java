--- conflicted
+++ resolved
@@ -28,6 +28,7 @@
 
 import static java.nio.charset.StandardCharsets.UTF_8;
 
+import android.Manifest;
 import android.content.Intent;
 import android.content.pm.PackageInfo;
 import android.content.pm.PackageManager;
@@ -77,6 +78,7 @@
 import java.nio.charset.StandardCharsets;
 import java.util.ArrayList;
 import java.util.Collections;
+import java.util.HashSet;
 import java.util.List;
 import java.util.Map;
 import java.util.Set;
@@ -652,18 +654,18 @@
         for (String permission : permissions) {
             AppPermissionGroup group = AppPermissionGroup.create(this, packageInfo, permission,
                     true);
-            if (group != null && group.isOneTime()) {
-                groups.add(group);
+            if (group != null) {
+                AppPermissionGroup bgGroup = group.getBackgroundPermissions();
+                boolean isBgGroupOneTime = bgGroup != null && bgGroup.isOneTime();
+                if (group.isOneTime() || isBgGroupOneTime) {
+                    groups.add(group);
+                }
             }
         }
         long requestId = Utils.getValidSessionId();
         for (AppPermissionGroup group : groups) {
-<<<<<<< HEAD
-            if (group.areRuntimePermissionsGranted()) {
-=======
             AppPermissionGroup bgGroup = group.getBackgroundPermissions();
             if (group.areRuntimePermissionsGranted(null, true, false)) {
->>>>>>> d7ad15dc
                 logOneTimeSessionRevoke(packageName, uid, group, requestId);
                 // Revoke only one time granted permissions if not all
                 List<String> oneTimeGrantedPermissions = group.getPermissions().stream()
@@ -675,9 +677,36 @@
                     group.revokeRuntimePermissions(false,
                             oneTimeGrantedPermissions.toArray(new String[0]));
                 }
-            }
-            group.setUserSet(false);
+                for (String permissionName : oneTimeGrantedPermissions) {
+                    // We only reset the USER_SET flag if the permission was granted.
+                    Permission permission = group.getPermission(permissionName);
+                    if (permission != null) {
+                        permission.setUserSet(false);
+                    }
+                }
+                if (bgGroup != null) {
+                    // We also revoke background permissions if all foreground permissions are
+                    // getting revoked.
+                    if (group.getPermissions().size() == oneTimeGrantedPermissions.size()) {
+                        bgGroup.revokeRuntimePermissions(false);
+                    } else {
+                        bgGroup.revokeRuntimePermissions(false,
+                                bgGroup.getPermissions().stream()
+                                        .filter(Permission::isOneTime).filter(Permission::isGranted)
+                                        .map(Permission::getName).toArray(String[]::new));
+                    }
+                }
+            }
+            if (!group.supportsOneTimeGrant()) {
+                group.setOneTime(false);
+            }
             group.persistChanges(false, ONE_TIME_PERMISSION_REVOKED_REASON);
+            if (bgGroup != null) {
+                if (!bgGroup.supportsOneTimeGrant()) {
+                    bgGroup.setOneTime(false);
+                }
+                bgGroup.persistChanges(false, ONE_TIME_PERMISSION_REVOKED_REASON);
+            }
         }
     }
 
@@ -721,4 +750,70 @@
             @NonNull Consumer<String> callback) {
         callback.accept(Utils.getGroupOfPlatformPermission(permissionName));
     }
+
+    @Override
+    public void onGetUnusedAppCount(@NonNull IntConsumer callback) {
+        mServiceModel.onCountUnusedApps(callback);
+    }
+
+    @Override
+    public void onGetHibernationEligibility(@NonNull String packageName,
+            @NonNull IntConsumer callback) {
+        mServiceModel.onGetHibernationEligibility(packageName, callback);
+    }
+
+    @Override
+    public void onRevokeSelfPermissionsOnKill(@NonNull String packageName,
+            @NonNull List<String> permissions, @NonNull Runnable callback) {
+        PackageInfo pkgInfo = getPkgInfo(packageName);
+        if (pkgInfo == null) {
+            throw new SecurityException("Cannot revoke permission " + String.join(",", permissions)
+                    + " for package " + packageName);
+        }
+        Set<AppPermissionGroup> groups = new HashSet<>();
+        AppPermissions app = new AppPermissions(this, pkgInfo, false, true, null);
+        for (String permName : permissions) {
+            AppPermissionGroup group = app.getGroupForPermission(permName);
+            if (group == null) {
+                throw new IllegalArgumentException("Cannot revoke permission " + permName
+                        + " for package " + packageName + " since " + permName
+                        + " does not belong to a permission group");
+            }
+            if (!group.doesSupportRuntimePermissions()) {
+                throw new IllegalArgumentException("Cannot revoke permission " + permName
+                        + " for package " + packageName + " since it is not a runtime permission");
+            }
+            Permission perm = group.getPermission(permName);
+            if (!perm.isGranted()) {
+                continue;
+            }
+            perm.setOneTime(true);
+            groups.add(group);
+
+            if (permName.equals(Manifest.permission.ACCESS_COARSE_LOCATION)) {
+                group.getPermission(Manifest.permission.ACCESS_FINE_LOCATION).setOneTime(true);
+            } else if (permName.equals(Manifest.permission.ACCESS_FINE_LOCATION)) {
+                // Set coarse as the selected location accuracy
+                perm.setSelectedLocationAccuracy(false);
+                group.getPermission(Manifest.permission.ACCESS_COARSE_LOCATION)
+                        .setSelectedLocationAccuracy(true);
+            }
+
+            if (group.isStrictlyOneTime()) {
+                // All remaining permissions in the group are one-time, we should also revoke
+                // the background permissions if there are any
+                Permission bgPerm = perm.getBackgroundPermission();
+                if (bgPerm != null && bgPerm.isGranted()) {
+                    bgPerm.setOneTime(true);
+                    AppPermissionGroup bgGroup = group.getBackgroundPermissions();
+                    groups.add(bgGroup);
+                }
+            }
+        }
+        for (AppPermissionGroup group : groups) {
+            group.setSelfRevoked();
+            group.persistChanges(false);
+        }
+        getMainExecutor().execute(callback);
+    }
 }