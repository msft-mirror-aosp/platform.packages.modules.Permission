/*
 * Copyright (C) 2022 The Android Open Source Project
 *
 * Licensed under the Apache License, Version 2.0 (the "License");
 * you may not use this file except in compliance with the License.
 * You may obtain a copy of the License at
 *
 *      http://www.apache.org/licenses/LICENSE-2.0
 *
 * Unless required by applicable law or agreed to in writing, software
 * distributed under the License is distributed on an "AS IS" BASIS,
 * WITHOUT WARRANTIES OR CONDITIONS OF ANY KIND, either express or implied.
 * See the License for the specific language governing permissions and
 * limitations under the License.
 */

package com.android.permissioncontroller.safetycenter.ui;

import static android.os.Build.VERSION_CODES.TIRAMISU;
import static android.view.ViewGroup.LayoutParams.MATCH_PARENT;
import static android.view.ViewGroup.LayoutParams.WRAP_CONTENT;

import static java.util.Objects.requireNonNull;

import android.app.AlertDialog;
import android.app.Dialog;
import android.content.Context;
import android.content.res.Resources;
import android.graphics.Rect;
import android.os.Bundle;
import android.safetycenter.SafetyCenterIssue;
import android.text.TextUtils;
import android.util.Log;
import android.view.TouchDelegate;
import android.view.View;
import android.view.ViewGroup;
import android.widget.Button;
import android.widget.LinearLayout;
import android.widget.TextView;

import androidx.annotation.DimenRes;
import androidx.annotation.NonNull;
import androidx.annotation.Nullable;
import androidx.annotation.RequiresApi;
import androidx.appcompat.view.ContextThemeWrapper;
import androidx.core.content.ContextCompat;
import androidx.fragment.app.DialogFragment;
import androidx.fragment.app.FragmentManager;
import androidx.preference.Preference;
import androidx.preference.PreferenceViewHolder;

import com.android.permissioncontroller.R;
import com.android.permissioncontroller.safetycenter.ui.model.SafetyCenterViewModel;
import com.android.safetycenter.internaldata.SafetyCenterIds;
import com.android.safetycenter.internaldata.SafetyCenterIssueId;
import com.android.safetycenter.internaldata.SafetyCenterIssueKey;

import com.google.android.material.button.MaterialButton;

/** A preference that displays a card representing a {@link SafetyCenterIssue}. */
@RequiresApi(TIRAMISU)
public class IssueCardPreference extends Preference implements ComparablePreference {

    public static final String TAG = IssueCardPreference.class.getSimpleName();

    private final SafetyCenterViewModel mSafetyCenterViewModel;
    private final SafetyCenterIssue mIssue;
    private final FragmentManager mDialogFragmentManager;
    private final SafetyCenterIssueId mDecodedIssueId;

    public IssueCardPreference(
            Context context,
            SafetyCenterViewModel safetyCenterViewModel,
            SafetyCenterIssue issue,
            FragmentManager dialogFragmentManager) {
        super(context);
        setLayoutResource(R.layout.preference_issue_card);

        mSafetyCenterViewModel = requireNonNull(safetyCenterViewModel);
        mIssue = requireNonNull(issue);
        mDialogFragmentManager = dialogFragmentManager;
        mDecodedIssueId = SafetyCenterIds.issueIdFromString(mIssue.getId());
    }

    @Override
    public void onBindViewHolder(PreferenceViewHolder holder) {
        super.onBindViewHolder(holder);

        mSafetyCenterViewModel
                .getInteractionLogger()
                .record(
                        Action.SAFETY_ISSUE_VIEWED,
                        LogSeverityLevel.fromIssueSeverityLevel(mIssue.getSeverityLevel()),
                        mDecodedIssueId.getSafetyCenterIssueKey().getSafetySourceId(),
                        SafetySourceProfileType.fromUserId(
                                mDecodedIssueId.getSafetyCenterIssueKey().getUserId()),
                        mDecodedIssueId.getIssueTypeId());

        configureDismissButton(holder.findViewById(R.id.issue_card_dismiss_btn));

        ((TextView) holder.findViewById(R.id.issue_card_title)).setText(mIssue.getTitle());
        ((TextView) holder.findViewById(R.id.issue_card_summary)).setText(mIssue.getSummary());

        CharSequence subtitle = mIssue.getSubtitle();
        TextView subtitleTextView = (TextView) holder.findViewById(R.id.issue_card_subtitle);
        CharSequence contentDescription;
        if (TextUtils.isEmpty(subtitle)) {
            subtitleTextView.setVisibility(View.GONE);
            contentDescription =
                    getContext()
                        .getString(
                                R.string.safety_center_issue_card_content_description,
                                mIssue.getTitle(),
                                mIssue.getSummary());
        } else {
            subtitleTextView.setText(subtitle);
            subtitleTextView.setVisibility(View.VISIBLE);
            contentDescription =
                    getContext()
                        .getString(
                                R.string.safety_center_issue_card_content_description_with_subtitle,
                                mIssue.getTitle(),
                                mIssue.getSubtitle(),
                                mIssue.getSummary());
        }
        holder.itemView.setContentDescription(contentDescription);
        holder.itemView.setClickable(false);

        LinearLayout buttonList =
                ((LinearLayout) holder.findViewById(R.id.issue_card_action_button_list));
        buttonList.removeAllViews(); // This view may be recycled from another issue
        boolean isFirstButton = true;
        for (SafetyCenterIssue.Action action : mIssue.getActions()) {
            buttonList.addView(
                    buildActionButton(action, holder.itemView.getContext(), isFirstButton));
            isFirstButton = false;
        }
    }

    public int getSeverityLevel() {
        return mIssue.getSeverityLevel();
    }

    /** Returns the {@link SafetyCenterIssueKey} associated with this {@link IssueCardPreference} */
    public SafetyCenterIssueKey getIssueKey() {
        return mDecodedIssueId.getSafetyCenterIssueKey();
    }

    private void configureDismissButton(View dismissButton) {
        if (mIssue.isDismissible()) {
            dismissButton.setOnClickListener(
                    mIssue.shouldConfirmDismissal()
                            ? new ConfirmDismissalOnClickListener()
                            : new DismissOnClickListener());
            dismissButton.setVisibility(View.VISIBLE);

<<<<<<< HEAD
            configureTouchTarget(
                    dismissButton,
                    R.dimen.safety_center_issue_card_dismiss_button_touch_target_size);
=======
            SafetyCenterTouchTarget.configureSize(
                    dismissButton,
                    R.dimen.safety_center_icon_button_touch_target_size);
>>>>>>> 6df00fb2
        } else {
            dismissButton.setVisibility(View.GONE);
        }
    }

    private void configureTouchTarget(View view, @DimenRes int minTouchTargetSizeResource) {
        View parent = (View) view.getParent();
        Resources res = view.getContext().getResources();
        int minTouchTargetSize = res.getDimensionPixelSize(minTouchTargetSizeResource);

        // Defer getHitRect so that it's called after the parent's children are laid out.
        parent.post(
                () -> {
                    Rect hitRect = new Rect();
                    view.getHitRect(hitRect);
                    int currentTouchTargetWidth = hitRect.width();
                    if (currentTouchTargetWidth < minTouchTargetSize) {
                        // inset adjustment is applied to top, bottom, left, right, divide width
                        // difference by two to get adjustment
                        int adjustInsetBy = (minTouchTargetSize - currentTouchTargetWidth) / 2;
                        hitRect.inset(-adjustInsetBy, -adjustInsetBy);
                        parent.setTouchDelegate(new TouchDelegate(hitRect, view));
                    }
                });
    }

    @Override
    public boolean isSameItem(@NonNull Preference preference) {
        return (preference instanceof IssueCardPreference)
                && TextUtils.equals(
                        mIssue.getId(), ((IssueCardPreference) preference).mIssue.getId());
    }

    @Override
    public boolean hasSameContents(@NonNull Preference preference) {
        return (preference instanceof IssueCardPreference)
                && mIssue.equals(((IssueCardPreference) preference).mIssue);
    }

    private class DismissOnClickListener implements View.OnClickListener {
        @Override
        public void onClick(View v) {
            mSafetyCenterViewModel.dismissIssue(mIssue);
        }
    }

    private class ConfirmDismissalOnClickListener implements View.OnClickListener {
        @Override
        public void onClick(View v) {
            ConfirmDismissalDialogFragment.newInstance(mIssue)
                    .showNow(mDialogFragmentManager, /* tag= */ null);
        }
    }

    /** Fragment to display a dismissal confirmation dialog for an {@link IssueCardPreference}. */
    public static class ConfirmDismissalDialogFragment extends DialogFragment {
        private static final String ISSUE_KEY = "confirm_dialog_sc_issue";

        private static ConfirmDismissalDialogFragment newInstance(SafetyCenterIssue issue) {
            ConfirmDismissalDialogFragment fragment = new ConfirmDismissalDialogFragment();

            Bundle args = new Bundle();
            args.putParcelable(ISSUE_KEY, issue);
            fragment.setArguments(args);

            return fragment;
        }

        @Override
        public Dialog onCreateDialog(@Nullable Bundle savedInstanceState) {
            SafetyCenterViewModel safetyCenterViewModel =
                    ((SafetyCenterDashboardFragment) requireParentFragment())
                            .getSafetyCenterViewModel();
            SafetyCenterIssue issue =
                    requireNonNull(
                            requireArguments().getParcelable(ISSUE_KEY, SafetyCenterIssue.class));
            return new AlertDialog.Builder(getContext())
                    .setTitle(R.string.safety_center_issue_card_dismiss_confirmation_title)
                    .setMessage(R.string.safety_center_issue_card_dismiss_confirmation_message)
                    .setPositiveButton(
                            R.string.safety_center_issue_card_confirm_dismiss_button,
                            (dialog, which) -> safetyCenterViewModel.dismissIssue(issue))
                    .setNegativeButton(
                            R.string.safety_center_issue_card_cancel_dismiss_button, null)
                    .create();
        }
    }

    private Button buildActionButton(
            SafetyCenterIssue.Action action, Context context, boolean isFirstButton) {
        Button button =
                isFirstButton ? createFirstButton(context) : createSubsequentButton(context);
        button.setText(action.getLabel());
        button.setEnabled(!action.isInFlight());
        button.setOnClickListener((view) -> {
            if (action.willResolve()) {
                // Disable the button to prevent double-taps.
                // We ideally want to do this on any button press, however out of an abundance of
                // caution we only do it with actions that indicate they will resolve (and therefore
                // we can rely on a model update to redraw state). We expect the model to update
                // with either isInFlight() or simply removing/updating the issue.
                button.setEnabled(false);
            }
            mSafetyCenterViewModel.executeIssueAction(mIssue, action);
        });
        return button;
    }

    private Button createFirstButton(Context context) {
        ContextThemeWrapper themedContext =
                new ContextThemeWrapper(context, R.style.Theme_MaterialComponents_DayNight);
        Button button = new MaterialButton(themedContext, null, R.attr.scActionButtonStyle);
        button.setBackgroundTintList(
                ContextCompat.getColorStateList(
                        context, getButtonColorFromSeverity(mIssue.getSeverityLevel())));

        button.setLayoutParams(new ViewGroup.MarginLayoutParams(MATCH_PARENT, WRAP_CONTENT));
        return button;
    }

    private Button createSubsequentButton(Context context) {
        ContextThemeWrapper themedContext =
                new ContextThemeWrapper(context, R.style.Theme_MaterialComponents_DayNight);
        MaterialButton button =
                new MaterialButton(themedContext, null, R.attr.scSecondaryActionButtonStyle);
        button.setStrokeColor(
                ContextCompat.getColorStateList(
                        context, getButtonColorFromSeverity(mIssue.getSeverityLevel())));

        int margin =
                context.getResources()
                        .getDimensionPixelSize(R.dimen.safety_center_action_button_list_margin);
        ViewGroup.MarginLayoutParams layoutParams =
                new ViewGroup.MarginLayoutParams(MATCH_PARENT, WRAP_CONTENT);
        layoutParams.setMargins(0, margin, 0, 0);
        button.setLayoutParams(layoutParams);
        return button;
    }

    private static int getButtonColorFromSeverity(int issueSeverityLevel) {
        switch (issueSeverityLevel) {
            case SafetyCenterIssue.ISSUE_SEVERITY_LEVEL_OK:
                return R.color.safety_center_button_info;
            case SafetyCenterIssue.ISSUE_SEVERITY_LEVEL_RECOMMENDATION:
                return R.color.safety_center_button_recommend;
            case SafetyCenterIssue.ISSUE_SEVERITY_LEVEL_CRITICAL_WARNING:
                return R.color.safety_center_button_warn;
            default:
                Log.w(TAG, String.format("Unexpected issueSeverityLevel: %s", issueSeverityLevel));
                return R.color.safety_center_button_info;
        }
    }
}<|MERGE_RESOLUTION|>--- conflicted
+++ resolved
@@ -25,20 +25,16 @@
 import android.app.AlertDialog;
 import android.app.Dialog;
 import android.content.Context;
-import android.content.res.Resources;
-import android.graphics.Rect;
 import android.os.Bundle;
 import android.safetycenter.SafetyCenterIssue;
 import android.text.TextUtils;
 import android.util.Log;
-import android.view.TouchDelegate;
 import android.view.View;
 import android.view.ViewGroup;
 import android.widget.Button;
 import android.widget.LinearLayout;
 import android.widget.TextView;
 
-import androidx.annotation.DimenRes;
 import androidx.annotation.NonNull;
 import androidx.annotation.Nullable;
 import androidx.annotation.RequiresApi;
@@ -154,39 +150,12 @@
                             : new DismissOnClickListener());
             dismissButton.setVisibility(View.VISIBLE);
 
-<<<<<<< HEAD
-            configureTouchTarget(
-                    dismissButton,
-                    R.dimen.safety_center_issue_card_dismiss_button_touch_target_size);
-=======
             SafetyCenterTouchTarget.configureSize(
                     dismissButton,
                     R.dimen.safety_center_icon_button_touch_target_size);
->>>>>>> 6df00fb2
         } else {
             dismissButton.setVisibility(View.GONE);
         }
-    }
-
-    private void configureTouchTarget(View view, @DimenRes int minTouchTargetSizeResource) {
-        View parent = (View) view.getParent();
-        Resources res = view.getContext().getResources();
-        int minTouchTargetSize = res.getDimensionPixelSize(minTouchTargetSizeResource);
-
-        // Defer getHitRect so that it's called after the parent's children are laid out.
-        parent.post(
-                () -> {
-                    Rect hitRect = new Rect();
-                    view.getHitRect(hitRect);
-                    int currentTouchTargetWidth = hitRect.width();
-                    if (currentTouchTargetWidth < minTouchTargetSize) {
-                        // inset adjustment is applied to top, bottom, left, right, divide width
-                        // difference by two to get adjustment
-                        int adjustInsetBy = (minTouchTargetSize - currentTouchTargetWidth) / 2;
-                        hitRect.inset(-adjustInsetBy, -adjustInsetBy);
-                        parent.setTouchDelegate(new TouchDelegate(hitRect, view));
-                    }
-                });
     }
 
     @Override
