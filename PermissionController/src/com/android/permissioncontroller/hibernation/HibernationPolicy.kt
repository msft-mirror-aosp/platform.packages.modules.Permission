/*
 * Copyright (C) 2021 The Android Open Source Project
 *
 * Licensed under the Apache License, Version 2.0 (the "License");
 * you may not use this file except in compliance with the License.
 * You may obtain a copy of the License at
 *
 *      http://www.apache.org/licenses/LICENSE-2.0
 *
 * Unless required by applicable law or agreed to in writing, software
 * distributed under the License is distributed on an "AS IS" BASIS,
 * WITHOUT WARRANTIES OR CONDITIONS OF ANY KIND, either express or implied.
 * See the License for the specific language governing permissions and
 * limitations under the License.
 */

package com.android.permissioncontroller.hibernation

import android.Manifest
import android.Manifest.permission.UPDATE_PACKAGES_WITHOUT_USER_ACTION
import android.accessibilityservice.AccessibilityService
import android.annotation.SuppressLint
import android.app.ActivityManager
import android.app.ActivityManager.RunningAppProcessInfo.IMPORTANCE_CANT_SAVE_STATE
import android.app.AppOpsManager
import android.app.Notification
import android.app.NotificationChannel
import android.app.NotificationManager
import android.app.PendingIntent
import android.app.PendingIntent.FLAG_IMMUTABLE
import android.app.PendingIntent.FLAG_ONE_SHOT
import android.app.PendingIntent.FLAG_UPDATE_CURRENT
import android.app.admin.DeviceAdminReceiver
import android.app.admin.DevicePolicyManager
import android.app.job.JobInfo
import android.app.job.JobParameters
import android.app.job.JobScheduler
import android.app.job.JobService
import android.app.role.RoleManager
import android.app.usage.UsageStats
import android.app.usage.UsageStatsManager.INTERVAL_DAILY
import android.app.usage.UsageStatsManager.INTERVAL_MONTHLY
import android.content.BroadcastReceiver
import android.content.ComponentName
import android.content.Context
import android.content.Intent
import android.content.Intent.FLAG_ACTIVITY_NEW_TASK
import android.content.Intent.FLAG_RECEIVER_FOREGROUND
import android.content.SharedPreferences
import android.content.pm.PackageManager
import android.content.pm.PackageManager.PERMISSION_GRANTED
import android.os.Build
import android.os.Bundle
import android.os.Process
import android.os.UserHandle
import android.os.UserManager
import android.printservice.PrintService
import android.provider.DeviceConfig
import android.provider.DeviceConfig.NAMESPACE_APP_HIBERNATION
import android.provider.Settings
import android.safetycenter.SafetyCenterManager
<<<<<<< HEAD
=======
import android.safetycenter.SafetyEvent
import android.safetycenter.SafetySourceData
import android.safetycenter.SafetySourceIssue
import android.safetycenter.SafetySourceIssue.Action
>>>>>>> 9cf4bb8b
import android.service.autofill.AutofillService
import android.service.dreams.DreamService
import android.service.notification.NotificationListenerService
import android.service.voice.VoiceInteractionService
import android.service.wallpaper.WallpaperService
import android.telephony.TelephonyManager.CARRIER_PRIVILEGE_STATUS_HAS_ACCESS
import android.telephony.TelephonyManager.CARRIER_PRIVILEGE_STATUS_NO_ACCESS
import android.text.Html
import android.util.Log
import android.view.inputmethod.InputMethod
import androidx.annotation.MainThread
import androidx.annotation.RequiresApi
import androidx.lifecycle.MutableLiveData
import androidx.preference.PreferenceManager
import com.android.modules.utils.build.SdkLevel
import com.android.permissioncontroller.Constants
import com.android.permissioncontroller.DumpableLog
import com.android.permissioncontroller.PermissionControllerApplication
import com.android.permissioncontroller.R
import com.android.permissioncontroller.hibernation.v31.HibernationController
import com.android.permissioncontroller.hibernation.v31.InstallerPackagesLiveData
import com.android.permissioncontroller.permission.data.AllPackageInfosLiveData
import com.android.permissioncontroller.permission.data.AppOpLiveData
import com.android.permissioncontroller.permission.data.BroadcastReceiverLiveData
import com.android.permissioncontroller.permission.data.CarrierPrivilegedStatusLiveData
import com.android.permissioncontroller.permission.data.DataRepositoryForPackage
import com.android.permissioncontroller.permission.data.HasIntentAction
import com.android.permissioncontroller.permission.data.LauncherPackagesLiveData
import com.android.permissioncontroller.permission.data.ServiceLiveData
import com.android.permissioncontroller.permission.data.SmartUpdateMediatorLiveData
import com.android.permissioncontroller.permission.data.UsageStatsLiveData
import com.android.permissioncontroller.permission.data.get
import com.android.permissioncontroller.permission.data.getUnusedPackages
import com.android.permissioncontroller.permission.model.livedatatypes.LightPackageInfo
import com.android.permissioncontroller.permission.service.revokeAppPermissions
import com.android.permissioncontroller.permission.utils.KotlinUtils
import com.android.permissioncontroller.permission.utils.StringUtils
import com.android.permissioncontroller.permission.utils.Utils
import com.android.permissioncontroller.permission.utils.forEachInParallel
import java.util.Date
import java.util.Random
import java.util.concurrent.TimeUnit
import kotlinx.coroutines.Dispatchers.Main
import kotlinx.coroutines.GlobalScope
import kotlinx.coroutines.Job
import kotlinx.coroutines.launch

private const val LOG_TAG = "HibernationPolicy"
const val DEBUG_OVERRIDE_THRESHOLDS = false
// TODO eugenesusla: temporarily enabled for extra logs during dogfooding
const val DEBUG_HIBERNATION_POLICY = true || DEBUG_OVERRIDE_THRESHOLDS

private var SKIP_NEXT_RUN = false

private val DEFAULT_UNUSED_THRESHOLD_MS = TimeUnit.DAYS.toMillis(90)

fun getUnusedThresholdMs() = when {
    DEBUG_OVERRIDE_THRESHOLDS -> TimeUnit.SECONDS.toMillis(1)
    else -> DeviceConfig.getLong(DeviceConfig.NAMESPACE_PERMISSIONS,
            Utils.PROPERTY_HIBERNATION_UNUSED_THRESHOLD_MILLIS,
            DEFAULT_UNUSED_THRESHOLD_MS)
}

private val DEFAULT_CHECK_FREQUENCY_MS = TimeUnit.DAYS.toMillis(15)

private fun getCheckFrequencyMs() = DeviceConfig.getLong(
    DeviceConfig.NAMESPACE_PERMISSIONS,
        Utils.PROPERTY_HIBERNATION_CHECK_FREQUENCY_MILLIS,
        DEFAULT_CHECK_FREQUENCY_MS)

private const val PREF_KEY_FIRST_BOOT_TIME = "first_boot_time"
private const val PREFS_FILE_NAME = "unused_apps_prefs"
private const val PREF_KEY_UNUSED_APPS_REVIEW = "unused_apps_need_review"

fun isHibernationEnabled(): Boolean {
    return SdkLevel.isAtLeastS() &&
        DeviceConfig.getBoolean(NAMESPACE_APP_HIBERNATION, Utils.PROPERTY_APP_HIBERNATION_ENABLED,
            true /* defaultValue */)
}

/**
 * Whether hibernation defaults on and affects apps that target pre-S. Has no effect if
 * [isHibernationEnabled] is false.
 */
fun hibernationTargetsPreSApps(): Boolean {
    return DeviceConfig.getBoolean(NAMESPACE_APP_HIBERNATION,
        Utils.PROPERTY_HIBERNATION_TARGETS_PRE_S_APPS,
        false /* defaultValue */)
}

/**
 * Remove the unused apps notification.
 */
fun cancelUnusedAppsNotification(context: Context) {
    context.getSystemService(NotificationManager::class.java)!!.cancel(
        HibernationJobService::class.java.simpleName,
        Constants.UNUSED_APPS_NOTIFICATION_ID)
}

/**
 * Checks if we need to show the safety center card and sends the appropriate source data. If
 * the user has not reviewed the latest auto-revoked apps, we show the card. Otherwise, we ensure
 * nothing is shown.
 */
@RequiresApi(Build.VERSION_CODES.TIRAMISU)
fun rescanAndPushDataToSafetyCenter(
    context: Context,
    sessionId: Long,
    safetyEvent: SafetyEvent
) {
    val safetyCenterManager: SafetyCenterManager =
        context.getSystemService(SafetyCenterManager::class.java)!!
    if (getUnusedAppsReviewNeeded(context)) {
        val seeUnusedAppsAction = Action.Builder(
            Constants.UNUSED_APPS_SAFETY_CENTER_SEE_UNUSED_APPS_ID,
            context.getString(R.string.unused_apps_safety_center_action_title),
            makeUnusedAppsIntent(context, sessionId))
            .build()

        val issue = SafetySourceIssue.Builder(
            Constants.UNUSED_APPS_SAFETY_CENTER_ISSUE_ID,
            context.getString(R.string.unused_apps_safety_center_card_title),
            context.getString(R.string.unused_apps_safety_center_card_content),
            SafetySourceData.SEVERITY_LEVEL_INFORMATION,
            Constants.UNUSED_APPS_SAFETY_CENTER_ISSUE_ID)
            .addAction(seeUnusedAppsAction)
            .setOnDismissPendingIntent(makeDismissIntent(context, sessionId))
            .build()

        val safetySourceData = SafetySourceData.Builder()
            .addIssue(issue)
            .build()

        safetyCenterManager.setSafetySourceData(
            Constants.UNUSED_APPS_SAFETY_CENTER_SOURCE_ID,
            safetySourceData,
            safetyEvent)
    } else {
        safetyCenterManager.setSafetySourceData(
            Constants.UNUSED_APPS_SAFETY_CENTER_SOURCE_ID,
            /* safetySourceData= */ null,
            safetyEvent)
    }
}

/**
 * Set whether we show the safety center card to the user to review their auto-revoked permissions.
 */
fun setUnusedAppsReviewNeeded(context: Context, needsReview: Boolean) {
    val sharedPreferences = context.sharedPreferences
    if (sharedPreferences.contains(PREF_KEY_UNUSED_APPS_REVIEW) &&
        sharedPreferences.getBoolean(PREF_KEY_UNUSED_APPS_REVIEW, false) == needsReview) {
        return
    }
    sharedPreferences.edit().putBoolean(PREF_KEY_UNUSED_APPS_REVIEW, needsReview).apply()
}

private fun getUnusedAppsReviewNeeded(context: Context): Boolean {
    return context.sharedPreferences.getBoolean(PREF_KEY_UNUSED_APPS_REVIEW, false)
}

/**
 * Receiver of the onBoot event.
 */
class HibernationOnBootReceiver : BroadcastReceiver() {

    override fun onReceive(context: Context, intent: Intent?) {
        if (DEBUG_HIBERNATION_POLICY) {
            DumpableLog.i(LOG_TAG, "scheduleHibernationJob " +
                    "with frequency ${getCheckFrequencyMs()}ms " +
                    "and threshold ${getUnusedThresholdMs()}ms")
        }

        // Write first boot time if first boot
        context.firstBootTime

        // If this user is a profile, then its hibernation/auto-revoke will be handled by the
        // primary user
        if (isProfile(context)) {
            if (DEBUG_HIBERNATION_POLICY) {
                DumpableLog.i(LOG_TAG, "user ${Process.myUserHandle().identifier} is a profile." +
                        " Not running hibernation job.")
            }
            return
        } else if (DEBUG_HIBERNATION_POLICY) {
            DumpableLog.i(LOG_TAG, "user ${Process.myUserHandle().identifier} is a profile" +
                    "owner. Running hibernation job.")
        }

        if (isNewJobScheduleRequired(context)) {
            // periodic jobs normally run immediately, which is unnecessarily premature
            SKIP_NEXT_RUN = true
            val jobInfo = JobInfo.Builder(
                Constants.HIBERNATION_JOB_ID,
                ComponentName(context, HibernationJobService::class.java))
                .setPeriodic(getCheckFrequencyMs())
                // persist this job across boots
                .setPersisted(true)
                .build()
            val status = context.getSystemService(JobScheduler::class.java)!!.schedule(jobInfo)
            if (status != JobScheduler.RESULT_SUCCESS) {
                DumpableLog.e(LOG_TAG,
                    "Could not schedule ${HibernationJobService::class.java.simpleName}: $status")
            }
        }
    }

    // UserManager#isProfile was already a systemAPI, linter started complaining after it
    // was exposed as a public API thinking it was a newly exposed API.
    @SuppressLint("NewApi")
    private fun isProfile(context: Context): Boolean {
        val userManager = context.getSystemService(UserManager::class.java)!!
        return userManager.isProfile
    }

    /**
     * Returns whether a new job needs to be scheduled. A persisted job is used to keep the schedule
     * across boots, but that job needs to be scheduled a first time and whenever the check
     * frequency changes.
     */
    private fun isNewJobScheduleRequired(context: Context): Boolean {
        // check if the job is already scheduled or needs a change
        var scheduleNewJob = false
        val existingJob: JobInfo? = context.getSystemService(JobScheduler::class.java)!!
            .getPendingJob(Constants.HIBERNATION_JOB_ID)
        if (existingJob == null) {
            if (DEBUG_HIBERNATION_POLICY) {
                DumpableLog.i(LOG_TAG, "No existing job, scheduling a new one")
            }
            scheduleNewJob = true
        } else if (existingJob.intervalMillis != getCheckFrequencyMs()) {
            if (DEBUG_HIBERNATION_POLICY) {
                DumpableLog.i(LOG_TAG, "Interval frequency has changed, updating job")
            }
            scheduleNewJob = true
        } else {
            if (DEBUG_HIBERNATION_POLICY) {
                DumpableLog.i(LOG_TAG, "Job already scheduled.")
            }
        }
        return scheduleNewJob
    }
}

/**
 * Gets apps that are unused and should hibernate as a map of the user and their hibernateable apps.
 */
@MainThread
private suspend fun getAppsToHibernate(
    context: Context
): Map<UserHandle, List<LightPackageInfo>> {
    val now = System.currentTimeMillis()
    val firstBootTime = context.firstBootTime

    val allPackagesByUser = AllPackageInfosLiveData.getInitializedValue(forceUpdate = true)
    val allPackagesByUserByUid = allPackagesByUser.mapValues { (_, pkgs) ->
        pkgs.groupBy { pkg -> pkg.uid }
    }
    val unusedApps = allPackagesByUser.toMutableMap()

    val userStats = UsageStatsLiveData[getUnusedThresholdMs(),
        if (DEBUG_OVERRIDE_THRESHOLDS) INTERVAL_DAILY else INTERVAL_MONTHLY].getInitializedValue()
    if (DEBUG_HIBERNATION_POLICY) {
        for ((user, stats) in userStats) {
            DumpableLog.i(LOG_TAG, "Usage stats for user ${user.identifier}: " +
                    stats.map { stat ->
                        stat.packageName to Date(stat.lastTimePackageUsed())
                    }.toMap())
        }
    }
    for (user in unusedApps.keys.toList()) {
        if (user !in userStats.keys) {
            if (DEBUG_HIBERNATION_POLICY) {
                DumpableLog.i(LOG_TAG, "Ignoring user ${user.identifier}")
            }
            unusedApps.remove(user)
        }
    }

    for ((user, stats) in userStats) {
        var unusedUserApps = unusedApps[user] ?: continue

        unusedUserApps = unusedUserApps.filter { packageInfo ->
            val pkgName = packageInfo.packageName

            val uidPackages = allPackagesByUserByUid[user]!![packageInfo.uid]
                    ?.map { info -> info.packageName } ?: emptyList()
            if (pkgName !in uidPackages) {
                Log.wtf(LOG_TAG, "Package $pkgName not among packages for " +
                        "its uid ${packageInfo.uid}: $uidPackages")
            }
            var lastTimePkgUsed: Long = stats.lastTimePackageUsed(uidPackages)

            // Limit by install time
            lastTimePkgUsed = Math.max(lastTimePkgUsed, packageInfo.firstInstallTime)

            // Limit by first boot time
            lastTimePkgUsed = Math.max(lastTimePkgUsed, firstBootTime)

            // Handle cross-profile apps
            if (context.isPackageCrossProfile(pkgName)) {
                for ((otherUser, otherStats) in userStats) {
                    if (otherUser == user) {
                        continue
                    }
                    lastTimePkgUsed =
                        maxOf(lastTimePkgUsed, otherStats.lastTimePackageUsed(pkgName))
                }
            }

            // Threshold check - whether app is unused
            now - lastTimePkgUsed > getUnusedThresholdMs()
        }

        unusedApps[user] = unusedUserApps
        if (DEBUG_HIBERNATION_POLICY) {
            DumpableLog.i(LOG_TAG, "Unused apps for user ${user.identifier}: " +
                    "${unusedUserApps.map { it.packageName }}")
        }
    }

    val appsToHibernate = mutableMapOf<UserHandle, List<LightPackageInfo>>()
    val userManager = context.getSystemService(UserManager::class.java)
    for ((user, userApps) in unusedApps) {
        if (userManager == null || !userManager.isUserUnlocked(user)) {
            DumpableLog.w(LOG_TAG, "Skipping $user - locked direct boot state")
            continue
        }
        var userAppsToHibernate = mutableListOf<LightPackageInfo>()
        userApps.forEachInParallel(Main) { pkg: LightPackageInfo ->
            if (isPackageHibernationExemptBySystem(pkg, user)) {
                return@forEachInParallel
            }

            if (isPackageHibernationExemptByUser(context, pkg)) {
                return@forEachInParallel
            }

            val packageName = pkg.packageName
            val packageImportance = context
                .getSystemService(ActivityManager::class.java)!!
                .getPackageImportance(packageName)
            if (packageImportance <= IMPORTANCE_CANT_SAVE_STATE) {
                // Process is running in a state where it should not be killed
                DumpableLog.i(LOG_TAG,
                    "Skipping hibernation - $packageName running with importance " +
                        "$packageImportance")
                return@forEachInParallel
            }

            if (DEBUG_HIBERNATION_POLICY) {
                DumpableLog.i(LOG_TAG, "unused app $packageName - last used on " +
                    userStats[user]?.lastTimePackageUsed(packageName)?.let(::Date))
            }

            synchronized(userAppsToHibernate) {
                userAppsToHibernate.add(pkg)
            }
        }
        appsToHibernate.put(user, userAppsToHibernate)
    }
    return appsToHibernate
}

/**
 * Gets the last time we consider the package used based off its usage stats. On pre-S devices
 * this looks at last time visible which tracks explicit usage. In S, we add component usage
 * which tracks various forms of implicit usage (e.g. service bindings).
 */
fun UsageStats.lastTimePackageUsed(): Long {
    var lastTimePkgUsed = this.lastTimeVisible
    if (SdkLevel.isAtLeastS()) {
        lastTimePkgUsed = maxOf(lastTimePkgUsed, this.lastTimeAnyComponentUsed)
    }
    return lastTimePkgUsed
}

private fun List<UsageStats>.lastTimePackageUsed(pkgNames: List<String>): Long {
    var result = 0L
    for (stat in this) {
        if (stat.packageName in pkgNames) {
            result = Math.max(result, stat.lastTimePackageUsed())
        }
    }
    return result
}

private fun List<UsageStats>.lastTimePackageUsed(pkgName: String): Long {
    return lastTimePackageUsed(listOf(pkgName))
}

/**
 * Checks if the given package is exempt from hibernation in a way that's not user-overridable
 */
suspend fun isPackageHibernationExemptBySystem(
    pkg: LightPackageInfo,
    user: UserHandle
): Boolean {
    if (!LauncherPackagesLiveData.getInitializedValue().contains(pkg.packageName)) {
        if (DEBUG_HIBERNATION_POLICY) {
            DumpableLog.i(LOG_TAG, "Exempted ${pkg.packageName} - Package is not on launcher")
        }
        return true
    }
    if (!ExemptServicesLiveData[user]
            .getInitializedValue()[pkg.packageName]
            .isNullOrEmpty()) {
        return true
    }
    if (Utils.isUserDisabledOrWorkProfile(user)) {
        if (DEBUG_HIBERNATION_POLICY) {
            DumpableLog.i(LOG_TAG,
                    "Exempted ${pkg.packageName} - $user is disabled or a work profile")
        }
        return true
    }

    val context = PermissionControllerApplication.get()
    if (context.getSystemService(DevicePolicyManager::class.java)!!.isDeviceManaged) {
        // TODO(b/237065504): Use proper system API to check if the device is financed in U.
        val isFinancedDevice = Settings.Global.getInt(
                context.contentResolver, "device_owner_type", 0) == 1
        if (!isFinancedDevice) {
            if (DEBUG_HIBERNATION_POLICY) {
                DumpableLog.i(LOG_TAG, "Exempted ${pkg.packageName} - device is managed")
            }
            return true
        }
    }

    val carrierPrivilegedStatus = CarrierPrivilegedStatusLiveData[pkg.packageName]
            .getInitializedValue()
    if (carrierPrivilegedStatus != CARRIER_PRIVILEGE_STATUS_HAS_ACCESS &&
            carrierPrivilegedStatus != CARRIER_PRIVILEGE_STATUS_NO_ACCESS) {
        DumpableLog.w(LOG_TAG, "Error carrier privileged status for ${pkg.packageName}: " +
                carrierPrivilegedStatus)
    }
    if (carrierPrivilegedStatus == CARRIER_PRIVILEGE_STATUS_HAS_ACCESS) {
        if (DEBUG_HIBERNATION_POLICY) {
            DumpableLog.i(LOG_TAG, "Exempted ${pkg.packageName} - carrier privileged")
        }
        return true
    }

    if (PermissionControllerApplication.get()
            .packageManager
            .checkPermission(
                    Manifest.permission.READ_PRIVILEGED_PHONE_STATE,
                    pkg.packageName) == PERMISSION_GRANTED) {
        if (DEBUG_HIBERNATION_POLICY) {
            DumpableLog.i(LOG_TAG, "Exempted ${pkg.packageName} " +
                    "- holder of READ_PRIVILEGED_PHONE_STATE")
        }
        return true
    }

    if (SdkLevel.isAtLeastS()) {
        val hasInstallOrUpdatePermissions =
                context.checkPermission(
                        Manifest.permission.INSTALL_PACKAGES, -1 /* pid */, pkg.uid) ==
                                PERMISSION_GRANTED ||
                context.checkPermission(
                        Manifest.permission.INSTALL_PACKAGE_UPDATES, -1 /* pid */, pkg.uid) ==
                                PERMISSION_GRANTED
        val hasUpdatePackagesWithoutUserActionPermission =
                context.checkPermission(
                        UPDATE_PACKAGES_WITHOUT_USER_ACTION, -1 /* pid */, pkg.uid) ==
                                PERMISSION_GRANTED
        val isInstallerOfRecord =
                InstallerPackagesLiveData[user].getInitializedValue().contains(pkg.packageName) &&
                        hasUpdatePackagesWithoutUserActionPermission
        // Grant if app w/ privileged install/update permissions or app is an installer app that
        // updates packages without user action.
        if (hasInstallOrUpdatePermissions || isInstallerOfRecord) {
            if (DEBUG_HIBERNATION_POLICY) {
                DumpableLog.i(LOG_TAG, "Exempted ${pkg.packageName} - installer app")
            }
            return true
        }

        val roleHolders = context.getSystemService(android.app.role.RoleManager::class.java)!!
                .getRoleHolders(RoleManager.ROLE_SYSTEM_WELLBEING)
        if (roleHolders.contains(pkg.packageName)) {
            if (DEBUG_HIBERNATION_POLICY) {
                DumpableLog.i(LOG_TAG, "Exempted ${pkg.packageName} - wellbeing app")
            }
            return true
        }
    }

    if (SdkLevel.isAtLeastT()) {
        val roleHolders = context.getSystemService(android.app.role.RoleManager::class.java)!!
            .getRoleHolders(RoleManager.ROLE_DEVICE_POLICY_MANAGEMENT)
        if (roleHolders.contains(pkg.packageName)) {
            if (DEBUG_HIBERNATION_POLICY) {
                DumpableLog.i(LOG_TAG, "Exempted ${pkg.packageName} - device policy manager app")
            }
            return true
        }
    }

    return false
}

/**
 * Checks if the given package is exempt from hibernation/auto revoke in a way that's
 * user-overridable
 */
suspend fun isPackageHibernationExemptByUser(
    context: Context,
    pkg: LightPackageInfo
): Boolean {
    val packageName = pkg.packageName
    val packageUid = pkg.uid

    val allowlistAppOpMode =
        AppOpLiveData[packageName,
            AppOpsManager.OPSTR_AUTO_REVOKE_PERMISSIONS_IF_UNUSED, packageUid]
            .getInitializedValue()
    if (allowlistAppOpMode == AppOpsManager.MODE_DEFAULT) {
        // Initial state - allowlist not explicitly overridden by either user or installer
        if (DEBUG_OVERRIDE_THRESHOLDS) {
            // Suppress exemptions to allow debugging
            return false
        }

        if (hibernationTargetsPreSApps()) {
            // Default on if overridden
            return false
        }

        // Q- packages exempt by default, except R- on Auto since Auto-Revoke was skipped in R
        val maxTargetSdkVersionForExemptApps =
                if (context.packageManager.hasSystemFeature(PackageManager.FEATURE_AUTOMOTIVE)) {
                    android.os.Build.VERSION_CODES.R
                } else {
                    android.os.Build.VERSION_CODES.Q
                }

        return pkg.targetSdkVersion <= maxTargetSdkVersionForExemptApps
    }
    // Check whether user/installer exempt
    return allowlistAppOpMode != AppOpsManager.MODE_ALLOWED
}

private fun Context.isPackageCrossProfile(pkg: String): Boolean {
    return packageManager.checkPermission(
        Manifest.permission.INTERACT_ACROSS_PROFILES, pkg) == PERMISSION_GRANTED ||
        packageManager.checkPermission(
            Manifest.permission.INTERACT_ACROSS_USERS, pkg) == PERMISSION_GRANTED ||
        packageManager.checkPermission(
            Manifest.permission.INTERACT_ACROSS_USERS_FULL, pkg) == PERMISSION_GRANTED
}

val Context.sharedPreferences: SharedPreferences
    get() {
    return PreferenceManager.getDefaultSharedPreferences(this)
}

private val Context.firstBootTime: Long get() {
    var time = sharedPreferences.getLong(PREF_KEY_FIRST_BOOT_TIME, -1L)
    if (time > 0) {
        return time
    }
    // This is the first boot
    time = System.currentTimeMillis()
    sharedPreferences.edit().putLong(PREF_KEY_FIRST_BOOT_TIME, time).apply()
    return time
}

/**
 * Make intent to go to unused apps page.
 */
private fun makeUnusedAppsIntent(context: Context, sessionId: Long): PendingIntent {
    val clickIntent = Intent(Intent.ACTION_MANAGE_UNUSED_APPS).apply {
        putExtra(Constants.EXTRA_SESSION_ID, sessionId)
        flags = FLAG_ACTIVITY_NEW_TASK
    }
    val pendingIntent = PendingIntent.getActivity(context, 0, clickIntent,
        FLAG_UPDATE_CURRENT or FLAG_IMMUTABLE)
    return pendingIntent
}

/**
 * Make intent for when safety center card is dismissed.
 */
private fun makeDismissIntent(context: Context, sessionId: Long): PendingIntent {
    val dismissIntent = Intent(context, DismissHandler::class.java).apply {
        putExtra(Constants.EXTRA_SESSION_ID, sessionId)
        flags = FLAG_RECEIVER_FOREGROUND
    }
    return PendingIntent.getBroadcast(context, /* requestCode= */ 0, dismissIntent,
        FLAG_ONE_SHOT or FLAG_UPDATE_CURRENT or FLAG_IMMUTABLE)
}

/**
 * Broadcast receiver class for when safety center card is dismissed.
 */
class DismissHandler : BroadcastReceiver() {
    override fun onReceive(context: Context?, intent: Intent?) {
        setUnusedAppsReviewNeeded(context!!, false)
    }
}

/**
 * A job to check for apps unused in the last [getUnusedThresholdMs]ms every
 * [getCheckFrequencyMs]ms and hibernate the app / revoke their runtime permissions.
 */
class HibernationJobService : JobService() {
    var job: Job? = null
    var jobStartTime: Long = -1L

    override fun onStartJob(params: JobParameters?): Boolean {
        if (DEBUG_HIBERNATION_POLICY) {
            DumpableLog.i(LOG_TAG, "onStartJob")
        }

        if (SKIP_NEXT_RUN) {
            SKIP_NEXT_RUN = false
            if (DEBUG_HIBERNATION_POLICY) {
                DumpableLog.i(LOG_TAG, "Skipping auto revoke first run when scheduled by system")
            }
            jobFinished(params, false)
            return true
        }

        jobStartTime = System.currentTimeMillis()
        job = GlobalScope.launch(Main) {
            try {
                var sessionId = Constants.INVALID_SESSION_ID
                while (sessionId == Constants.INVALID_SESSION_ID) {
                    sessionId = Random().nextLong()
                }

                val appsToHibernate = getAppsToHibernate(this@HibernationJobService)
                var hibernatedApps: Set<Pair<String, UserHandle>> = emptySet()
                if (isHibernationEnabled()) {
                    val hibernationController =
                        HibernationController(this@HibernationJobService, getUnusedThresholdMs(),
                            hibernationTargetsPreSApps())
                    hibernatedApps = hibernationController.hibernateApps(appsToHibernate)
                }
                val revokedApps = revokeAppPermissions(
                        appsToHibernate, this@HibernationJobService, sessionId)
                val unusedApps: Set<Pair<String, UserHandle>> = hibernatedApps + revokedApps
                if (unusedApps.isNotEmpty()) {
                    showUnusedAppsNotification(unusedApps.size, sessionId)
                    if (SdkLevel.isAtLeastT() &&
                        revokedApps.isNotEmpty() &&
                        getSystemService(SafetyCenterManager::class.java)!!.isSafetyCenterEnabled) {
                        setUnusedAppsReviewNeeded(this@HibernationJobService, true)
                        rescanAndPushDataToSafetyCenter(
                            this@HibernationJobService,
                            sessionId,
                            SafetyEvent.Builder(SafetyEvent.SAFETY_EVENT_TYPE_SOURCE_STATE_CHANGED)
                                .build())
                    }
                }
            } catch (e: Exception) {
                DumpableLog.e(LOG_TAG, "Failed to auto-revoke permissions", e)
            }
            jobFinished(params, false)
        }
        return true
    }

    private suspend fun showUnusedAppsNotification(numUnused: Int, sessionId: Long) {
        val notificationManager = getSystemService(NotificationManager::class.java)!!

        val permissionReminderChannel = NotificationChannel(
                Constants.PERMISSION_REMINDER_CHANNEL_ID, getString(R.string.permission_reminders),
                NotificationManager.IMPORTANCE_LOW)
        notificationManager.createNotificationChannel(permissionReminderChannel)

        var notifTitle: String
        var notifContent: String
        if (isHibernationEnabled()) {
            notifTitle = StringUtils.getIcuPluralsString(this,
                R.string.unused_apps_notification_title, numUnused)
            notifContent = getString(R.string.unused_apps_notification_content)
        } else {
            notifTitle = getString(R.string.auto_revoke_permission_notification_title)
            notifContent = getString(R.string.auto_revoke_permission_notification_content)
        }

        // Notification won't appear on TV, because notifications are considered distruptive on TV
        val b = Notification.Builder(this, Constants.PERMISSION_REMINDER_CHANNEL_ID)
            .setContentTitle(notifTitle)
            .setContentText(notifContent)
            .setStyle(Notification.BigTextStyle().bigText(notifContent))
            .setColor(getColor(android.R.color.system_notification_accent_color))
            .setAutoCancel(true)
<<<<<<< HEAD
            .setContentIntent(pendingIntent)
=======
            .setContentIntent(makeUnusedAppsIntent(this, sessionId))
>>>>>>> 9cf4bb8b
        val extras = Bundle()
        if (SdkLevel.isAtLeastT() &&
            getSystemService(SafetyCenterManager::class.java)!!.isSafetyCenterEnabled) {
            if (KotlinUtils.shouldShowSafetyProtectionResources(this)) {
                // Use Protected by Android branding
                extras.putString(Notification.EXTRA_SUBSTITUTE_APP_NAME,
                    Html.fromHtml(getString(android.R.string.safety_protection_display_text),
                        /* flags= */ 0).toString())
                b.setSmallIcon(android.R.drawable.ic_safety_protection)
                    .setColor(getColor(R.color.safety_center_info))
                    .addExtras(extras)
            } else {
                // Use non-GMS PbA branding
                extras.putString(Notification.EXTRA_SUBSTITUTE_APP_NAME,
                    getString(R.string.safety_center_notification_app_label))
                b.setSmallIcon(R.drawable.ic_settings_notification)
                    .addExtras(extras)
            }
        } else {
            // Use standard Settings branding
            Utils.getSettingsLabelForNotifications(applicationContext.packageManager)?.let {
                settingsLabel ->
                extras.putString(Notification.EXTRA_SUBSTITUTE_APP_NAME, settingsLabel.toString())
                b.setSmallIcon(R.drawable.ic_settings_24dp)
                    .addExtras(extras)
            }
        }

        notificationManager.notify(HibernationJobService::class.java.simpleName,
                Constants.UNUSED_APPS_NOTIFICATION_ID, b.build())
        // Preload the unused packages
        getUnusedPackages().getInitializedValue()
    }

    override fun onStopJob(params: JobParameters?): Boolean {
        DumpableLog.w(LOG_TAG, "onStopJob after ${System.currentTimeMillis() - jobStartTime}ms")
        job?.cancel()
        return true
    }
}

/**
 * Packages using exempt services for the current user (package-name -> list<service-interfaces>
 * implemented by the package)
 */
class ExemptServicesLiveData(private val user: UserHandle)
    : SmartUpdateMediatorLiveData<Map<String, List<String>>>() {
    private val serviceLiveDatas: List<SmartUpdateMediatorLiveData<Set<String>>> = listOf(
            ServiceLiveData[InputMethod.SERVICE_INTERFACE,
                    Manifest.permission.BIND_INPUT_METHOD,
                    user],
            ServiceLiveData[
                    NotificationListenerService.SERVICE_INTERFACE,
                    Manifest.permission.BIND_NOTIFICATION_LISTENER_SERVICE,
                    user],
            ServiceLiveData[
                    AccessibilityService.SERVICE_INTERFACE,
                    Manifest.permission.BIND_ACCESSIBILITY_SERVICE,
                    user],
            ServiceLiveData[
                    WallpaperService.SERVICE_INTERFACE,
                    Manifest.permission.BIND_WALLPAPER,
                    user],
            ServiceLiveData[
                    VoiceInteractionService.SERVICE_INTERFACE,
                    Manifest.permission.BIND_VOICE_INTERACTION,
                    user],
            ServiceLiveData[
                    PrintService.SERVICE_INTERFACE,
                    Manifest.permission.BIND_PRINT_SERVICE,
                    user],
            ServiceLiveData[
                    DreamService.SERVICE_INTERFACE,
                    Manifest.permission.BIND_DREAM_SERVICE,
                    user],
            ServiceLiveData[
                    AutofillService.SERVICE_INTERFACE,
                    Manifest.permission.BIND_AUTOFILL_SERVICE,
                    user],
            ServiceLiveData[
                    DevicePolicyManager.ACTION_DEVICE_ADMIN_SERVICE,
                    Manifest.permission.BIND_DEVICE_ADMIN,
                    user],
            BroadcastReceiverLiveData[
                    DeviceAdminReceiver.ACTION_DEVICE_ADMIN_ENABLED,
                    Manifest.permission.BIND_DEVICE_ADMIN,
                    user]
    )

    init {
        serviceLiveDatas.forEach { addSource(it) { update() } }
    }

    override fun onUpdate() {
        if (serviceLiveDatas.all { it.isInitialized }) {
            val pksToServices = mutableMapOf<String, MutableList<String>>()

            serviceLiveDatas.forEach { serviceLD ->
                serviceLD.value!!.forEach { packageName ->
                    pksToServices.getOrPut(packageName, { mutableListOf() })
                            .add((serviceLD as? HasIntentAction)?.intentAction ?: "???")
                }
            }

            value = pksToServices
        }
    }

    /**
     * Repository for ExemptServiceLiveData
     *
     * <p> Key value is user
     */
    companion object : DataRepositoryForPackage<UserHandle, ExemptServicesLiveData>() {
        override fun newValue(key: UserHandle): ExemptServicesLiveData {
            return ExemptServicesLiveData(key)
        }
    }
}

/**
 * Live data for whether the hibernation feature is enabled or not.
 */
object HibernationEnabledLiveData
    : MutableLiveData<Boolean>() {
    init {
        postValue(SdkLevel.isAtLeastS() &&
            DeviceConfig.getBoolean(NAMESPACE_APP_HIBERNATION,
            Utils.PROPERTY_APP_HIBERNATION_ENABLED, true /* defaultValue */))
        DeviceConfig.addOnPropertiesChangedListener(
            NAMESPACE_APP_HIBERNATION,
            PermissionControllerApplication.get().mainExecutor,
            { properties ->
                for (key in properties.keyset) {
                    if (key == Utils.PROPERTY_APP_HIBERNATION_ENABLED) {
                        value = SdkLevel.isAtLeastS() &&
                            properties.getBoolean(key, true /* defaultValue */)
                        break
                    }
                }
            }
        )
    }
}<|MERGE_RESOLUTION|>--- conflicted
+++ resolved
@@ -59,13 +59,10 @@
 import android.provider.DeviceConfig.NAMESPACE_APP_HIBERNATION
 import android.provider.Settings
 import android.safetycenter.SafetyCenterManager
-<<<<<<< HEAD
-=======
 import android.safetycenter.SafetyEvent
 import android.safetycenter.SafetySourceData
 import android.safetycenter.SafetySourceIssue
 import android.safetycenter.SafetySourceIssue.Action
->>>>>>> 9cf4bb8b
 import android.service.autofill.AutofillService
 import android.service.dreams.DreamService
 import android.service.notification.NotificationListenerService
@@ -758,11 +755,7 @@
             .setStyle(Notification.BigTextStyle().bigText(notifContent))
             .setColor(getColor(android.R.color.system_notification_accent_color))
             .setAutoCancel(true)
-<<<<<<< HEAD
-            .setContentIntent(pendingIntent)
-=======
             .setContentIntent(makeUnusedAppsIntent(this, sessionId))
->>>>>>> 9cf4bb8b
         val extras = Bundle()
         if (SdkLevel.isAtLeastT() &&
             getSystemService(SafetyCenterManager::class.java)!!.isSafetyCenterEnabled) {
