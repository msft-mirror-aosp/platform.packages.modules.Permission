<?xml version="1.0" encoding="UTF-8"?>
<!--  Copyright (C) 2007 The Android Open Source Project

     Licensed under the Apache License, Version 2.0 (the "License");
     you may not use this file except in compliance with the License.
     You may obtain a copy of the License at

          http://www.apache.org/licenses/LICENSE-2.0

     Unless required by applicable law or agreed to in writing, software
     distributed under the License is distributed on an "AS IS" BASIS,
     WITHOUT WARRANTIES OR CONDITIONS OF ANY KIND, either express or implied.
     See the License for the specific language governing permissions and
     limitations under the License.
 -->

<resources xmlns:android="http://schemas.android.com/apk/res/android"
    xmlns:xliff="urn:oasis:names:tc:xliff:document:1.2">
    <string name="app_name" msgid="6098036489833144040">"Controlador de permisos"</string>
    <string name="ok" msgid="1936281769725676272">"Aceptar"</string>
    <string name="permission_search_keyword" msgid="1214451577494730543">"permisos"</string>
    <string name="cancel" msgid="8943320028373963831">"Cancelar"</string>
    <string name="back" msgid="6249950659061523680">"Atrás"</string>
    <string name="available" msgid="6007778121920339498">"Disponible"</string>
    <string name="blocked" msgid="9195547604866033708">"Bloqueado"</string>
    <string name="uninstall_or_disable" msgid="4496612999740858933">"Desinstalar o inhabilitar"</string>
    <string name="app_not_found_dlg_title" msgid="6029482906093859756">"Aplicación no encontrada"</string>
    <string name="grant_dialog_button_deny" msgid="88262611492697192">"No permitir"</string>
    <string name="grant_dialog_button_deny_and_dont_ask_again" msgid="1748925431574312595">"No permitir y no volver a preguntar"</string>
    <string name="grant_dialog_button_no_upgrade" msgid="8344732743633736625">"Mantener \"Mientras la aplicación se esté usando\""</string>
    <string name="grant_dialog_button_no_upgrade_one_time" msgid="5125892775684968694">"Mantener \"Solo esta vez\""</string>
    <string name="grant_dialog_button_more_info" msgid="213350268561945193">"Más información"</string>
    <string name="grant_dialog_button_deny_anyway" msgid="7225905870668915151">"No permitir de todas formas"</string>
    <string name="grant_dialog_button_dismiss" msgid="1930399742250226393">"Cerrar"</string>
    <string name="current_permission_template" msgid="7452035392573329375">"<xliff:g id="CURRENT_PERMISSION_INDEX">%1$s</xliff:g> de <xliff:g id="PERMISSION_COUNT">%2$s</xliff:g>"</string>
    <string name="permission_warning_template" msgid="2247087781222679458">"¿Permitir a &lt;b&gt;<xliff:g id="APP_NAME">%1$s</xliff:g>&lt;/b&gt; <xliff:g id="ACTION">%2$s</xliff:g>?"</string>
    <string name="permission_add_background_warning_template" msgid="1812914855915092273">"¿Quieres permitir siempre a &lt;b&gt;<xliff:g id="APP_NAME">%1$s</xliff:g>&lt;/b&gt; <xliff:g id="ACTION">%2$s</xliff:g>?"</string>
    <string name="allow_permission_foreground_only" msgid="116465816039675404">"Solo mientras se usa la aplicación"</string>
    <string name="allow_permission_always" msgid="5194342531206054051">"Siempre"</string>
    <string name="deny_permission_deny_and_dont_ask_again" msgid="6106035221490102341">"No permitir y no volver a preguntar"</string>
    <string name="permission_revoked_count" msgid="4785082705441547086">"Inhabilitados: <xliff:g id="COUNT">%1$d</xliff:g>"</string>
    <string name="permission_revoked_all" msgid="3397649017727222283">"todos inhabilitados"</string>
    <string name="permission_revoked_none" msgid="9213345075484381180">"ninguno inhabilitado"</string>
    <string name="grant_dialog_button_allow" msgid="5314677880021102550">"Permitir"</string>
    <string name="grant_dialog_button_allow_always" msgid="4485552579273565981">"Permitir siempre"</string>
    <string name="grant_dialog_button_allow_foreground" msgid="501896824973636533">"Solo si la aplicación está en uso"</string>
    <string name="grant_dialog_button_change_to_precise_location" msgid="3273115879467236033">"Cambiar a ubicación precisa"</string>
    <string name="grant_dialog_button_keey_approximate_location" msgid="438025182769080011">"Mantener ubicación aproximada"</string>
    <string name="grant_dialog_button_allow_one_time" msgid="2618088516449706391">"Solo esta vez"</string>
    <string name="grant_dialog_button_allow_background" msgid="8236044729434367833">"Permitir siempre"</string>
    <string name="grant_dialog_button_allow_all_files" msgid="4955436994954829894">"Permitir gestionar todos los archivos"</string>
    <string name="grant_dialog_button_allow_media_only" msgid="4832877658422573832">"Permitir acceso al contenido multimedia"</string>
    <string name="app_permissions_breadcrumb" msgid="5136969550489411650">"Aplicaciones"</string>
    <string name="app_permissions" msgid="3369917736607944781">"Permisos de aplicaciones"</string>
    <string name="unused_apps" msgid="2058057455175955094">"Aplicaciones no usadas"</string>
    <string name="no_unused_apps" msgid="12809387670415295">"No hay aplicaciones no usadas"</string>
    <string name="zero_unused_apps" msgid="9024448554157499748">"0 aplicaciones no usadas"</string>
    <string name="review_permission_decisions" msgid="309559429150613632">"Decisiones recientes de permisos"</string>
    <string name="review_permission_decisions_view_all" msgid="90391040431566130">"Consultar todas las decisiones recientes de permisos"</string>
    <string name="review_permission_decisions_empty" msgid="8120775336417279806">"No hay decisiones recientes de permisos"</string>
    <string name="auto_permission_manager_summary" msgid="9157438376234301354">"Gestionar acceso a los datos del calendario, de los registros de llamadas, etc."</string>
    <string name="granted_permission_decision" msgid="7824827491551861365">"Has dado acceso a <xliff:g id="APP_NAME">%1$s</xliff:g> a <xliff:g id="PERMISSION_NAME">%2$s</xliff:g>"</string>
    <string name="denied_permission_decision" msgid="5308961501779563781">"Has rechazado el acceso de <xliff:g id="APP_NAME">%1$s</xliff:g> a <xliff:g id="PERMISSION_NAME">%2$s</xliff:g>"</string>
    <string name="days_ago" msgid="6650359081551335629">"{count,plural, =0{Hoy}=1{Hace 1 día}other{Hace # días}}"</string>
    <string name="app_disable_dlg_positive" msgid="7418444149981904940">"Inhabilitar aplicación"</string>
    <string name="app_disable_dlg_text" msgid="3126943217146120240">"Si inhabilitas esta aplicación, es posible que Android y otras aplicaciones no funcionen como deberían. Recuerda que no puedes eliminar esta aplicación, ya que estaba preinstalada en tu dispositivo. Al inhabilitarla, desactivas la aplicación y la ocultas en tu dispositivo."</string>
    <string name="app_permission_manager" msgid="3903811137630909550">"Gestor de permisos"</string>
    <string name="never_ask_again" msgid="4728762438198560329">"No volver a preguntar"</string>
    <string name="no_permissions" msgid="3881676756371148563">"Sin permisos"</string>
    <string name="additional_permissions" msgid="5801285469338873430">"Permisos adicionales"</string>
    <string name="app_permissions_info_button_label" msgid="7633312050729974623">"Abrir la información de la aplicación"</string>
    <string name="additional_permissions_more" msgid="5681220714755304407">"{count,plural, =1{# más}other{# más}}"</string>
    <string name="old_sdk_deny_warning" msgid="2382236998845153919">"Esta aplicación está diseñada para una versión anterior de Android. Si se le deniega el permiso, puede dejar de funcionar de la forma prevista."</string>
    <!-- no translation found for storage_supergroup_warning_allow (103093462784523190) -->
    <skip />
    <!-- no translation found for storage_supergroup_warning_deny (6420765672683284347) -->
    <skip />
    <string name="default_permission_description" msgid="4624464917726285203">"realizar una acción desconocida"</string>
    <string name="app_permissions_group_summary" msgid="8788419008958284002">"<xliff:g id="COUNT_0">%1$d</xliff:g> de <xliff:g id="COUNT_1">%2$d</xliff:g> aplicaciones permitidas"</string>
    <string name="app_permissions_group_summary2" msgid="4329922444840521150">"<xliff:g id="COUNT_0">%1$d</xliff:g> de <xliff:g id="COUNT_1">%2$d</xliff:g> aplicaciones permitidas"</string>
    <string name="menu_show_system" msgid="4254021607027872504">"Mostrar sistema"</string>
    <string name="menu_hide_system" msgid="3855390843744028465">"Ocultar sistema"</string>
    <string name="menu_show_7_days_data" msgid="8979611198508523706">"Mostrar los últimos 7 días"</string>
    <string name="menu_show_24_hours_data" msgid="8228054833323380780">"Mostrar las últimas 24 horas"</string>
    <string name="manage_permission" msgid="2895385393037061964">"Gestionar permiso"</string>
    <string name="no_apps" msgid="2412612731628386816">"No hay aplicaciones"</string>
    <string name="location_settings" msgid="3624412509133422562">"Ajustes de ubicación"</string>
    <string name="location_warning" msgid="2381649060929040962">"<xliff:g id="APP_NAME">%1$s</xliff:g> es un proveedor de servicios de ubicación de este dispositivo. El acceso a la ubicación se puede modificar en los ajustes de ubicación."</string>
    <string name="system_warning" msgid="1173400963234358816">"Si rechazas este permiso, es posible que algunas funciones básicas de tu dispositivo dejen de funcionar correctamente."</string>
    <!-- no translation found for deny_read_media_visual_warning (3982586279917232827) -->
    <skip />
    <!-- no translation found for deny_read_media_aural_warning (8928699919508646732) -->
    <skip />
    <string name="cdm_profile_revoke_warning" msgid="4443893270719106700">"Si rechazas este permiso, puede que algunas funciones del dispositivo gestionado por esta aplicación no puedan usarse como estaba previsto."</string>
    <string name="permission_summary_enforced_by_policy" msgid="4443598170942950519">"Aplicado por política"</string>
    <string name="permission_summary_disabled_by_policy_background_only" msgid="221995005556362660">"Acceso en segundo plano inhabilitado por política"</string>
    <string name="permission_summary_enabled_by_policy_background_only" msgid="8287675974767104279">"Acceso en segundo plano habilitado por política"</string>
    <string name="permission_summary_enabled_by_policy_foreground_only" msgid="3844582916889767831">"Acceso en primer plano habilitado por política"</string>
    <string name="permission_summary_enforced_by_admin" msgid="822702574117248700">"Controlado por el administrador"</string>
    <string name="permission_summary_disabled_by_admin_background_only" msgid="3127091456731845646">"El administrador ha inhabilitado el acceso en segundo plano"</string>
    <string name="permission_summary_enabled_by_admin_background_only" msgid="9132423838440275757">"El administrador ha habilitado el acceso en segundo plano"</string>
    <string name="permission_summary_enabled_by_admin_foreground_only" msgid="1298432715610745358">"El administrador ha habilitado el acceso en primer plano"</string>
    <string name="permission_summary_enabled_system_fixed" msgid="2438344700184127274">"El dispositivo requiere este permiso para funcionar"</string>
    <!-- no translation found for background_access_chooser_dialog_choices:0 (1351721623256561996) -->
    <!-- no translation found for background_access_chooser_dialog_choices:1 (9127301153688725448) -->
    <!-- no translation found for background_access_chooser_dialog_choices:2 (4305536986042401191) -->
    <string name="permission_access_always" msgid="1474641821883823446">"Permitir siempre"</string>
    <string name="permission_access_only_foreground" msgid="7801170728159326195">"Permitir solo si la aplicación está en uso"</string>
    <string name="permission_access_never" msgid="4647014230217936900">"No permitir"</string>
    <string name="loading" msgid="4789365003890741082">"Cargando…"</string>
    <string name="all_permissions" msgid="6911125611996872522">"Todos los permisos"</string>
    <string name="other_permissions" msgid="2901186127193849594">"Otras funciones de la aplicación"</string>
    <string name="permission_request_title" msgid="8790310151025020126">"Solicitud de permiso"</string>
    <string name="screen_overlay_title" msgid="6977038513913222078">"Superposición de pantalla detectada"</string>
    <string name="screen_overlay_message" msgid="5622563069757142102">"Para cambiar la configuración de este permiso, desactiva la superposición de pantalla en Ajustes &gt; Aplicaciones"</string>
    <string name="screen_overlay_button" msgid="4655005928054025250">"Abrir ajustes"</string>
    <string name="wear_not_allowed_dlg_title" msgid="1429467891296932713">"Android Wear"</string>
    <string name="wear_not_allowed_dlg_text" msgid="512340555334769098">"Las acciones de instalar y desinstalar no pueden realizarse en Wear"</string>
    <string name="permission_review_title_template_install" msgid="1284337937156289081">"Elige los permisos de acceso que quieres conceder a &lt;b&gt;<xliff:g id="APP_NAME">%1$s</xliff:g>&lt;/b&gt;"</string>
    <string name="permission_review_title_template_update" msgid="3232333580548588657">"&lt;b&gt;<xliff:g id="APP_NAME">%1$s</xliff:g>&lt;/b&gt; se ha actualizado. Elige los permisos de acceso que quieres conceder a esta aplicación."</string>
    <string name="review_button_cancel" msgid="2191147944056548886">"Cancelar"</string>
    <string name="review_button_continue" msgid="2527918375047602199">"Continuar"</string>
    <string name="new_permissions_category" msgid="552995090178417611">"Permisos nuevos"</string>
    <string name="current_permissions_category" msgid="4292990083585728880">"Permisos actuales"</string>
    <string name="message_staging" msgid="9110563899955511866">"Preparando aplicación…"</string>
    <string name="app_name_unknown" msgid="1319665005754048952">"Desconocida"</string>
    <string name="permission_usage_title" msgid="1568233336351734538">"Panel de privacidad"</string>
    <string name="auto_permission_usage_summary" msgid="7335667266743337075">"Consulta qué aplicaciones han usado permisos recientemente"</string>
    <string name="permission_group_usage_title" msgid="2595013198075285173">"Uso de <xliff:g id="PERMGROUP">%1$s</xliff:g>"</string>
    <string name="perm_usage_adv_info_title" msgid="3357831829538873708">"Ver otros permisos"</string>
    <string name="perm_usage_adv_info_summary_2_items" msgid="3702175198750127822">"<xliff:g id="PERMGROUP_0">%1$s</xliff:g>, <xliff:g id="PERMGROUP_1">%2$s</xliff:g>"</string>
    <string name="perm_usage_adv_info_summary_more_items" msgid="949055326299562218">"<xliff:g id="PERMGROUP_0">%1$s</xliff:g>, <xliff:g id="PERMGROUP_1">%2$s</xliff:g>, <xliff:g id="NUM">%3$s</xliff:g> más"</string>
    <string name="permission_group_usage_subtitle_24h" msgid="5120155996322114181">"Cronología de cuándo han usado las aplicaciones el permiso <xliff:g id="PERMGROUP">%1$s</xliff:g> en las últimas 24 horas"</string>
    <string name="permission_group_usage_subtitle_7d" msgid="1465828402260324654">"Cronología de cuándo han usado las aplicaciones el permiso <xliff:g id="PERMGROUP">%1$s</xliff:g> en los últimos 7 días"</string>
    <string name="permission_usage_access_dialog_subtitle" msgid="4171772805196955753">"Cuándo ha utilizado esta aplicación tu permiso de <xliff:g id="PERMGROUP">%1$s</xliff:g>"</string>
    <string name="permission_usage_access_dialog_learn_more" msgid="7121468469493184613">"Más información"</string>
    <string name="manage_permission_summary" msgid="4117555482684114317">"Controla el acceso de la aplicación a tu <xliff:g id="PERMGROUP">%1$s</xliff:g>"</string>
    <string name="auto_permission_usage_timeline_summary" msgid="2713135806453218703">"<xliff:g id="ACCESS_TIME">%1$s</xliff:g> • <xliff:g id="SUMMARY_TEXT">%2$s</xliff:g>"</string>
    <string name="history_preference_subtext_2" msgid="1521763591164293683">"<xliff:g id="APP_NAME">%1$s</xliff:g> • <xliff:g id="TRUNCATED_TIME">%2$s</xliff:g>"</string>
    <string name="history_preference_subtext_3" msgid="758761785983094351">"<xliff:g id="ATTRIBUTION_NAME">%1$s</xliff:g> • <xliff:g id="APP_NAME">%2$s</xliff:g> • <xliff:g id="TRUNCATED_TIME">%3$s</xliff:g>"</string>
    <string name="duration_used_days" msgid="8293010131040301793">"{count,plural, =1{1 día}other{# días}}"</string>
    <string name="duration_used_hours" msgid="1128716208752263576">"{count,plural, =1{1 hora}other{# horas}}"</string>
    <string name="duration_used_minutes" msgid="5335824115042576567">"{count,plural, =1{1 min}other{# min}}"</string>
    <string name="duration_used_seconds" msgid="6543746449171675028">"{count,plural, =1{1 s}other{# s}}"</string>
    <string name="permission_usage_any_permission" msgid="6358023078298106997">"Cualquier permiso"</string>
    <string name="permission_usage_any_time" msgid="3802087027301631827">"Cualquier fecha"</string>
    <string name="permission_usage_last_7_days" msgid="7386221251886130065">"Últimos 7 días"</string>
    <string name="permission_usage_last_day" msgid="1512880889737305115">"Últimas 24 horas"</string>
    <string name="permission_usage_last_hour" msgid="3866005205535400264">"Última hora"</string>
    <string name="permission_usage_last_15_minutes" msgid="9077554653436200702">"Últimos 15 minutos"</string>
    <string name="permission_usage_last_minute" msgid="7297055967335176238">"Último minuto"</string>
    <string name="no_permission_usages" msgid="9119517454177289331">"No se han usado los permisos"</string>
    <string name="permission_usage_list_title_any_time" msgid="8718257027381592407">"Acceso más reciente en cualquier momento"</string>
    <string name="permission_usage_list_title_last_7_days" msgid="9048542342670890615">"Acceso más reciente en los últimos 7 días"</string>
    <string name="permission_usage_list_title_last_day" msgid="8730907824567238461">"Acceso más reciente en las últimas 24 horas"</string>
    <string name="permission_usage_list_title_last_hour" msgid="6624161487623223716">"Acceso más reciente en la última hora"</string>
    <string name="permission_usage_list_title_last_15_minutes" msgid="8615062016024296833">"Acceso más reciente en los últimos 15 minutos"</string>
    <string name="permission_usage_list_title_last_minute" msgid="3572792262919886849">"Acceso más reciente en el último minuto"</string>
    <string name="permission_usage_bar_chart_title_any_time" msgid="2845251288192246754">"Uso de permisos en cualquier momento"</string>
    <string name="permission_usage_bar_chart_title_last_7_days" msgid="5796577162176938349">"Uso de permisos en los últimos 7 días"</string>
    <string name="permission_usage_bar_chart_title_last_day" msgid="7950805735777472871">"Uso de permisos en las últimas 24 horas"</string>
    <string name="permission_usage_bar_chart_title_last_hour" msgid="6571647509660009185">"Uso de permisos en la última hora"</string>
    <string name="permission_usage_bar_chart_title_last_15_minutes" msgid="2743143675412824819">"Uso de permisos en los últimos 15 minutos"</string>
    <string name="permission_usage_bar_chart_title_last_minute" msgid="820450867183487607">"Uso de permisos en el último minuto"</string>
    <string name="permission_usage_preference_summary_not_used_24h" msgid="3087783232178611025">"No se ha usado en las últimas 24 horas"</string>
    <string name="permission_usage_preference_summary_not_used_7d" msgid="4592301300810120096">"No se ha usado en los últimos 7 días"</string>
    <string name="permission_usage_preference_label" msgid="8343167938128676378">"{count,plural, =1{Usado por 1 aplicación}other{Usado por # aplicaciones}}"</string>
    <string name="permission_usage_view_details" msgid="6675335735468752787">"Ver todo en el panel de control"</string>
    <string name="app_permission_usage_filter_label" msgid="7182861154638631550">"Filtrados por: <xliff:g id="PERM">%1$s</xliff:g>"</string>
    <string name="app_permission_usage_remove_filter" msgid="2926157607436428207">"Quitar filtro"</string>
    <string name="filter_by_title" msgid="7300368602759958031">"Filtrar por"</string>
    <string name="filter_by_permissions" msgid="7613462963111282568">"Filtrar por permisos"</string>
    <string name="filter_by_time" msgid="6667864816999691642">"Filtrar por horario"</string>
    <string name="sort_spinner_most_permissions" msgid="1704349738096822836">"Mayor número de permisos"</string>
    <string name="sort_spinner_most_accesses" msgid="5283913004357220161">"Mayor número de accesos"</string>
    <string name="sort_spinner_recent" msgid="7513845273076525203">"Recientes"</string>
    <string name="sort_by_app" msgid="4055799843051138087">"Ordenar por uso de aplicación"</string>
    <string name="sort_by_time" msgid="5435045320002150456">"Ordenar por hora"</string>
    <string name="item_separator" msgid="4030255389809224513">", "</string>
    <string name="permission_usage_refresh" msgid="2264056346561305420">"Actualizar"</string>
    <string name="permission_history_title" msgid="8340081285133025225">"Historial de permisos"</string>
    <string name="permission_history_category_today" msgid="7496389369158806620">"Hoy"</string>
    <string name="permission_history_category_yesterday" msgid="7242517121222012521">"Ayer"</string>
    <string name="app_permission_usage_title" msgid="6676802437831981822">"Uso permisos de la aplicación"</string>
    <string name="app_permission_usage_summary" msgid="390383661936709672">"Acceso: <xliff:g id="NUM">%1$s</xliff:g> veces. Duración total: <xliff:g id="DURATION">%2$s</xliff:g>. Último uso: hace <xliff:g id="TIME">%3$s</xliff:g>."</string>
    <string name="app_permission_usage_summary_no_duration" msgid="3698475875179457400">"Acceso: <xliff:g id="NUM">%1$s</xliff:g> veces. Último uso: hace <xliff:g id="TIME">%2$s</xliff:g>."</string>
    <string name="app_permission_button_allow" msgid="5808039516494774647">"Permitir"</string>
    <string name="app_permission_button_allow_all_files" msgid="1792232272599018825">"Permitir gestionar todos los archivos"</string>
    <string name="app_permission_button_allow_media_only" msgid="2834282724426046154">"Permitir acceso solo al contenido multimedia"</string>
    <string name="app_permission_button_allow_always" msgid="4573292371734011171">"Permitir siempre"</string>
    <string name="app_permission_button_allow_foreground" msgid="1991570451498943207">"Permitir solo si la aplicación está en uso"</string>
    <string name="app_permission_button_ask" msgid="3342950658789427">"Preguntar siempre"</string>
    <string name="app_permission_button_deny" msgid="6016454069832050300">"No permitir"</string>
    <string name="precise_image_description" msgid="6349638632303619872">"Ubicación precisa"</string>
    <string name="approximate_image_description" msgid="938803699637069884">"Ubicación aproximada"</string>
    <string name="app_permission_location_accuracy" msgid="7166912915040018669">"Usar ubicación precisa"</string>
    <string name="app_permission_location_accuracy_subtitle" msgid="2654077606404987210">"Cuando la ubicación precisa está desactivada, las aplicaciones pueden consultar tu ubicación aproximada"</string>
    <string name="app_permission_title" msgid="2090897901051370711">"Permiso de <xliff:g id="PERM">%1$s</xliff:g>"</string>
    <string name="app_permission_header" msgid="2951363137032603806">"Acceso a <xliff:g id="PERM">%1$s</xliff:g> para esta aplicación"</string>
    <string name="app_permission_footer_app_permissions_link" msgid="4926890342636587393">"Ver todos los permisos de <xliff:g id="APP">%1$s</xliff:g>"</string>
    <string name="app_permission_footer_permission_apps_link" msgid="3941988129992794327">"Ver todas las aplicaciones con este permiso"</string>
    <string name="assistant_mic_label" msgid="1011432357152323896">"Mostrar el uso del micrófono del Asistente"</string>
    <string name="unused_apps_category_title" msgid="2988455616845243901">"Configuración de aplicaciones sin usar"</string>
    <string name="auto_revoke_label" msgid="5068393642936571656">"Quitar permisos si la aplicación no se usa"</string>
    <string name="unused_apps_label" msgid="2595428768404901064">"Quitar permisos y liberar espacio"</string>
    <string name="unused_apps_label_v2" msgid="7058776770056517980">"Pausar actividad de la app si no se usa"</string>
    <string name="unused_apps_summary" msgid="8839466950318403115">"Quita permisos, elimina archivos temporales y detiene las notificaciones"</string>
    <string name="auto_revoke_summary" msgid="5867548789805911683">"Para proteger tus datos, se quitarán los permisos de esta aplicación si no la usas durante unos meses."</string>
    <string name="auto_revoke_summary_with_permissions" msgid="389712086597285013">"Para proteger tus datos, si la aplicación no se ha utilizado durante unos meses, se quitarán los siguientes permisos: <xliff:g id="PERMS">%1$s</xliff:g>"</string>
    <string name="auto_revoked_apps_page_summary" msgid="6594753657893756536">"Para proteger tus datos, se han quitado los permisos de las aplicaciones que llevas unos meses sin usar."</string>
    <string name="auto_revoke_open_app_message" msgid="8075556291711205039">"Si quieres volver a dar permisos, abre la aplicación."</string>
    <string name="auto_revoke_disabled" msgid="8697684442991567188">"La retirada automática está inhabilitada en esta aplicación."</string>
    <string name="auto_revocable_permissions_none" msgid="8334929619113991466">"No se ha concedido ningún permiso que se pueda revocar automáticamente"</string>
    <string name="auto_revocable_permissions_one" msgid="5299112369449458176">"Se quitará el permiso de <xliff:g id="PERM">%1$s</xliff:g>."</string>
    <string name="auto_revocable_permissions_two" msgid="4874067408752041716">"Se quitarán los permisos de <xliff:g id="PERM_0">%1$s</xliff:g> y <xliff:g id="PERM_1">%2$s</xliff:g>."</string>
    <string name="auto_revocable_permissions_many" msgid="1521807896206032992">"Permisos que se quitarán: <xliff:g id="PERMS">%1$s</xliff:g>."</string>
    <string name="auto_manage_title" msgid="7693181026874842935">"Gestionar permisos automáticamente"</string>
    <string name="off" msgid="1438489226422866263">"No"</string>
    <string name="auto_revoked_app_summary_one" msgid="7093213590301252970">"Permiso <xliff:g id="PERMISSION_NAME">%s</xliff:g> quitado"</string>
    <string name="auto_revoked_app_summary_two" msgid="1910545340763709389">"Permisos <xliff:g id="PERMISSION_NAME_0">%1$s</xliff:g> y <xliff:g id="PERMISSION_NAME_1">%2$s</xliff:g> quitados"</string>
    <string name="auto_revoked_app_summary_many" msgid="5930976230827378798">"Permisos <xliff:g id="PERMISSION_NAME">%1$s</xliff:g> y <xliff:g id="NUMBER">%2$s</xliff:g> más quitados"</string>
    <string name="unused_apps_page_title" msgid="6986983535677572559">"Aplicaciones no usadas"</string>
    <string name="unused_apps_page_summary" msgid="1867593913217272155">"Si una aplicación lleva varios meses sin usarse:\n\n• Se le quitan los permisos para proteger tus datos\n• Se detienen sus notificaciones para ahorrar batería\n• Se eliminan sus archivos temporales para liberar espacio\n\nSi quieres volver a dar permisos a la aplicación y activar de nuevo sus notificaciones, ábrela."</string>
    <string name="unused_apps_page_tv_summary" msgid="3685907153054355671">"Si una aplicación lleva varios meses sin usarse:\n\n• Se le quitan los permisos para proteger tus datos\n• Se eliminan sus archivos temporales para liberar espacio\n\nSi quieres volver a dar permisos a la aplicación, ábrela."</string>
    <string name="last_opened_category_title" msgid="7871347400611202595">"Abiertas por última vez hace más de <xliff:g id="NUMBER">%s</xliff:g> meses"</string>
    <string name="last_opened_summary" msgid="5248984030024968808">"La aplicación se abrió por última vez el <xliff:g id="DATE">%s</xliff:g>"</string>
    <string name="last_opened_summary_short" msgid="1646067226191176825">"Se abrió por última vez el <xliff:g id="DATE">%s</xliff:g>"</string>
    <string name="app_permission_footer_special_file_access" msgid="1884202176147657788">"Si permites la gestión de todos los archivos, esta aplicación podrá consultar, modificar y eliminar cualquier archivo que haya en el almacenamiento común de este dispositivo o en los dispositivos de almacenamiento conectados. Es posible que acceda a archivos sin preguntarte."</string>
    <string name="special_file_access_dialog" msgid="583804114020740610">"¿Permitir que esta aplicación pueda consultar, modificar y eliminar archivos de este dispositivo o de los dispositivos de almacenamiento conectados? Quizá acceda a archivos sin solicitarlo explícitamente."</string>
    <string name="permission_description_summary_generic" msgid="5401399408814903391">"Las aplicaciones con este permiso pueden <xliff:g id="DESCRIPTION">%1$s</xliff:g>"</string>
    <string name="permission_description_summary_activity_recognition" msgid="2652850576497070146">"Las aplicaciones con este permiso pueden acceder a tu actividad física, como paseos a pie o en bici, trayectos en coche, número de pasos y más"</string>
    <string name="permission_description_summary_calendar" msgid="103329982944411010">"Las aplicaciones con este permiso pueden acceder a tu calendario"</string>
    <string name="permission_description_summary_call_log" msgid="7321437186317577624">"Las aplicaciones con este permiso pueden leer y editar el registro de llamadas del teléfono"</string>
    <string name="permission_description_summary_camera" msgid="108004375101882069">"Las aplicaciones con este permiso pueden hacer fotos y grabar vídeo"</string>
    <string name="permission_description_summary_contacts" msgid="2337798886460408996">"Las aplicaciones con este permiso pueden acceder a tus contactos"</string>
    <string name="permission_description_summary_location" msgid="2817531799933480694">"Las aplicaciones con este permiso pueden acceder a la ubicación de este dispositivo"</string>
    <string name="permission_description_summary_nearby_devices" msgid="8269183818275073741">"Las aplicaciones que tienen este permiso pueden buscar, conectarse y determinar la posición relativa de dispositivos cercanos"</string>
    <string name="permission_description_summary_microphone" msgid="630834800308329907">"Las aplicaciones con este permiso pueden grabar audio"</string>
    <string name="permission_description_summary_phone" msgid="4515277217435233619">"Las aplicaciones con este permiso pueden hacer y gestionar llamadas de teléfono"</string>
    <string name="permission_description_summary_sensors" msgid="1836045815643119949">"Las aplicaciones con este permiso pueden acceder a los datos de los sensores sobre tus constantes vitales"</string>
    <string name="permission_description_summary_sms" msgid="725999468547768517">"Las aplicaciones con este permiso pueden ver y enviar mensajes SMS"</string>
    <string name="permission_description_summary_storage" msgid="6575759089065303346">"Las aplicaciones con este permiso pueden acceder a fotos, contenido multimedia y archivos de tu dispositivo"</string>
    <!-- no translation found for permission_description_summary_read_media_aural (2789020637856210454) -->
    <skip />
    <!-- no translation found for permission_description_summary_read_media_visual (4210569227927436735) -->
    <skip />
    <string name="app_permission_most_recent_summary" msgid="4292074449384040590">"Último acceso: <xliff:g id="TIME_DATE">%1$s</xliff:g>"</string>
    <string name="app_permission_most_recent_denied_summary" msgid="7659497197737708112">"Actualmente denegado / Último acceso: <xliff:g id="TIME_DATE">%1$s</xliff:g>"</string>
    <string name="app_permission_never_accessed_summary" msgid="401346181461975090">"No ha accedido nunca"</string>
    <string name="app_permission_never_accessed_denied_summary" msgid="6596000497490905146">"Denegado / Último acceso: Nunca"</string>
    <string name="allowed_header" msgid="7769277978004790414">"Permitido"</string>
    <string name="allowed_always_header" msgid="6455903312589013545">"Permitido siempre"</string>
    <string name="allowed_foreground_header" msgid="6845655788447833353">"Permitido solo mientras se usa"</string>
    <string name="allowed_storage_scoped" msgid="5383645873719086975">"Pueden acceder solo al contenido multimedia"</string>
    <string name="allowed_storage_full" msgid="5356699280625693530">"Pueden gestionar todos los archivos"</string>
    <string name="ask_header" msgid="2633816846459944376">"Preguntar siempre"</string>
    <string name="denied_header" msgid="903209608358177654">"No permitido"</string>
    <!-- no translation found for storage_footer_warning_text (2242258357752432337) -->
    <skip />
    <!-- no translation found for storage_footer_hyperlink_text (7759955324552930974) -->
    <skip />
    <string name="days" msgid="609563020985571393">"{count,plural, =1{1 día}other{# días}}"</string>
    <string name="hours" msgid="3447767892295843282">"{count,plural, =1{1 hora}other{# horas}}"</string>
    <string name="minutes" msgid="4408293038068503157">"{count,plural, =1{1 minuto}other{# minutos}}"</string>
    <string name="seconds" msgid="5397771912131132690">"{count,plural, =1{1 segundo}other{# segundos}}"</string>
    <string name="permission_reminders" msgid="6528257957664832636">"Recordatorios de permisos"</string>
    <string name="auto_revoke_permission_reminder_notification_title_one" msgid="6690347469376854137">"1 aplicación no usada"</string>
    <string name="auto_revoke_permission_reminder_notification_title_many" msgid="6062217713645069960">"<xliff:g id="NUMBER_OF_APPS">%s</xliff:g> aplicaciones no usadas"</string>
    <string name="auto_revoke_permission_reminder_notification_content" msgid="4492228990462107487">"Permisos quitados para proteger tu privacidad. Toca para revisarlo"</string>
    <string name="auto_revoke_permission_notification_title" msgid="2629844160853454657">"Se han quitado permisos de las aplicaciones que no se usan"</string>
    <string name="auto_revoke_permission_notification_content" msgid="5125990886047799375">"Hay varias aplicaciones que llevan meses sin usarse. Toca para revisarlas."</string>
    <string name="unused_apps_notification_title" msgid="4314832015894238019">"{count,plural, =1{# aplicación no usada}other{# aplicaciones no usadas}}"</string>
    <string name="unused_apps_notification_content" msgid="9195026773244581246">"Se han retirado permisos, se han eliminado archivos temporales y se han detenido notificaciones. Toca para revisarlo."</string>
    <string name="post_drive_permission_decision_reminder_title" msgid="1290697371418139976">"Consultar los permisos recientes"</string>
    <string name="post_drive_permission_decision_reminder_summary_1_app_1_permission" msgid="670521503734140711">"Durante la conducción, has dado a <xliff:g id="APP">%1$s</xliff:g> permiso de <xliff:g id="PERMISSION">%2$s</xliff:g>"</string>
    <string name="post_drive_permission_decision_reminder_summary_1_app_2_permissions" msgid="671791184670801301">"Durante la conducción, has dado a <xliff:g id="APP">%1$s</xliff:g> permiso de <xliff:g id="PERMISSION_1">%2$s</xliff:g> y <xliff:g id="PERMISSION_2">%3$s</xliff:g>"</string>
    <string name="post_drive_permission_decision_reminder_summary_1_app_multi_permission" msgid="4080701771111456927">"Durante la conducción, has dado <xliff:g id="COUNT">%1$d</xliff:g> permisos a <xliff:g id="APP">%2$s</xliff:g>"</string>
    <string name="post_drive_permission_decision_reminder_summary_multi_apps" msgid="5253882771252863902">"{count,plural, =1{Durante la conducción, has dado acceso a <xliff:g id="APP_0">%1$s</xliff:g> y otra aplicación}other{Durante la conducción, has dado acceso a <xliff:g id="APP_1">%1$s</xliff:g> y otras # aplicaciones}}"</string>
<<<<<<< HEAD
=======
    <string name="go_to_settings" msgid="1053735612211228335">"Ir a Ajustes"</string>
>>>>>>> 248ceefa
    <string name="auto_revoke_setting_subtitle" msgid="8631720570723050460">"Hay varias aplicaciones que llevan meses sin usarse"</string>
    <string name="permissions_removed_category_title" msgid="1064754271178447643">"Permisos quitados"</string>
    <string name="permission_removed_page_title" msgid="2627436155091001209">"Permisos quitados"</string>
    <string name="all_unused_apps_category_title" msgid="755663524704745414">"Todas las aplicaciones que no se usan"</string>
    <string name="months_ago" msgid="1766026492610646354">"Hace <xliff:g id="COUNT">%1$d</xliff:g> meses"</string>
    <string name="auto_revoke_preference_summary" msgid="5517958331781391481">"Permisos quitados para proteger tu privacidad"</string>
    <string name="background_location_access_reminder_notification_title" msgid="1140797924301941262">"<xliff:g id="APP_NAME">%s</xliff:g> ha obtenido tu ubicación en segundo plano"</string>
    <string name="background_location_access_reminder_notification_content" msgid="7787084707336546245">"Esta aplicación puede acceder siempre a tu ubicación. Toca para cambiarlo."</string>
    <string name="auto_revoke_after_notification_title" msgid="5417761027669887431">"Permisos de aplicación quitados para proteger la privacidad"</string>
    <string name="auto_revoke_after_notification_content_one" msgid="6804038707453662753">"<xliff:g id="APP_NAME">%s</xliff:g> no se ha utilizado desde hace algunos meses. Toca para revisarlo."</string>
    <string name="auto_revoke_after_notification_content_two" msgid="9108709764831425172">"<xliff:g id="APP_NAME">%s</xliff:g> y otra aplicación no se han utilizado desde hace algunos meses. Toca para revisarlo."</string>
    <string name="auto_revoke_after_notification_content_many" msgid="4774106206289751220">"<xliff:g id="APP_NAME">%1$s</xliff:g> y <xliff:g id="NUMBER_OF_APPS">%2$s</xliff:g> aplicaciones más no se han utilizado desde hace algunos meses. Toca para revisarlo."</string>
    <string name="auto_revoke_before_notification_title_one" msgid="6758024954464359876">"1 aplicación no se utiliza"</string>
    <string name="auto_revoke_before_notification_title_many" msgid="4415543943846385685">"<xliff:g id="NUMBER_OF_APPS">%s</xliff:g> aplicaciones no se utilizan"</string>
    <string name="auto_revoke_before_notification_content_one" msgid="1156635373417068822">"Se revocarán los permisos para proteger tu privacidad. Toca para revisarlo."</string>
    <string name="unused_apps_title" msgid="8589298917717872239">"Aplicaciones no usadas"</string>
    <string name="unused_apps_subtitle_after" msgid="2034267519506357898">"Se han quitado los permisos de"</string>
    <string name="unused_apps_subtitle_before" msgid="5233302577076132427">"Se revocarán los permisos de"</string>
    <string name="unused_permissions_subtitle_two" msgid="2207266295008423015">"<xliff:g id="PERM_NAME_0">%1$s</xliff:g> y <xliff:g id="PERM_NAME_1">%2$s</xliff:g>"</string>
    <string name="unused_permissions_subtitle_many" msgid="4387289202207450238">"<xliff:g id="PERM_NAME_0">%1$s</xliff:g>, <xliff:g id="PERM_NAME_1">%2$s</xliff:g> y <xliff:g id="NUMBER_OF_PERMISSIONS">%3$s</xliff:g> más"</string>
    <string name="unused_app_permissions_removed_summary" msgid="6779039455326071033">"Para proteger tus datos, se han quitado los permisos de las aplicaciones que llevas unos meses sin usar."</string>
    <string name="unused_app_permissions_removed_summary_some" msgid="5080490037831563441">"Para proteger tus datos, se han quitado permisos de algunas aplicaciones que llevan meses sin usarse"</string>
    <string name="one_unused_app_summary" msgid="7831913934488881991">"Hay 1 aplicación que llevas unos meses sin usar"</string>
    <string name="num_unused_apps_summary" msgid="1870719749940571227">"Hay <xliff:g id="NUMBER_OF_APPS">%s</xliff:g> aplicaciones que llevas unos meses sin usar"</string>
    <string name="permission_subtitle_only_in_foreground" msgid="9068389431267377564">"Solo mientras la aplicación está en uso"</string>
    <string name="permission_subtitle_media_only" msgid="8917869683764720717">"Contenido multimedia"</string>
    <string name="permission_subtitle_all_files" msgid="4982613338298067862">"Todos los archivos"</string>
    <string name="permission_subtitle_background" msgid="8916750995309083180">"Permitido siempre"</string>
    <string name="app_perms_24h_access" msgid="99069906850627181">"Último acceso: <xliff:g id="TIME_DATE">%1$s</xliff:g>"</string>
    <string name="app_perms_24h_access_yest" msgid="5411926024794555022">"Último acceso: ayer a las <xliff:g id="TIME_DATE">%1$s</xliff:g>"</string>
    <string name="app_perms_7d_access" msgid="4945055548894683751">"Último acceso el <xliff:g id="TIME_DATE_0">%1$s</xliff:g> a las <xliff:g id="TIME_DATE_1">%2$s</xliff:g>"</string>
    <string name="app_perms_content_provider_24h" msgid="1055526027667508972">"Se ha accedido durante las últimas 24 horas"</string>
    <string name="app_perms_content_provider_7d" msgid="3215454898257814868">"Acceso durante los últimos 7 días"</string>
    <string name="app_perms_24h_access_background" msgid="3413674718969576843">"Último acceso: <xliff:g id="TIME_DATE">%1$s</xliff:g> • Permitido siempre"</string>
    <string name="app_perms_24h_access_yest_background" msgid="9174750810998076725">"Último acceso: ayer a las <xliff:g id="TIME_DATE">%1$s</xliff:g> • Permitido siempre"</string>
    <string name="app_perms_7d_access_background" msgid="408099213372185627">"Último acceso el <xliff:g id="TIME_DATE_0">%1$s</xliff:g> a las <xliff:g id="TIME_DATE_1">%2$s</xliff:g> • Permitido siempre"</string>
    <string name="app_perms_content_provider_24h_background" msgid="3825902995186961496">"Se ha accedido durante las últimas 24 horas • Permitido siempre"</string>
    <string name="app_perms_content_provider_7d_background" msgid="4818839672116463542">"Acceso durante los últimos 7 días • Permitido siempre"</string>
    <string name="app_perms_24h_access_media_only" msgid="6651699644199132054">"Último acceso: <xliff:g id="TIME_DATE">%1$s</xliff:g> • Contenido multimedia"</string>
    <string name="app_perms_24h_access_yest_media_only" msgid="7213187706424998792">"Último acceso: ayer a las <xliff:g id="TIME_DATE">%1$s</xliff:g> • Contenido multimedia"</string>
    <string name="app_perms_7d_access_media_only" msgid="1031096653668235200">"Último acceso el <xliff:g id="TIME_DATE_0">%1$s</xliff:g> a las <xliff:g id="TIME_DATE_1">%2$s</xliff:g> • Contenido multimedia"</string>
    <string name="app_perms_content_provider_24h_media_only" msgid="7797963000596179491">"Se ha accedido durante las últimas 24 horas • Contenido multimedia"</string>
    <string name="app_perms_content_provider_7d_media_only" msgid="8446239884570262243">"Acceso durante los últimos 7 días • Contenido multimedia"</string>
    <string name="app_perms_24h_access_all_files" msgid="8902360456978159091">"Último acceso: <xliff:g id="TIME_DATE">%1$s</xliff:g> • Todos los archivos"</string>
    <string name="app_perms_24h_access_yest_all_files" msgid="5708424073126844909">"Último acceso: ayer a las <xliff:g id="TIME_DATE">%1$s</xliff:g> • Todos los archivos"</string>
    <string name="app_perms_7d_access_all_files" msgid="8246193786397635824">"Último acceso el <xliff:g id="TIME_DATE_0">%1$s</xliff:g> a las <xliff:g id="TIME_DATE_1">%2$s</xliff:g> • Todos los archivos"</string>
    <string name="app_perms_content_provider_24h_all_files" msgid="573104317727770850">"Se ha accedido durante las últimas 24 horas • Todos los archivos"</string>
    <string name="app_perms_content_provider_7d_all_files" msgid="7962416229708835558">"Acceso durante los últimos 7 días • Todos los archivos"</string>
    <string name="no_permissions_allowed" msgid="6081976856354669209">"No se ha concedido ningún permiso"</string>
    <string name="no_permissions_denied" msgid="8159923922804043282">"No se ha denegado ningún permiso"</string>
    <string name="no_apps_allowed" msgid="7718822655254468631">"No hay aplicaciones permitidas"</string>
    <string name="no_apps_allowed_full" msgid="8011716991498934104">"Ninguna aplicación tiene permiso para acceder a todos los archivos"</string>
    <string name="no_apps_allowed_scoped" msgid="4908850477787659501">"Ninguna aplicación tiene permiso para acceder solo a archivos multimedia"</string>
    <string name="no_apps_denied" msgid="7663435886986784743">"No hay aplicaciones denegadas"</string>
    <string name="car_permission_selected" msgid="180837028920791596">"Seleccionado"</string>
    <string name="settings" msgid="5409109923158713323">"Ajustes"</string>
    <string name="accessibility_service_dialog_title_single" msgid="7956432823014102366">"<xliff:g id="SERVICE_NAME">%s</xliff:g> tiene acceso completo a tu dispositivo"</string>
    <string name="accessibility_service_dialog_title_multiple" msgid="5527879210683548175">"<xliff:g id="NUM_SERVICES">%s</xliff:g> aplicaciones de accesibilidad tienen acceso completo a tu dispositivo"</string>
    <string name="accessibility_service_dialog_bottom_text_single" msgid="1128666197822205958">"<xliff:g id="SERVICE_NAME">%s</xliff:g> puede ver tu pantalla, lo que haces y lo que introduces; realizar acciones; y controlar la pantalla."</string>
    <string name="accessibility_service_dialog_bottom_text_multiple" msgid="7009848932395519852">"Estas aplicaciones pueden ver tu pantalla, lo que haces y lo que introduces; realizar acciones; y controlar la pantalla."</string>
    <string name="role_assistant_label" msgid="4727586018198208128">"Asistente digital predeterminado"</string>
    <string name="role_assistant_short_label" msgid="3369003713187703399">"Asistente digital"</string>
    <string name="role_assistant_description" msgid="6622458130459922952">"Las aplicaciones de asistencia te ayudan según la información que aparezca en la pantalla. Algunas aplicaciones admiten tanto el menú de aplicaciones como los servicios de entrada de voz para ofrecerte asistencia integrada."</string>
    <string name="role_assistant_request_title" msgid="5964976301922776060">"¿Quieres establecer <xliff:g id="APP_NAME">%1$s</xliff:g> como tu aplicación de asistencia predeterminada?"</string>
    <string name="role_assistant_request_description" msgid="6836644847620178483">"Accede a los SMS, al registro de llamadas"</string>
    <string name="role_browser_label" msgid="2877796144554070207">"Aplicación de navegador predeterminada"</string>
    <string name="role_browser_short_label" msgid="6745009127123292296">"Aplicación de navegador"</string>
    <string name="role_browser_description" msgid="3465253637499842671">"Son las aplicaciones que te permiten acceder a Internet y abren los enlaces que tocas"</string>
    <string name="role_browser_request_title" msgid="2895200507835937192">"¿Configurar <xliff:g id="APP_NAME">%1$s</xliff:g> como tu aplicación de navegador predeterminada?"</string>
    <string name="role_browser_request_description" msgid="5888803407905985941">"No se necesita ningún permiso"</string>
    <string name="role_dialer_label" msgid="1100224146343237968">"Aplicación de teléfono predeterminada"</string>
    <string name="role_dialer_short_label" msgid="7186888549465352489">"Aplicación de teléfono"</string>
    <string name="role_dialer_description" msgid="8768708633696539612">"Son las aplicaciones que te permiten hacer y recibir llamadas de teléfono en tu dispositivo"</string>
    <string name="role_dialer_request_title" msgid="5959618560705912058">"¿Quieres establecer a <xliff:g id="APP_NAME">%1$s</xliff:g> como tu aplicación de teléfono predeterminada?"</string>
    <string name="role_dialer_request_description" msgid="2264219375528345270">"Accede al registro de llamadas, envía SMS"</string>
    <string name="role_dialer_search_keywords" msgid="3324448983559188087">"marcador"</string>
    <string name="role_sms_label" msgid="8456999857547686640">"Aplicación SMS predeterminada"</string>
    <string name="role_sms_short_label" msgid="4371444488034692243">"Aplicación de SMS"</string>
    <string name="role_sms_description" msgid="3424020199148153513">"Son las aplicaciones que te permiten utilizar tu número de teléfono para enviar y recibir mensajes de texto cortos, fotos, vídeos y más"</string>
    <string name="role_sms_request_title" msgid="7953552109601185602">"¿Quieres establecer a <xliff:g id="APP_NAME">%1$s</xliff:g> como tu aplicación de SMS predeterminada?"</string>
    <string name="role_sms_request_description" msgid="983371022668134198">"Accede a los contactos, SMS, teléfono"</string>
    <string name="role_sms_search_keywords" msgid="8022048144395047352">"mensaje de texto, enviar SMS, mensajes, mensajería"</string>
    <string name="role_emergency_label" msgid="7028825857206842366">"App de emergencia predet."</string>
    <string name="role_emergency_short_label" msgid="2388431453335350348">"Aplicación de emergencia"</string>
    <string name="role_emergency_description" msgid="5051840234887686630">"Son aplicaciones que permiten registrar tu información médica y hacerla accesible a los servicios de emergencia, recibir alertas sobre eventos o desastres climatológicos peligrosos, avisar a otras personas cuando necesites ayuda"</string>
    <string name="role_emergency_request_title" msgid="8469579020654348567">"¿Quieres establecer a <xliff:g id="APP_NAME">%1$s</xliff:g> como tu aplicación de emergencia predeterminada?"</string>
    <string name="role_emergency_request_description" msgid="131645948770262850">"No se necesita ningún permiso"</string>
    <string name="role_emergency_search_keywords" msgid="1920007722599213358">"en caso de emergencia"</string>
    <string name="role_home_label" msgid="3871847846649769412">"Aplicación de inicio predeterminada"</string>
    <string name="role_home_short_label" msgid="8544733747952272337">"Aplicación de inicio"</string>
    <string name="role_home_description" msgid="7997371519626556675">"Estas aplicaciones, también conocidas como launchers, reemplazan las pantallas de inicio de tu dispositivo Android y te dan acceso a contenido y funciones de tu dispositivo"</string>
    <string name="role_home_request_title" msgid="738136983453341081">"¿Quieres establecer a <xliff:g id="APP_NAME">%1$s</xliff:g> como tu aplicación de inicio predeterminada?"</string>
    <string name="role_home_request_description" msgid="2658833966716057673">"No se necesita ningún permiso"</string>
    <string name="role_home_search_keywords" msgid="3830755001192666285">"menú de aplicaciones"</string>
    <string name="role_call_redirection_label" msgid="5785304207206147590">"App redirección llamadas predet."</string>
    <string name="role_call_redirection_short_label" msgid="7568143419571217757">"App de redirección de llamadas"</string>
    <string name="role_call_redirection_description" msgid="6091669882014664420">"Son las aplicaciones que te permiten desviar llamadas a otro número de teléfono"</string>
    <string name="role_call_redirection_request_title" msgid="2816244455003562925">"¿Quieres establecer a <xliff:g id="APP_NAME">%1$s</xliff:g> como tu aplicación de redirección de llamadas predeterminada?"</string>
    <string name="role_call_redirection_request_description" msgid="3118895714178527164">"No se necesita ningún permiso"</string>
    <string name="role_call_screening_label" msgid="883935222060878724">"Aplicación de filtro de identificación de llamada y spam"</string>
    <string name="role_call_screening_short_label" msgid="2048465565063130834">"Aplicación de identificación de llamada y filtro de spam"</string>
    <string name="role_call_screening_description" msgid="2349431420497468981">"Aplicaciones que te permiten identificar llamadas y bloquear spam, llamadas automatizadas o números no deseados"</string>
    <string name="role_call_screening_request_title" msgid="7358309224566977290">"¿Quieres establecer a <xliff:g id="APP_NAME">%1$s</xliff:g> como tu aplicación predeterminada de filtro de identificación de llamada y spam?"</string>
    <string name="role_call_screening_request_description" msgid="7338511921032446006">"No se necesita ningún permiso"</string>
    <string name="role_automotive_navigation_label" msgid="2701890757955474751">"Aplicación de navegación predeterminada"</string>
    <string name="role_automotive_navigation_short_label" msgid="5165823092506922457">"Aplicación de navegación"</string>
    <string name="role_automotive_navigation_description" msgid="7834601873792870134">"Las aplicaciones pueden ofrecer búsquedas de lugares de interés y guías de navegación detalladas"</string>
    <string name="role_automotive_navigation_request_title" msgid="7525693151489384300">"¿Definir <xliff:g id="APP_NAME">%1$s</xliff:g> como tu aplicación de navegación predeterminada?"</string>
    <string name="role_automotive_navigation_request_description" msgid="7073023813249245540">"No se necesita ningún permiso"</string>
    <string name="role_watch_description" msgid="267003778693177779">"<xliff:g id="APP_NAME">%1$s</xliff:g> podrá interactuar con tus notificaciones y acceder a tu teléfono, SMS, contactos y calendario."</string>
    <string name="role_app_streaming_description" msgid="7341638576226183992">"<xliff:g id="APP_NAME">%1$s</xliff:g> podrá interactuar con tus notificaciones y reproducir tus aplicaciones en el dispositivo conectado."</string>
    <string name="role_companion_device_computer_description" msgid="416099879217066377">"Este servicio comparte las fotos, el contenido multimedia y las notificaciones de tu teléfono con otros dispositivos."</string>
    <string name="request_role_current_default" msgid="738722892438247184">"Predeterminada"</string>
    <string name="request_role_dont_ask_again" msgid="3556017886029520306">"No volver a preguntar"</string>
    <string name="request_role_set_as_default" msgid="4253949643984172880">"Establecer como predeterminado"</string>
    <string name="phone_call_uses_microphone" msgid="233569591461187177">"El micrófono se utiliza en una &lt;b&gt;llamada&lt;/b&gt;"</string>
    <string name="phone_call_uses_microphone_and_camera" msgid="6291898755681748189">"La cámara y el micrófono se utilizan en una &lt;b&gt;videollamada&lt;/b&gt;"</string>
    <string name="phone_call_uses_camera" msgid="2048417022147857418">"La cámara se utiliza en una &lt;b&gt;videollamada&lt;/b&gt;"</string>
    <string name="system_uses_microphone" msgid="576672130318877143">"Un servicio del sistema está accediendo al micrófono"</string>
    <string name="system_uses_microphone_and_camera" msgid="5124478304275138804">"Un servicio del sistema está accediendo a la cámara y al micrófono"</string>
    <string name="system_uses_camera" msgid="1911223105234441470">"Un servicio del sistema está accediendo a la cámara"</string>
    <string name="other_use" msgid="6564855051022776692">"Otros usos:"</string>
    <string name="ongoing_usage_dialog_ok" msgid="103556809118460072">"Entendido"</string>
    <string name="ongoing_usage_dialog_title" msgid="683836493556628569">"Uso reciente de: <xliff:g id="TYPES_LIST">%s</xliff:g>"</string>
    <string name="ongoing_usage_dialog_title_mic" msgid="5966714811125593992">"Uso reciente del micrófono"</string>
    <string name="ongoing_usage_dialog_title_camera" msgid="7819329688650711470">"Uso reciente de la cámara"</string>
    <string name="ongoing_usage_dialog_title_mic_camera" msgid="9079747867228772797">"Uso reciente del micrófono y la cámara"</string>
    <string name="ongoing_usage_dialog_separator" msgid="1715181526581520068">", "</string>
    <string name="ongoing_usage_dialog_last_separator" msgid="4170995004748832163">" y "</string>
    <string name="default_app_search_keyword" msgid="8330125736889689743">"aplicaciones predeterminadas"</string>
    <string name="permgroup_list_microphone_and_camera" msgid="962768198001487969">"Micrófono y cámara"</string>
    <string name="settings_button" msgid="4414988414732479636">"Ajustes"</string>
    <string name="default_apps" msgid="5119201969348748639">"Aplicaciones predeterminadas"</string>
    <string name="no_default_apps" msgid="2593466527182950231">"Ninguna app predeterminada"</string>
    <string name="default_apps_more" msgid="4078194675848858093">"Más apps predeterminadas"</string>
    <string name="default_apps_manage_domain_urls" msgid="6775566451561036069">"Abrir enlaces"</string>
    <string name="default_apps_for_work" msgid="4970308943596201811">"Predeterminadas para trabajo"</string>
    <string name="default_app_none" msgid="9084592086808194457">"Ninguna"</string>
    <string name="default_app_system_default" msgid="6218386768175513760">"(Predeterminado del sistema)"</string>
    <string name="default_app_no_apps" msgid="115720991680586885">"No hay aplicaciones"</string>
    <string name="car_default_app_selected" msgid="5416420830430644174">"Seleccionada"</string>
    <string name="car_default_app_selected_with_info" msgid="1932204186080593500">"Seleccionada: <xliff:g id="ADDITIONAL_INFO">%1$s</xliff:g>"</string>
    <string name="special_app_access_search_keyword" msgid="8032347212290774210">"aplicaciones con accesos especiales"</string>
    <string name="special_app_access" msgid="5019319067120213797">"Aplicaciones con accesos especiales"</string>
    <string name="no_special_app_access" msgid="6950277571805106247">"Sin acceso especial de apps"</string>
    <string name="special_app_access_no_apps" msgid="4102911722787886970">"No hay aplicaciones"</string>
    <string name="home_missing_work_profile_support" msgid="1756855847669387977">"No admite perfiles de trabajo"</string>
    <string name="encryption_unaware_confirmation_message" msgid="8274491794636402484">"Nota: Si reinicias el dispositivo y y has definido un bloqueo de pantalla, esta aplicación no se podrá iniciar hasta que desbloquees el dispositivo."</string>
    <string name="assistant_confirmation_message" msgid="7476540402884416212">"El asistente podrá consultar información sobre las aplicaciones en uso del sistema, como la que aparezca en pantalla o a la que se pueda acceder a través de las aplicaciones."</string>
    <string name="incident_report_channel_name" msgid="3144954065936288440">"Compartir datos de depuración"</string>
    <string name="incident_report_notification_title" msgid="4635984625656519773">"¿Quieres compartir datos de depuración detallados?"</string>
    <string name="incident_report_notification_text" msgid="3376480583513587923">"<xliff:g id="APP_NAME">%1$s</xliff:g> quiere subir información de depuración."</string>
    <string name="incident_report_dialog_title" msgid="669104389325204095">"¿Quieres compartir datos de depuración?"</string>
    <string name="incident_report_dialog_intro" msgid="5897733669850951832">"El sistema ha detectado un problema."</string>
    <string name="incident_report_dialog_text" msgid="5675553296891757523">"<xliff:g id="APP_NAME_0">%1$s</xliff:g> solicita subir el informe de errores de este dispositivo generado el <xliff:g id="DATE">%2$s</xliff:g> a las <xliff:g id="TIME">%3$s</xliff:g>. Los informes de errores incluyen información personal sobre el dispositivo o datos registrados por las aplicaciones, como nombres de usuario, datos de ubicación, identificadores del dispositivo e información de red. Comparte estos informes únicamente con personas y aplicaciones de confianza. ¿Permitir que <xliff:g id="APP_NAME_1">%4$s</xliff:g> suba un informe de errores?"</string>
    <string name="incident_report_error_dialog_text" msgid="4189647113387092272">"No se ha podido procesar el informe de errores de <xliff:g id="APP_NAME">%1$s</xliff:g>, por lo que no se han podido compartir los datos de depuración detallados. Sentimos las molestias."</string>
    <string name="incident_report_dialog_allow_label" msgid="2970242967721155239">"Permitir"</string>
    <string name="incident_report_dialog_deny_label" msgid="3535314290677579383">"Denegar"</string>
    <string name="adjust_user_sensitive_title" msgid="4196724451314280527">"Ajustes avanzados"</string>
    <string name="menu_adjust_user_sensitive" msgid="6497923610654425780">"Ajustes avanzados"</string>
    <string name="adjust_user_sensitive_globally_title" msgid="8649190949066029174">"Mostrar el uso de las aplicaciones del sistema"</string>
    <string name="adjust_user_sensitive_globally_summary" msgid="129467818433773912">"Mostrar el uso de permisos de las aplicaciones del sistema en la barra de estado, el panel de control y otros sitios"</string>
    <string name="adjust_user_sensitive_per_app_header" msgid="4543506440989005648">"Destacar el uso de estas aplicaciones"</string>
    <string name="assistant_record_audio_user_sensitive_title" msgid="5532123360322362378">"Mostrar la detección de activación del asistente"</string>
    <string name="assistant_record_audio_user_sensitive_summary" msgid="6482937591816401619">"Mostrar icono en la barra de estado cuando se utilice el micrófono para activar el asistente de voz"</string>
    <string name="permgrouprequest_storage_isolated" msgid="4892154224026852295">"¿Permitir que &lt;b&gt;<xliff:g id="APP_NAME">%1$s</xliff:g>&lt;/b&gt; acceda a las fotos y archivos multimedia del dispositivo?"</string>
    <string name="permgrouprequest_contacts" msgid="8391550064551053695">"¿Permitir que &lt;b&gt;<xliff:g id="APP_NAME">%1$s</xliff:g>&lt;/b&gt; acceda a tus contactos?"</string>
    <string name="permgrouprequest_location" msgid="6990232580121067883">"¿Permitir que &lt;b&gt;<xliff:g id="APP_NAME">%1$s</xliff:g>&lt;/b&gt; acceda a la ubicación de este dispositivo?"</string>
    <string name="permgrouprequestdetail_location" msgid="2635935335778429894">"La aplicación solo podrá acceder a la ubicación cuando la estés usando"</string>
    <string name="permgroupbackgroundrequest_location" msgid="1085680897265734809">"¿Permitir que &lt;b&gt;<xliff:g id="APP_NAME">%1$s</xliff:g>&lt;/b&gt; acceda a la ubicación de este dispositivo?"</string>
    <string name="permgroupbackgroundrequestdetail_location" msgid="8021219324989662957">"Es posible que esta aplicación quiera acceder a tu ubicación siempre, aunque no la estés usando. Puedes darle permiso en "<annotation id="link">"Ajustes"</annotation>"."</string>
    <string name="permgroupupgraderequest_location" msgid="8328408946822691636">"¿Quieres cambiar el acceso a la ubicación de &lt;b&gt;<xliff:g id="APP_NAME">%1$s</xliff:g>&lt;/b&gt;?"</string>
    <string name="permgroupupgraderequestdetail_location" msgid="1550899076845189165">"Esta aplicación quiere acceder a tu ubicación siempre, incluso aunque no la estés usando. Puedes darle permiso en "<annotation id="link">"Ajustes"</annotation>"."</string>
    <string name="permgrouprequest_nearby_devices" msgid="2272829282660436700">"¿Permitir que &lt;b&gt;<xliff:g id="APP_NAME">%1$s</xliff:g>&lt;/b&gt; busque, se conecte y determine la posición relativa de dispositivos cercanos?"</string>
    <string name="permgroupupgraderequestdetail_nearby_devices" msgid="6877531270654738614">"¿Permitir que &lt;b&gt;<xliff:g id="APP_NAME">%1$s</xliff:g>&lt;/b&gt; busque, se conecte y determine la posición relativa de dispositivos cercanos? "<annotation id="link">"Permítelo en los ajustes"</annotation></string>
    <string name="permgrouprequest_fineupgrade" msgid="2334242928821697672">"¿Cambiar el acceso a la ubicación de <xliff:g id="APP_NAME">&lt;b&gt;%1$s&lt;/b&gt;</xliff:g> de aproximada a precisa?"</string>
    <string name="permgrouprequest_coarselocation" msgid="7244605063736425232">"¿Permitir que &lt;b&gt;<xliff:g id="APP_NAME">%1$s</xliff:g>&lt;/b&gt; acceda a la ubicación aproximada de este dispositivo?"</string>
    <string name="permgrouprequest_finelocation_imagetext" msgid="1313062433398914334">"Precisa"</string>
    <string name="permgrouprequest_coarselocation_imagetext" msgid="8650605041483025297">"Aproximada"</string>
    <string name="permgrouprequest_calendar" msgid="1493150855673603806">"¿Permitir que &lt;b&gt;<xliff:g id="APP_NAME">%1$s</xliff:g>&lt;/b&gt; acceda a tu calendario?"</string>
    <string name="permgrouprequest_sms" msgid="5672063688745420991">"¿Permitir que &lt;b&gt;<xliff:g id="APP_NAME">%1$s</xliff:g>&lt;/b&gt; envíe y lea mensajes SMS?"</string>
    <!-- no translation found for permgrouprequest_storage (7426990523173124539) -->
    <skip />
    <!-- no translation found for permgrouprequest_storage_q_to_s (3942779386983426698) -->
    <skip />
    <!-- no translation found for permgrouprequest_storage_pre_q (1681166745228672009) -->
    <skip />
    <!-- no translation found for permgrouprequest_read_media_aural (5948278590400297839) -->
    <skip />
    <!-- no translation found for permgrouprequest_read_media_visual (4188474766470776052) -->
    <skip />
    <string name="permgrouprequest_microphone" msgid="2825208549114811299">"¿Permitir que &lt;b&gt;<xliff:g id="APP_NAME">%1$s</xliff:g>&lt;/b&gt; grabe audio?"</string>
    <string name="permgrouprequestdetail_microphone" msgid="8510456971528228861">"La aplicación solo podrá grabar audio mientras la estés usando."</string>
    <string name="permgroupbackgroundrequest_microphone" msgid="8874462606796368183">"¿Permitir que &lt;b&gt;<xliff:g id="APP_NAME">%1$s</xliff:g>&lt;/b&gt; grabe audio?"</string>
    <string name="permgroupbackgroundrequestdetail_microphone" msgid="553702902263681838">"Es posible que esta aplicación deba grabar audio en todo momento, aunque no se esté usando. Puedes darle este permiso en "<annotation id="link">"Ajustes."</annotation></string>
    <string name="permgroupupgraderequest_microphone" msgid="1362781696161233341">"¿Quieres cambiar el acceso de &lt;b&gt;<xliff:g id="APP_NAME">%1$s</xliff:g>&lt;/b&gt; al micrófono?"</string>
    <string name="permgroupupgraderequestdetail_microphone" msgid="2870497719571464239">"Esta aplicación debe grabar audio en todo momento, aunque no la estés usando. "<annotation id="link">"Puedes darle este permiso en Ajustes."</annotation></string>
    <string name="permgrouprequest_activityRecognition" msgid="5415121592794230330">"¿Permitir que &lt;b&gt;<xliff:g id="APP_NAME">%1$s</xliff:g>&lt;/b&gt; acceda a tu actividad física?"</string>
    <string name="permgrouprequest_camera" msgid="5123097035410002594">"¿Permitir que &lt;b&gt;<xliff:g id="APP_NAME">%1$s</xliff:g>&lt;/b&gt; haga fotos y grabe vídeos?"</string>
    <string name="permgrouprequestdetail_camera" msgid="9085323239764667883">"La aplicación solo podrá hacer fotografías y grabar vídeos mientras la estés usando."</string>
    <string name="permgroupbackgroundrequest_camera" msgid="1274286575704213875">"¿Permitir que &lt;b&gt;<xliff:g id="APP_NAME">%1$s</xliff:g>&lt;/b&gt; haga fotos y grabe vídeos?"</string>
    <string name="permgroupbackgroundrequestdetail_camera" msgid="4458783509089859078">"Es posible que esta aplicación deba hacer fotografías y grabar vídeos en todo momento, aunque no se esté usando. "<annotation id="link">"Puedes darle este permiso en Ajustes."</annotation></string>
    <string name="permgroupupgraderequest_camera" msgid="640758449200241582">"¿Quieres cambiar el acceso de &lt;b&gt;<xliff:g id="APP_NAME">%1$s</xliff:g>&lt;/b&gt; a la cámara?"</string>
    <string name="permgroupupgraderequestdetail_camera" msgid="6642747548010962597">"Esta aplicación debe hacer fotografías y grabar vídeos en todo momento, aunque no la estés usando. "<annotation id="link">"Puedes darle este permiso en Ajustes."</annotation></string>
    <string name="permgrouprequest_calllog" msgid="2065327180175371397">"¿Permitir que &lt;b&gt;<xliff:g id="APP_NAME">%1$s</xliff:g>&lt;/b&gt; acceda a los registros de llamadas del teléfono?"</string>
    <string name="permgrouprequest_phone" msgid="1829234136997316752">"¿Permitir que &lt;b&gt;<xliff:g id="APP_NAME">%1$s</xliff:g>&lt;/b&gt; haga y gestione llamadas?"</string>
    <string name="permgrouprequest_sensors" msgid="4397358316850652235">"¿Permitir que &lt;b&gt;<xliff:g id="APP_NAME">%1$s</xliff:g>&lt;/b&gt; acceda a los datos del sensor sobre tus constantes vitales?"</string>
    <string name="permgroupupgraderequestdetail_sensors" msgid="6651914048792092835">"Esta aplicación quiere acceder a los datos de sensores de tus constantes vitales todo el tiempo, incluso cuando no la uses. Para hacer este cambio, "<annotation id="link">"ve a los ajustes"</annotation>"."</string>
    <string name="permgroupbackgroundrequest_sensors" msgid="5661924322018503886">"¿Permitir que &lt;b&gt;<xliff:g id="APP_NAME">%1$s</xliff:g>&lt;/b&gt; acceda a los datos de sensores de tus constantes vitales?"</string>
    <string name="permgroupbackgroundrequestdetail_sensors" msgid="7726767635834043501">"Para permitir que esta aplicación acceda a datos de sensores corporales todo el tiempo, incluso cuando no la uses, "<annotation id="link">"ve a los ajustes"</annotation>"."</string>
    <string name="permgroupupgraderequest_sensors" msgid="7576527638411370468">"¿Permitir que &lt;b&gt;<xliff:g id="APP_NAME">%1$s</xliff:g>&lt;/b&gt; acceda a los datos de los sensores corporales mientras se usa?"</string>
    <string name="permgrouprequest_notifications" msgid="6396739062335106181">"¿Permitir que &lt;b&gt;<xliff:g id="APP_NAME">%1$s</xliff:g>&lt;/b&gt; te envíe notificaciones?"</string>
    <string name="permgrouprequestcontinue_notifications" msgid="3895098107355024027">"¿Permitir que &lt;b&gt;<xliff:g id="APP_NAME">%1$s</xliff:g>&lt;/b&gt; siga enviándote notificaciones?"</string>
    <string name="auto_granted_permissions" msgid="6009452264824455892">"Permisos controlados"</string>
    <string name="auto_granted_location_permission_notification_title" msgid="1438871159268985993">"Se puede acceder a tu ubicación"</string>
    <string name="auto_granted_permission_notification_body" msgid="6919835973190443695">"Tu administrador de TI permite que <xliff:g id="APP_NAME">%s</xliff:g> acceda a tu ubicación"</string>
    <string name="other_permissions_label" msgid="8986184335503271992">"Otros permisos"</string>
    <string name="not_used_permissions_label" msgid="3939839426115141264">"Permiso usado por el sistema"</string>
    <string name="not_used_permissions_description" msgid="7595514824169388718">"Permisos usados solo por las aplicaciones del sistema."</string>
    <string name="additional_permissions_label" msgid="7693557637462569046">"Permisos adicionales"</string>
    <string name="additional_permissions_description" msgid="2186611950890732112">"Permisos definidos por aplicaciones."</string>
    <string name="privdash_label_camera" msgid="1426440033626198096">"Cámara"</string>
    <string name="privdash_label_microphone" msgid="8415035835803511693">"Micrófono"</string>
    <string name="privdash_label_location" msgid="6882400763866489291">"Ubicación"</string>
    <string name="privdash_label_other" msgid="3710394147423236033">"Otro"</string>
    <string name="privdash_label_none" msgid="5991866260360484858">"Nada"</string>
    <string name="privdash_label_24h" msgid="1512532123865375319">"Últimas\n24 horas"</string>
    <string name="privdash_label_7d" msgid="5645301995348656931">"Últimos\n7 días"</string>
    <string name="exempt_mic_camera_info_label" msgid="6273581737010902815">"<xliff:g id="APP_NAME">%1$s</xliff:g> está protegido por Android. Como tus datos están procesados en este dispositivo, el uso de los permisos de esta aplicación no se muestra ni en la barra de estado ni en tu panel de privacidad."</string>
    <string name="exempt_info_label" msgid="6286190981253476699">"<xliff:g id="APP_NAME">%1$s</xliff:g> está protegido por Android. Como tus datos están procesados en este dispositivo, el uso de los permisos de esta aplicación no se muestra en tu panel de privacidad."</string>
    <string name="blocked_camera_title" msgid="1128510551791284384">"La cámara del dispositivo está bloqueada"</string>
    <string name="blocked_microphone_title" msgid="1631517143648232585">"El micrófono del dispositivo está bloqueado"</string>
    <string name="blocked_location_title" msgid="2005608279812892383">"La ubicación del dispositivo está desactivada"</string>
    <string name="blocked_sensor_summary" msgid="4443707628305027375">"Para aplicaciones y servicios"</string>
    <string name="blocked_mic_summary" msgid="8960466941528458347">"Pueden compartirse datos del micrófono cuando llames a un número de emergencia."</string>
    <string name="blocked_sensor_button_label" msgid="6742092634984289658">"Cambiar"</string>
    <string name="safety_center_dashboard_page_title" msgid="7514620345152008005">"Seguridad y privacidad"</string>
    <!-- no translation found for safety_center_rescan_button (8047036829052958144) -->
    <skip />
    <!-- no translation found for safety_center_issue_card_dismiss_button (5113965506144222402) -->
    <skip />
    <string name="security_settings" msgid="3808106921175271317">"Ajustes de seguridad"</string>
<<<<<<< HEAD
=======
    <string name="sensor_permissions_qs" msgid="4365989229426201877">"Permisos del sensor"</string>
    <string name="privacy_controls_qs" msgid="471793881466080745">"Controles de privacidad"</string>
    <string name="permissions_removed_qs" msgid="8957319130625294572">"Permiso retirado"</string>
    <string name="camera_usage_qs" msgid="7943349178368641820">"Ver más sobre el uso de la cámara"</string>
    <string name="microphone_usage_qs" msgid="2393193350541830472">"Ver más sobre el uso del micrófono"</string>
    <string name="remove_camera_qs" msgid="8209716677879809162">"Retirar el permiso de la cámara"</string>
    <string name="remove_microphone_qs" msgid="2893536836641560183">"Retirar el permiso del micrófono"</string>
    <string name="manage_service_qs" msgid="7862555549364153805">"Gestionar servicio"</string>
    <string name="manage_permissions_qs" msgid="3780541819763475434">"Gestionar permisos"</string>
    <string name="active_call_usage_qs" msgid="8559974395932523391">"Se está usando en llamada telefónica"</string>
    <string name="recent_call_usage_qs" msgid="743044899599410935">"Uso reciente en llamada telefónica"</string>
    <string name="active_app_usage_qs" msgid="4063912870936464727">"Se está usando en <xliff:g id="APP_NAME">%1$s</xliff:g>"</string>
    <string name="recent_app_usage_qs" msgid="6650259601306212327">"Uso reciente en <xliff:g id="APP_NAME">%1$s</xliff:g>"</string>
    <string name="active_app_usage_1_qs" msgid="4325136375823357052">"Se está usando en <xliff:g id="APP_NAME">%1$s</xliff:g> (<xliff:g id="ATTRIBUTION_LABEL">%2$s</xliff:g>)"</string>
    <string name="recent_app_usage_1_qs" msgid="261450184773310741">"Uso reciente en <xliff:g id="APP_NAME">%1$s</xliff:g> (<xliff:g id="ATTRIBUTION_LABEL">%2$s</xliff:g>)"</string>
    <string name="active_app_usage_2_qs" msgid="6107866785243565283">"Se está usando en <xliff:g id="APP_NAME">%1$s</xliff:g> (<xliff:g id="ATTRIBUTION_LABEL">%2$s</xliff:g> • <xliff:g id="PROXY_LABEL">%3$s</xliff:g>)"</string>
    <string name="recent_app_usage_2_qs" msgid="3591205954235694403">"Uso reciente en <xliff:g id="APP_NAME">%1$s</xliff:g> (<xliff:g id="ATTRIBUTION_LABEL">%2$s</xliff:g> • <xliff:g id="PROXY_LABEL">%3$s</xliff:g>)"</string>
>>>>>>> 248ceefa
    <string name="safety_privacy_qs_tile_title" msgid="5431148204168066203">"Seguridad y privacidad"</string>
    <string name="safety_privacy_qs_tile_subtitle" msgid="3621544532041936749">"Comprobar estado"</string>
</resources><|MERGE_RESOLUTION|>--- conflicted
+++ resolved
@@ -71,10 +71,8 @@
     <string name="app_permissions_info_button_label" msgid="7633312050729974623">"Abrir la información de la aplicación"</string>
     <string name="additional_permissions_more" msgid="5681220714755304407">"{count,plural, =1{# más}other{# más}}"</string>
     <string name="old_sdk_deny_warning" msgid="2382236998845153919">"Esta aplicación está diseñada para una versión anterior de Android. Si se le deniega el permiso, puede dejar de funcionar de la forma prevista."</string>
-    <!-- no translation found for storage_supergroup_warning_allow (103093462784523190) -->
-    <skip />
-    <!-- no translation found for storage_supergroup_warning_deny (6420765672683284347) -->
-    <skip />
+    <string name="storage_supergroup_warning_allow" msgid="103093462784523190">"Esta aplicación se diseñó para una versión anterior de Android. Si das este permiso, tendrá acceso a todo el almacenamiento (incluidos vídeos, fotos, música, audio y otros archivos)."</string>
+    <string name="storage_supergroup_warning_deny" msgid="6420765672683284347">"Esta aplicación se diseñó para una versión anterior de Android. Si deniegas este permiso, se denegará el acceso a todo el almacenamiento (incluidos vídeos, fotos, música, audio y otros archivos)."</string>
     <string name="default_permission_description" msgid="4624464917726285203">"realizar una acción desconocida"</string>
     <string name="app_permissions_group_summary" msgid="8788419008958284002">"<xliff:g id="COUNT_0">%1$d</xliff:g> de <xliff:g id="COUNT_1">%2$d</xliff:g> aplicaciones permitidas"</string>
     <string name="app_permissions_group_summary2" msgid="4329922444840521150">"<xliff:g id="COUNT_0">%1$d</xliff:g> de <xliff:g id="COUNT_1">%2$d</xliff:g> aplicaciones permitidas"</string>
@@ -87,10 +85,8 @@
     <string name="location_settings" msgid="3624412509133422562">"Ajustes de ubicación"</string>
     <string name="location_warning" msgid="2381649060929040962">"<xliff:g id="APP_NAME">%1$s</xliff:g> es un proveedor de servicios de ubicación de este dispositivo. El acceso a la ubicación se puede modificar en los ajustes de ubicación."</string>
     <string name="system_warning" msgid="1173400963234358816">"Si rechazas este permiso, es posible que algunas funciones básicas de tu dispositivo dejen de funcionar correctamente."</string>
-    <!-- no translation found for deny_read_media_visual_warning (3982586279917232827) -->
-    <skip />
-    <!-- no translation found for deny_read_media_aural_warning (8928699919508646732) -->
-    <skip />
+    <string name="deny_read_media_visual_warning" msgid="3982586279917232827">"Esta aplicación se diseñó para una versión anterior de Android. Si le deniegas el acceso a las fotos y los vídeos, también se le denegará el acceso a la música y a otro tipo de audio."</string>
+    <string name="deny_read_media_aural_warning" msgid="8928699919508646732">"Esta aplicación se diseñó para una versión anterior de Android. Si le deniegas el acceso a la música y a otro tipo de audio, también se le denegará el acceso a las fotos y los vídeos."</string>
     <string name="cdm_profile_revoke_warning" msgid="4443893270719106700">"Si rechazas este permiso, puede que algunas funciones del dispositivo gestionado por esta aplicación no puedan usarse como estaba previsto."</string>
     <string name="permission_summary_enforced_by_policy" msgid="4443598170942950519">"Aplicado por política"</string>
     <string name="permission_summary_disabled_by_policy_background_only" msgid="221995005556362660">"Acceso en segundo plano inhabilitado por política"</string>
@@ -240,10 +236,8 @@
     <string name="permission_description_summary_sensors" msgid="1836045815643119949">"Las aplicaciones con este permiso pueden acceder a los datos de los sensores sobre tus constantes vitales"</string>
     <string name="permission_description_summary_sms" msgid="725999468547768517">"Las aplicaciones con este permiso pueden ver y enviar mensajes SMS"</string>
     <string name="permission_description_summary_storage" msgid="6575759089065303346">"Las aplicaciones con este permiso pueden acceder a fotos, contenido multimedia y archivos de tu dispositivo"</string>
-    <!-- no translation found for permission_description_summary_read_media_aural (2789020637856210454) -->
-    <skip />
-    <!-- no translation found for permission_description_summary_read_media_visual (4210569227927436735) -->
-    <skip />
+    <string name="permission_description_summary_read_media_aural" msgid="2789020637856210454">"Las aplicaciones que tienen este permiso pueden acceder a música y otros archivos de audio de tu dispositivo"</string>
+    <string name="permission_description_summary_read_media_visual" msgid="4210569227927436735">"Las aplicaciones que tienen este permiso pueden acceder a las fotos y los vídeos del dispositivo"</string>
     <string name="app_permission_most_recent_summary" msgid="4292074449384040590">"Último acceso: <xliff:g id="TIME_DATE">%1$s</xliff:g>"</string>
     <string name="app_permission_most_recent_denied_summary" msgid="7659497197737708112">"Actualmente denegado / Último acceso: <xliff:g id="TIME_DATE">%1$s</xliff:g>"</string>
     <string name="app_permission_never_accessed_summary" msgid="401346181461975090">"No ha accedido nunca"</string>
@@ -255,10 +249,8 @@
     <string name="allowed_storage_full" msgid="5356699280625693530">"Pueden gestionar todos los archivos"</string>
     <string name="ask_header" msgid="2633816846459944376">"Preguntar siempre"</string>
     <string name="denied_header" msgid="903209608358177654">"No permitido"</string>
-    <!-- no translation found for storage_footer_warning_text (2242258357752432337) -->
-    <skip />
-    <!-- no translation found for storage_footer_hyperlink_text (7759955324552930974) -->
-    <skip />
+    <string name="storage_footer_warning_text" msgid="2242258357752432337">"Algunas aplicaciones que ofrecen funciones esenciales para tu dispositivo pueden tener un acceso especial a todos tus archivos"</string>
+    <string name="storage_footer_hyperlink_text" msgid="7759955324552930974">"Ver las aplicaciones que tienen acceso a todos los archivos"</string>
     <string name="days" msgid="609563020985571393">"{count,plural, =1{1 día}other{# días}}"</string>
     <string name="hours" msgid="3447767892295843282">"{count,plural, =1{1 hora}other{# horas}}"</string>
     <string name="minutes" msgid="4408293038068503157">"{count,plural, =1{1 minuto}other{# minutos}}"</string>
@@ -276,10 +268,7 @@
     <string name="post_drive_permission_decision_reminder_summary_1_app_2_permissions" msgid="671791184670801301">"Durante la conducción, has dado a <xliff:g id="APP">%1$s</xliff:g> permiso de <xliff:g id="PERMISSION_1">%2$s</xliff:g> y <xliff:g id="PERMISSION_2">%3$s</xliff:g>"</string>
     <string name="post_drive_permission_decision_reminder_summary_1_app_multi_permission" msgid="4080701771111456927">"Durante la conducción, has dado <xliff:g id="COUNT">%1$d</xliff:g> permisos a <xliff:g id="APP">%2$s</xliff:g>"</string>
     <string name="post_drive_permission_decision_reminder_summary_multi_apps" msgid="5253882771252863902">"{count,plural, =1{Durante la conducción, has dado acceso a <xliff:g id="APP_0">%1$s</xliff:g> y otra aplicación}other{Durante la conducción, has dado acceso a <xliff:g id="APP_1">%1$s</xliff:g> y otras # aplicaciones}}"</string>
-<<<<<<< HEAD
-=======
     <string name="go_to_settings" msgid="1053735612211228335">"Ir a Ajustes"</string>
->>>>>>> 248ceefa
     <string name="auto_revoke_setting_subtitle" msgid="8631720570723050460">"Hay varias aplicaciones que llevan meses sin usarse"</string>
     <string name="permissions_removed_category_title" msgid="1064754271178447643">"Permisos quitados"</string>
     <string name="permission_removed_page_title" msgid="2627436155091001209">"Permisos quitados"</string>
@@ -461,16 +450,11 @@
     <string name="permgrouprequest_coarselocation_imagetext" msgid="8650605041483025297">"Aproximada"</string>
     <string name="permgrouprequest_calendar" msgid="1493150855673603806">"¿Permitir que &lt;b&gt;<xliff:g id="APP_NAME">%1$s</xliff:g>&lt;/b&gt; acceda a tu calendario?"</string>
     <string name="permgrouprequest_sms" msgid="5672063688745420991">"¿Permitir que &lt;b&gt;<xliff:g id="APP_NAME">%1$s</xliff:g>&lt;/b&gt; envíe y lea mensajes SMS?"</string>
-    <!-- no translation found for permgrouprequest_storage (7426990523173124539) -->
-    <skip />
-    <!-- no translation found for permgrouprequest_storage_q_to_s (3942779386983426698) -->
-    <skip />
-    <!-- no translation found for permgrouprequest_storage_pre_q (1681166745228672009) -->
-    <skip />
-    <!-- no translation found for permgrouprequest_read_media_aural (5948278590400297839) -->
-    <skip />
-    <!-- no translation found for permgrouprequest_read_media_visual (4188474766470776052) -->
-    <skip />
+    <string name="permgrouprequest_storage" msgid="7426990523173124539">"¿Permitir que &lt;b&gt;<xliff:g id="APP_NAME">%1$s</xliff:g>&lt;/b&gt; acceda a &lt;b&gt;archivos y documentos&lt;/b&gt; de tu dispositivo?"</string>
+    <string name="permgrouprequest_storage_q_to_s" msgid="3942779386983426698">"¿Permitir que &lt;b&gt;<xliff:g id="APP_NAME">%1$s</xliff:g>&lt;/b&gt; acceda a &lt;b&gt;fotos, vídeos, música y audio&lt;/b&gt; de tu dispositivo?"</string>
+    <string name="permgrouprequest_storage_pre_q" msgid="1681166745228672009">"¿Permitir que &lt;b&gt;<xliff:g id="APP_NAME">%1$s</xliff:g>&lt;/b&gt; acceda a &lt;b&gt;fotos, vídeos, música, audio y archivos&lt;/b&gt; de tu dispositivo?"</string>
+    <string name="permgrouprequest_read_media_aural" msgid="5948278590400297839">"¿Permitir que &lt;b&gt;<xliff:g id="APP_NAME">%1$s</xliff:g>&lt;/b&gt; acceda a música y otros archivos de audio de este dispositivo?"</string>
+    <string name="permgrouprequest_read_media_visual" msgid="4188474766470776052">"¿Permitir que &lt;b&gt;<xliff:g id="APP_NAME">%1$s</xliff:g>&lt;/b&gt; acceda a fotos y vídeos de este dispositivo?"</string>
     <string name="permgrouprequest_microphone" msgid="2825208549114811299">"¿Permitir que &lt;b&gt;<xliff:g id="APP_NAME">%1$s</xliff:g>&lt;/b&gt; grabe audio?"</string>
     <string name="permgrouprequestdetail_microphone" msgid="8510456971528228861">"La aplicación solo podrá grabar audio mientras la estés usando."</string>
     <string name="permgroupbackgroundrequest_microphone" msgid="8874462606796368183">"¿Permitir que &lt;b&gt;<xliff:g id="APP_NAME">%1$s</xliff:g>&lt;/b&gt; grabe audio?"</string>
@@ -517,13 +501,9 @@
     <string name="blocked_mic_summary" msgid="8960466941528458347">"Pueden compartirse datos del micrófono cuando llames a un número de emergencia."</string>
     <string name="blocked_sensor_button_label" msgid="6742092634984289658">"Cambiar"</string>
     <string name="safety_center_dashboard_page_title" msgid="7514620345152008005">"Seguridad y privacidad"</string>
-    <!-- no translation found for safety_center_rescan_button (8047036829052958144) -->
-    <skip />
-    <!-- no translation found for safety_center_issue_card_dismiss_button (5113965506144222402) -->
-    <skip />
+    <string name="safety_center_rescan_button" msgid="8047036829052958144">"Analizar"</string>
+    <string name="safety_center_issue_card_dismiss_button" msgid="5113965506144222402">"Cerrar"</string>
     <string name="security_settings" msgid="3808106921175271317">"Ajustes de seguridad"</string>
-<<<<<<< HEAD
-=======
     <string name="sensor_permissions_qs" msgid="4365989229426201877">"Permisos del sensor"</string>
     <string name="privacy_controls_qs" msgid="471793881466080745">"Controles de privacidad"</string>
     <string name="permissions_removed_qs" msgid="8957319130625294572">"Permiso retirado"</string>
@@ -541,7 +521,6 @@
     <string name="recent_app_usage_1_qs" msgid="261450184773310741">"Uso reciente en <xliff:g id="APP_NAME">%1$s</xliff:g> (<xliff:g id="ATTRIBUTION_LABEL">%2$s</xliff:g>)"</string>
     <string name="active_app_usage_2_qs" msgid="6107866785243565283">"Se está usando en <xliff:g id="APP_NAME">%1$s</xliff:g> (<xliff:g id="ATTRIBUTION_LABEL">%2$s</xliff:g> • <xliff:g id="PROXY_LABEL">%3$s</xliff:g>)"</string>
     <string name="recent_app_usage_2_qs" msgid="3591205954235694403">"Uso reciente en <xliff:g id="APP_NAME">%1$s</xliff:g> (<xliff:g id="ATTRIBUTION_LABEL">%2$s</xliff:g> • <xliff:g id="PROXY_LABEL">%3$s</xliff:g>)"</string>
->>>>>>> 248ceefa
     <string name="safety_privacy_qs_tile_title" msgid="5431148204168066203">"Seguridad y privacidad"</string>
     <string name="safety_privacy_qs_tile_subtitle" msgid="3621544532041936749">"Comprobar estado"</string>
 </resources>