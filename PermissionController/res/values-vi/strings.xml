--- conflicted
+++ resolved
@@ -560,11 +560,8 @@
     <string name="blocked_mic_summary" msgid="8960466941528458347">"Dữ liệu thu được qua micrô vẫn có thể được chia sẻ khi bạn gọi đến số khẩn cấp."</string>
     <string name="blocked_sensor_button_label" msgid="6742092634984289658">"Thay đổi"</string>
     <string name="automotive_blocked_camera_title" msgid="6142362431548829416">"Quyền truy cập vào camera đang tắt"</string>
-<<<<<<< HEAD
-=======
     <string name="automotive_blocked_microphone_title" msgid="3956311098238620220">"Tính năng truy cập micrô đang tắt"</string>
     <string name="automotive_blocked_location_title" msgid="6047574747593264689">"Tính năng truy cập thông tin vị trí đang tắt"</string>
->>>>>>> cefba315
     <string name="automotive_blocked_infotainment_app_summary" msgid="8217099645064950860">"Đối với các ứng dụng thông tin giải trí"</string>
     <string name="automotive_blocked_required_app_summary" msgid="8591513745681168088">"Đối với các ứng dụng bắt buộc"</string>
     <string name="automotive_required_app_title" msgid="2992168288249988735">"Cần có ứng dụng này"</string>
