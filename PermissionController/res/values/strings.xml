<?xml version="1.0" encoding="utf-8"?>
<!-- Copyright (C) 2007 The Android Open Source Project

     Licensed under the Apache License, Version 2.0 (the "License");
     you may not use this file except in compliance with the License.
     You may obtain a copy of the License at

          http://www.apache.org/licenses/LICENSE-2.0

     Unless required by applicable law or agreed to in writing, software
     distributed under the License is distributed on an "AS IS" BASIS,
     WITHOUT WARRANTIES OR CONDITIONS OF ANY KIND, either express or implied.
     See the License for the specific language governing permissions and
     limitations under the License.
-->

<resources xmlns:xliff="urn:oasis:names:tc:xliff:document:1.2">
    <!-- [CHAR LIMIT=60] -->
    <string name="app_name">Permission controller</string>

    <!-- [CHAR LIMIT=15] -->
    <string name="ok">OK</string>

    <!-- Keyword in the Settings app's search functionality that can be used to find links to the permissions management screens [CHAR LIMIT=none] -->
    <string name="permission_search_keyword">permissions</string>

    <!-- Button label for generic cancel action [CHAR LIMIT=20] -->
    <string name="cancel">Cancel</string>

    <!-- Button label for back action [CHAR LIMIT=20] -->
    <string name="back">Back</string>

    <!-- Label indicating access is allowed. If you update this string, please
    update the string "quick_settings_camera_mic_available" in System Ui [CHAR LIMIT=NONE] -->
    <string name="available">Available</string>

    <!-- Label indicating access is blocked. If you update this string, please
    update the string "quick_settings_camera_mic_blocked" in SystemUi [CHAR LIMIT=NONE] -->
    <string name="blocked">Blocked</string>

    <!-- Label indicating sensor is on. If you update this string, please update the string
    "switch_bar_on" in SystemUI or do not use the default string for the LocationTile [CHAR LIMIT=NONE] -->
    <string name="on">On</string>

    <!-- Label indicating sensor is off. If you update this string, please update the string
    "switch_bar_off" in SystemUI or do not use the default string for the LocationTile [CHAR LIMIT=NONE] -->
    <string name="off">Off</string>

    <!-- Button label for uninstall or disable actions [CHAR LIMIT=none] -->
    <string name="uninstall_or_disable">Uninstall or disable</string>

    <!--  [CHAR LIMIT=30] -->
    <string name="app_not_found_dlg_title">App not found</string>

    <!-- Title for the dialog button to deny a permission grant. [CHAR LIMIT=20] -->
    <string name="grant_dialog_button_deny">Don\u2019t allow</string>

    <!-- Title for the dialog button to always deny a permission grant from now on. [CHAR LIMIT=60] -->
    <string name="grant_dialog_button_deny_and_dont_ask_again">Don\u2019t allow \u0026 don\u2019t ask again</string>

    <!-- Title for the dialog button to deny a change from foreground to background permission grant. [CHAR LIMIT=60] -->
    <string name="grant_dialog_button_no_upgrade">Keep \u201cWhile the app is in use\u201d</string>

    <!-- Title for the dialog button to deny a change from one-time to background permission grant. [CHAR LIMIT=60] -->
    <string name="grant_dialog_button_no_upgrade_one_time">Keep \u201cOnly this time\u201d</string>

    <!-- Title for the dialog button to get more info about a permission. [CHAR LIMIT=15] -->
    <string name="grant_dialog_button_more_info">More info</string>

    <!-- Title for the dialog button to allow access to all of a resource. [CHAR LIMIT=60] -->
    <string name="grant_dialog_button_allow_all">Allow all</string>

    <!-- Title for the dialog button to allow access to all of a resource always. [CHAR LIMIT=60] -->
    <string name="grant_dialog_button_always_allow_all">Always allow all</string>

    <!-- Title for the dialog button to allow limited access. [CHAR LIMIT=60] -->
    <string name="grant_dialog_button_allow_limited_access">Allow limited access</string>

    <!-- Title for the dialog button to allow access to select photos to be shared. [CHAR LIMIT=60] -->
    <string name="grant_dialog_button_allow_selected_photos">Select photos and videos</string>

    <!-- Title for the dialog button to allow access to select more photos to be shared. [CHAR LIMIT=60] -->
    <string name="grant_dialog_button_allow_more_selected_photos">Select more</string>

    <!-- Title for the dialog button to not select more data (example: photos or contacts) to be shared. [CHAR LIMIT=60] -->
    <string name="grant_dialog_button_dont_select_more">Don\u2019t select more</string>

    <!-- Title for the dialog button to deny a permission grant despite a warning of implications. [CHAR LIMIT=30] -->
    <string name="grant_dialog_button_deny_anyway">Don\u2019t allow anyway</string>

    <!-- Alternative dialog button to deny a permission, but phrased as dismissing the dialog. Currently only used in automotive. [CHAR LIMIT=20] -->
    <string name="grant_dialog_button_dismiss">Dismiss</string>

    <!-- Template for the current permission from the total number of permissions. [CHAR LIMIT=100] -->
    <string name="current_permission_template">
        <xliff:g id="current_permission_index" example="1">%1$s</xliff:g> of
        <xliff:g id="permission_count" example="2">%2$s</xliff:g></string>

    <!-- Template for the warning message when an app requests a permission. [CHAR LIMIT=100] -->
    <string name="permission_warning_template">Allow
        &lt;b><xliff:g id="app_name" example="Gmail">%1$s</xliff:g>&lt;/b> to
        <xliff:g id="action" example="do something">%2$s</xliff:g>?</string>

    <!-- Template for the warning message when an app requests the permission to access a
    resource even while in the background (i.e. always). [CHAR LIMIT=100] -->
    <string name="permission_add_background_warning_template">Always allow
        &lt;b><xliff:g id="app_name" example="Gmail">%1$s</xliff:g>&lt;/b> to
        <xliff:g id="action" example="do something">%2$s</xliff:g>?</string>

    <!-- Radio button shown for permissions that can be granted either only while the app is in
    foreground or always. If this button is selected the app only gets the permission while in
    foreground [CHAR LIMIT=50] -->
    <string name="allow_permission_foreground_only">Only while using app</string>

    <!-- Radio button shown for permissions that can be granted either only while the app is in
    foreground or always. If this button is selected the app always gets the permission (while in
    foreground _and_ while in background) [CHAR LIMIT=50] -->
    <string name="allow_permission_always">Always</string>

    <!-- Radio button shown for permissions that can be granted either only while the app is in
    foreground or always. If this button is selected the app does not get the permission and the
    permissions will always be denied from now on [CHAR LIMIT=50] -->
    <string name="deny_permission_deny_and_dont_ask_again">Don\u2019t allow and don\u2019t ask again</string>

    <!-- Template for the message how many permissions are disabled. [CHAR LIMIT=30] -->
    <string name="permission_revoked_count"><xliff:g id="count" example="2">%1$d</xliff:g> disabled</string>

    <!-- Message that all permissions are disabled. [CHAR LIMIT=30]  -->
    <string name="permission_revoked_all">all disabled</string>

    <!-- Message that no permissions are disabled. [CHAR LIMIT=30]  -->
    <string name="permission_revoked_none">none disabled</string>

    <!-- Title for the dialog button to allow a permission grant. [CHAR LIMIT=15]  -->
    <string name="grant_dialog_button_allow">Allow</string>

    <!-- Title for the dialog button to allow a permission grant when you can also only allow in the foreground. [CHAR LIMIT=60] -->
    <string name="grant_dialog_button_allow_always">Allow all the time</string>

    <!-- Title for the dialog button to allow a permission grant only when the app is in the foreground. [CHAR LIMIT=60] -->
    <string name="grant_dialog_button_allow_foreground">While using the app</string>

    <!-- Title for the dialog button to change to precise location. [CHAR LIMIT=60] -->
    <string name="grant_dialog_button_change_to_precise_location">Change to precise location</string>

    <!-- Title for the dialog button to keep approximate location. [CHAR LIMIT=60] -->
    <string name="grant_dialog_button_keey_approximate_location">Keep approximate location</string>

    <!-- Title for the dialog button to allow a permission grant temporarily in teh foreground. [CHAR LIMIT=60] -->
    <string name="grant_dialog_button_allow_one_time">Only this time</string>

    <!-- Title for the dialog button to allow a change from foreground to background permission grant. [CHAR LIMIT=60]  -->
    <string name="grant_dialog_button_allow_background">Allow all the time</string>

    <!-- Title for the dialog button to allow a permission grant for all files. [CHAR LIMIT=60]  -->
    <string name="grant_dialog_button_allow_all_files">Allow management of all files</string>

    <!-- Title for the dialog button to allow a permission grant for media files only. [CHAR LIMIT=60]  -->
    <string name="grant_dialog_button_allow_media_only">Allow access to media files</string>

    <!-- Breadcrumb for page of managing application permissions [CHAR LIMIT=50] -->
    <string name="app_permissions_breadcrumb">Apps</string>

    <!-- Title for page of managing application permissions [CHAR LIMIT=30] -->
    <string name="app_permissions">App permissions</string>

    <!-- Title for the page of manage unused apps [CHAR LIMIT=30] -->
    <string name="unused_apps">Unused apps</string>

    <!-- Description for the button that lets users change which photos an app has access to [CHAR LIMIT=none] -->
    <string name="edit_photos_description">Edit selected photos for this app</string>

    <!-- Label when there are no unused apps [CHAR LIMIT=30] -->
    <string name="no_unused_apps">No unused apps</string>

    <!-- Label when there are zero unused apps [CHAR LIMIT=30] -->
    <string name="zero_unused_apps">0 unused apps</string>

    <!-- Title for the page to review permission decisions [CHAR LIMIT=30] -->
    <string name="review_permission_decisions">Recent permission decisions</string>

    <!-- Title for the preference row to view all recent permission decisions. [CHAR LIMIT=80] -->
    <string name="review_permission_decisions_view_all">View all recent permission decisions</string>

    <!-- Title for the preference row describing that the user hasn't made any recent permission decisions. [CHAR LIMIT=80] -->
    <string name="review_permission_decisions_empty">No recent permission decisions</string>

    <!-- Summary of the row linking to permission manager on Auto devices [CHAR LIMIT=80] -->
    <string name="auto_permission_manager_summary">Manage data access to calendar, call logs, and more</string>

    <!-- Label for reviewing a permission decision grant [CHAR LIMIT=80] -->
    <string name="granted_permission_decision">You gave <xliff:g id="app_name" example="Google Maps">%1$s</xliff:g> access to <xliff:g id="permission_name" example="contacts">%2$s</xliff:g></string>

    <!-- Label for reviewing a permission decision denial [CHAR LIMIT=80] -->
    <string name="denied_permission_decision">You denied <xliff:g id="app_name" example="Google Maps">%1$s</xliff:g> access to <xliff:g id="permission_name" example="contacts">%2$s</xliff:g></string>

    <!-- The number of days ago [CHAR LIMIT=NONE] -->
    <string name="days_ago">{count, plural,
        =0    {Today}
        =1    {1 day ago}
        other {# days ago}
        }</string>

    <!-- [CHAR LIMIT=30] Manage applications, label for option to disable app -->
    <string name="app_disable_dlg_positive">Disable app</string>

    <!-- [CHAR LIMIT=NONE] Manage applications, text for dialog when disabling apps -->
    <string name="app_disable_dlg_text">If you disable this app, Android and other apps may no longer function as intended. Keep in mind, you can\u2019t delete this app since it came pre-installed on your device. By disabling, you turn this app off and hide it on your device.</string>

    <!-- Title for page of managing application permissions [CHAR LIMIT=30] -->
    <string name="app_permission_manager">Permission manager</string>

    <!-- Checkbox that allows user to not be questioned about this permission
         request again [CHAR LIMIT=30] -->
    <string name="never_ask_again">Don\'t ask again</string>

    <!-- Label when app requests no permissions [CHAR LIMIT=30] -->
    <string name="no_permissions">No permissions</string>

    <!-- Label for button that leads to more permissions [CHAR LIMIT=40] -->
    <string name="additional_permissions">Additional permissions</string>

    <!-- Accessibility label for button opening the app-info when clicked [CHAR LIMIT=none] -->
    <string name="app_permissions_info_button_label">Open app info</string>

    <!-- Description of how many more permissions to view on next page [CHAR LIMIT=30] -->
    <string name="additional_permissions_more">{count, plural,
        =1      {# more}
        other   {# more}
    }</string>

    <!-- Warning for turning off permissions on older apps [CHAR LIMIT=none] -->
    <string name="old_sdk_deny_warning">This app was designed for an older version of Android. Denying permission may cause it to no longer function as intended.</string>

    <!-- Warning for allowing storage permissions on older apps [CHAR LIMIT=none] -->
    <string name="storage_supergroup_warning_allow">This app was designed for an older version of Android. If you allow this permission, then access to all storage (including photos, videos, music, audio, and other files) will be allowed.</string>

    <!-- Warning for denying storage permissions on older apps [CHAR LIMIT=none] -->
    <string name="storage_supergroup_warning_deny">This app was designed for an older version of Android. If you deny this permission, then access to all storage (including photos, videos, music, audio, and other files) will be denied.</string>

    <!-- The default description of a permission, i.e. what it does.  [CHAR LIMIT=40] -->
    <string name="default_permission_description">perform an unknown action</string>

    <!-- Summary of number of apps currently granted a single permission [CHAR LIMIT=45] -->
   <string name="app_permissions_group_summary"><xliff:g id="count" example="10">%1$d</xliff:g> of <xliff:g id="count" example="10">%2$d</xliff:g> apps allowed</string>

    <!-- Summary of number of apps currently granted a single permission [CHAR LIMIT=45] -->
    <string name="app_permissions_group_summary2"><xliff:g id="count" example="10">%1$d</xliff:g>/<xliff:g id="count" example="10">%2$d</xliff:g> apps allowed</string>

    <!-- [CHAR LIMIT=NONE] Menu for manage permissions to control whether system apps are shown -->
    <string name="menu_show_system">Show system</string>

    <!-- [CHAR LIMIT=NONE] Menu for manage permissions to control whether system apps are hidden -->
    <string name="menu_hide_system">Hide system</string>

    <!-- [CHAR LIMIT=NONE] Menu for showing permission usages for the past 7 days in privacy dashboard-->
    <string name="menu_show_7_days_data">Show 7 days</string>

    <!-- [CHAR LIMIT=NONE] Menu for showing permission usages for the past 24 hours in privacy dashboard-->
    <string name="menu_show_24_hours_data">Show 24 hours</string>

    <!-- FAB text of permission usage fragment [CHAR LIMIT=30] -->
    <string name="manage_permission">Manage permission</string>

   <!-- [CHAR LIMIT=NONE] Label when no apps requesting this permission -->
   <string name="no_apps">No apps</string>

   <!-- [CHAR LIMIT=30] Title of button that leads to location settings -->
   <string name="location_settings">Location Settings</string>

   <!-- [CHAR LIMIT=NONE] Warning about how this app cannot have location permission disabled -->
   <string name="location_warning"><xliff:g id="app_name" example="Package Installer">%1$s</xliff:g> is a provider of location services for this device. Location access can be modified from location settings.</string>

   <!-- [CHAR LIMIT=NONE] Warning message when turning off permission for system apps -->
   <string name="system_warning">If you deny this permission, basic features of your device may no longer function as intended.</string>

    <!-- [CHAR LIMIT=NONE] Warning message when turning off permission for system apps -->
    <string name="deny_read_media_visual_warning">This app was designed for an older version of Android. If you deny this app access to photos &amp; videos, access to music &amp; other audio will also be denied.</string>

    <!-- [CHAR LIMIT=NONE] Warning message when turning off permission for system apps -->
    <string name="deny_read_media_aural_warning">This app was designed for an older version of Android. If you deny this app access to music &amp; other audio, access to photos &amp; videos will also be denied.</string>

    <!-- [CHAR LIMIT=NONE] Warning message when turning off permission for an app managing a companion device -->
    <string name="cdm_profile_revoke_warning">If you deny this permission, some features of your device managed by this app may no longer function as intended.</string>

   <!-- [CHAR LIMIT=NONE] Summary of a permission switch when it's enforced by policy -->
   <string name="permission_summary_enforced_by_policy">Enforced by policy</string>

   <!-- [CHAR LIMIT=60] Summary of a permission switch when the background access is denied by policy -->
   <string name="permission_summary_disabled_by_policy_background_only">Background access disabled by policy</string>

   <!-- [CHAR LIMIT=60] Summary of a permission switch when the background access is enabled by policy -->
   <string name="permission_summary_enabled_by_policy_background_only">Background access enabled by policy</string>

   <!-- [CHAR LIMIT=60] Summary of a permission switch when the background access is enabled by policy -->
   <string name="permission_summary_enabled_by_policy_foreground_only">Foreground access enabled by policy</string>

    <!-- [CHAR LIMIT=60] Summary of a permission switch when it's enforced by an administrator -->
   <string name="permission_summary_enforced_by_admin">Controlled by admin</string>

    <!-- [CHAR LIMIT=60] Summary of a permission switch when the background access is denied by an admin -->
    <string name="permission_summary_disabled_by_admin_background_only">Background access disabled by admin</string>

    <!-- [CHAR LIMIT=60] Summary of a permission switch when the background access is enabled an admin -->
    <string name="permission_summary_enabled_by_admin_background_only">Background access enabled by admin</string>

    <!-- [CHAR LIMIT=60] Summary of a permission switch when the background access is enabled an admin -->
    <string name="permission_summary_enabled_by_admin_foreground_only">Foreground access enabled by admin</string>

    <!-- [CHAR LIMIT=60] Summary of a permission switch when the access is enabled by the system -->
    <string name="permission_summary_enabled_system_fixed">Device requires this permission to operate</string>

    <string-array name="background_access_chooser_dialog_choices">
       <item>@string/permission_access_always</item>
       <item>@string/permission_access_only_foreground</item>
       <item>@string/permission_access_never</item>
   </string-array>

   <!-- [CHAR LIMIT=60] App can always (when app is in foreground or background) access the resource protected by the permission -->
   <string name="permission_access_always">Allow all the time</string>

   <!-- [CHAR LIMIT=60] App can only access the resource protected by the permission while app is in foreground -->
   <string name="permission_access_only_foreground">Allow only while using the app</string>

   <!-- [CHAR LIMIT=60] App can never access the resource protected by the permission (Not while app is in foregound and not while app is in background) -->
   <string name="permission_access_never">Don\u2019t allow</string>

    <!-- Text displayed until loading is done [CHAR LIMIT=50] -->
   <string name="loading">Loading\u2026</string>

   <!-- [CHAR LIMIT=45] Title of all permissions settings -->
   <string name="all_permissions">All permissions</string>
   <!-- [CHAR LIMIT=45] Group of permissions granted to app automatically when installed. -->
   <string name="other_permissions">Other app capabilities</string>

   <!-- Title of the permission dialog for accessibility purposes- spoken to the user. [CHAR LIMIT=none] -->
   <string name="permission_request_title">Permission request</string>

    <!-- Review of runtime permissions for legacy apps -->

    <!-- Template for the screen title when app permissions are reviewed on install. [CHAR LIMIT=none] -->
    <string name="permission_review_title_template_install">Choose what to allow
        &lt;b><xliff:g id="app_name" example="Gmail">%1$s</xliff:g>&lt;/b> to access</string>

    <!-- Template for the screen title when app permissions are reviewed on update. [CHAR LIMIT=none] -->
    <string name="permission_review_title_template_update">
        &lt;b><xliff:g id="app_name" example="Gmail">%1$s</xliff:g>&lt;/b> has been updated.
        Choose what to allow this app to access.</string>

    <!-- Title for the dialog button to cancel the detailed permission review. [CHAR LIMIT=15] -->
    <string name="review_button_cancel">Cancel</string>

    <!-- Title for the dialog button to continue accepting the detailed permission review. [CHAR LIMIT=15] -->
    <string name="review_button_continue">Continue</string>

    <!-- Title for the category listing the new permissions used by an app. [CHAR LIMIT=30] -->
    <string name="new_permissions_category">New permissions</string>

    <!-- Title for the category listing the current permissions used by an app. [CHAR LIMIT=30] -->
    <string name="current_permissions_category">Current permissions</string>

    <!-- Message that the app to be installed is being staged [CHAR LIMIT=50] -->
    <string name="message_staging">Staging app&#8230;</string>

    <!-- Placeholder for an app name when it is unknown [CHAR LIMIT=50] -->
    <string name="app_name_unknown">Unknown</string>

    <!-- Help URL, application permissions [DO NOT TRANSLATE] -->
    <string name="help_app_permissions" translatable="false"></string>

    <!-- Title for permission usage [CHAR LIMIT=30] -->
    <string name="permission_usage_title">Privacy dashboard</string>

    <!-- Summary for permission usage preference row [CHAR LIMIT=60] -->
    <string name="auto_permission_usage_summary">View which apps recently used permissions</string>

    <!-- Title for permission group usage [CHAR LIMIT=30] -->
    <string name="permission_group_usage_title"><xliff:g id="permgroup" example="Location">%1$s</xliff:g> usage</string>

    <!-- Title for permission usage advanced info [CHAR LIMIT=30] -->
    <string name="perm_usage_adv_info_title">See other permissions</string>

    <!-- Summary for permission usage advanced info for 2 items [CHAR LIMIT=60] -->
    <string name="perm_usage_adv_info_summary_2_items"><xliff:g id="permgroup" example="Location">%1$s</xliff:g>,\u0020<xliff:g id="permgroup" example="Location">%2$s</xliff:g></string>

    <!-- Summary for permission usage advanced info for 3 or more items [CHAR LIMIT=60] -->
    <string name="perm_usage_adv_info_summary_more_items"><xliff:g id="permgroup" example="Location">%1$s</xliff:g>,\u0020<xliff:g id="permgroup" example="Location">%2$s</xliff:g>, and\u0020<xliff:g id="num" example="7">%3$s</xliff:g> more</string>

    <!-- Subtitle for permission group usage for the past 24 hours[CHAR LIMIT=100] -->
    <string name="permission_group_usage_subtitle_24h">Timeline of when apps used your <xliff:g id="permgroup" example="Location">%1$s</xliff:g> in the past 24 hours</string>

    <!-- Subtitle for permission group usage for the past 7 days [CHAR LIMIT=100] -->
    <string name="permission_group_usage_subtitle_7d">Timeline of when apps used your <xliff:g id="permgroup" example="Location">%1$s</xliff:g> in the past 7 days</string>

    <!-- Subtitle for access time list dialog [CHAR LIMIT=100] -->
    <string name="permission_usage_access_dialog_subtitle">When this app used your <xliff:g id="permgroup" example="Location">%1$s</xliff:g> permission</string>

    <!-- Link text for intent out to location provider [CHAR LIMIT=20] -->
    <string name="permission_usage_access_dialog_learn_more">Learn more</string>

    <!-- Content description for the learn more info icon on Privacy Dashboard and app permission groups page [CHAR LIMIT=100] -->
    <string name="learn_more_content_description">Learn more about <xliff:g id="permgroup" example="Location">%1$s</xliff:g></string>

    <!-- Summary for preference to manage a permission for a group like location or microphone [CHAR LIMIT=60] -->
    <string name="manage_permission_summary">Control app access to your <xliff:g id="permgroup" example="Location">%1$s</xliff:g></string>

    <!-- Summary for preference about microphone usage on Auto. On Auto, the access time is combined with the summary text. [CHAR LIMIT=60] -->
    <string name="auto_permission_usage_timeline_summary"><xliff:g id="access_time" example="12:23am">%1$s</xliff:g> \u2022 <xliff:g id="summary_text" example="2 mins">%2$s</xliff:g></string>

    <!-- Label which separates a combination of 2 of the following 3 in order : an attribution text, proxy app name (an app which uses a permission on behalf of another app), and a usage duration, with a bullet point [CHAR LIMIT=NONE]-->
    <string name="history_preference_subtext_2"><xliff:g id="app_name" example="Gmail">%1$s</xliff:g> \u2022 <xliff:g id="truncated_time" example="1 hr 20min">%2$s</xliff:g></string>

    <!-- Label which separates an attribution text, a proxy app name (an app which uses a permission on behalf of another app), and a usage duration, with bullet points [CHAR LIMIT=NONE]-->
    <string name="history_preference_subtext_3"><xliff:g id="attribution_name" example="Nearby Share">%1$s</xliff:g> \u2022 <xliff:g id="app_name" example="Gmail">%2$s</xliff:g> \u2022 <xliff:g id="truncated_time" example="1 hr 20min">%3$s</xliff:g></string>

    <!-- Duration used for a permission in days -->
    <string name="duration_used_days">{count, plural,
        =1      {# day}
        other   {# days}
    }</string>

    <!-- Duration used for a permission in hours -->
    <string name="duration_used_hours">{count, plural,
        =1      {# hour}
        other   {# hours}
    }</string>

    <!-- Duration used for a permission in minutes -->
    <string name="duration_used_minutes">{count, plural,
        =1      {# min}
        other   {# mins}
    }</string>

    <!-- Duration used for a permission in seconds -->
    <string name="duration_used_seconds">{count, plural,
        =1      {# sec}
        other   {# secs}
    }</string>

    <!-- Description for showing permission accesses with any permission [CHAR LIMIT=30] -->
    <string name="permission_usage_any_permission">Any permission</string>

    <!-- Description for showing permission accesses accessed any time [CHAR LIMIT=30] -->
    <string name="permission_usage_any_time">Any time</string>

    <!-- Description for showing permissions accessed in the last n days [CHAR LIMIT=30] -->
    <string name="permission_usage_last_n_days">{count, plural,
        =1    {Last # day}
        other {Last # days}
    }</string>

    <!-- Description for showing permissions accessed in the last n hours [CHAR LIMIT=30] -->
    <string name="permission_usage_last_n_hours">{count, plural,
        =1    {Last # hour}
        other {Last # hours}
    }</string>

    <!-- Description for showing permissions accessed in the last n minutes [CHAR LIMIT=30] -->
    <string name="permission_usage_last_n_minutes">{count, plural,
        =1    {Last # minute}
        other {Last # minutes}
    }</string>

    <!-- Label when no apps have used the requested permissions [CHAR LIMIT=30] -->
    <string name="no_permission_usages">No permission usages</string>

    <!-- Label for the title of the list of permission usages that shows which apps used which permissions[CHAR LIMIT=50] -->
    <string name="permission_usage_list_title_any_time">Most recent access at any time</string>

    <!-- Label for the title of the list of permission usages that shows which apps used which permissions[CHAR LIMIT=50] -->
    <string name="permission_usage_list_title_last_7_days">Most recent access in last 7 days</string>

    <!-- Label for the title of the list of permission usages that shows which apps used which permissions[CHAR LIMIT=50] -->
    <string name="permission_usage_list_title_last_day">Most recent access in last 24 hours</string>

    <!-- Label for the title of the list of permission usages that shows which apps used which permissions[CHAR LIMIT=50] -->
    <string name="permission_usage_list_title_last_hour">Most recent access in last 1 hour</string>

    <!-- Label for the title of the list of permission usages that shows which apps used which permissions[CHAR LIMIT=50] -->
    <string name="permission_usage_list_title_last_15_minutes">Most recent access in last 15 minutes</string>

    <!-- Label for the title of the list of permission usages that shows which apps used which permissions[CHAR LIMIT=50] -->
    <string name="permission_usage_list_title_last_minute">Most recent access in last 1 minute</string>

    <!-- Label for the title of the permission bar chart showing how often the most common permissions are used [CHAR LIMIT=50] -->
    <string name="permission_usage_bar_chart_title_any_time">Permission usage at any time</string>

    <!-- Label for the title of the permission bar chart showing how often the most common permissions are used [CHAR LIMIT=50] -->
    <string name="permission_usage_bar_chart_title_last_7_days">Permission usage in last 7 days</string>

    <!-- Label for the title of the permission bar chart showing how often the most common permissions are used [CHAR LIMIT=50] -->
    <string name="permission_usage_bar_chart_title_last_day">Permission usage in last 24 hours</string>

    <!-- Label for the title of the permission bar chart showing how often the most common permissions are used [CHAR LIMIT=50] -->
    <string name="permission_usage_bar_chart_title_last_hour">Permission usage in last 1 hour</string>

    <!-- Label for the title of the permission bar chart showing how often the most common permissions are used [CHAR LIMIT=50] -->
    <string name="permission_usage_bar_chart_title_last_15_minutes">Permission usage in last 15 minutes</string>

    <!-- Label for the title of the permission bar chart showing how often the most common permissions are used [CHAR LIMIT=50] -->
    <string name="permission_usage_bar_chart_title_last_minute">Permission usage in last 1 minute</string>

    <!-- Summary text if a permission usage is not used in past n days [CHAR LIMIT=60] -->
    <string name="permission_usage_preference_summary_not_used_in_past_n_days">{count, plural,
        =1    {Not used in past # day}
        other {Not used in past # days}
    }</string>

    <!-- Summary text if a permission usage is not used in past n hours [CHAR LIMIT=60] -->
    <string name="permission_usage_preference_summary_not_used_in_past_n_hours">{count, plural,
        =1    {Not used in past # hour}
        other {Not used in past # hours}
    }</string>

    <!-- Label for the permission usage preference that shows how many apps have used various permissions [CHAR LIMIT=50] -->
    <string name="permission_usage_preference_label">{count, plural,
        =1      {Used by 1 app}
        other   {Used by # apps}
    }</string>

    <!-- Label for the button to bring the user to view the details of recent permission accesses [CHAR LIMIT=42] -->
    <string name="permission_usage_view_details">See all in Dashboard</string>

    <!-- DO NOT TRANSLATE Summary placeholder -->
    <string name="summary_placeholder" translatable="false">&#160;</string>

    <!-- Label for filtered view that shows permission usages of a single permission [CHAR LIMIT=40] -->
    <string name="app_permission_usage_filter_label">Filtered by: <xliff:g id="perm" example="Location">%1$s</xliff:g> </string>

    <!-- Label for the text that removes the filter by permission to view all usages [CHAR LIMIT=none] -->
    <string name="app_permission_usage_remove_filter">Remove filter</string>

    <!-- Label for the title of the dialog allowing filtering by permissions [CHAR LIMIT=none] -->
    <string name="filter_by_title">Filter by</string>

    <!-- Label for the menu item allowing filtering by permissions [CHAR LIMIT=none] -->
    <string name="filter_by_permissions">Filter by permissions</string>

    <!-- Label for the menu item allowing filtering by time [CHAR LIMIT=none] -->
    <string name="filter_by_time">Filter by time</string>

    <!-- Label for sorting usages by the number of permissions used [CHAR LIMIT=30] -->
    <string name="sort_spinner_most_permissions">Most permissions</string>

    <!-- Label for sorting usages by the number of accesses [CHAR LIMIT=30] -->
    <string name="sort_spinner_most_accesses">Most accesses</string>

    <!-- Label for sorting usages by the most recent accesses [CHAR LIMIT=30] -->
    <string name="sort_spinner_recent">Recent</string>

    <!-- Label for sorting usages by which app used a permission most recently [CHAR LIMIT=30] -->
    <string name="sort_by_app">Sort by app usage</string>

    <!-- Label for sorting usages by access time [CHAR LIMIT=30] -->
    <string name="sort_by_time">Sort by time</string>

    <!-- Separator for a list of items. Include spaces before and after if needed [CHAR LIMIT=10] -->
    <string name="item_separator">,\u0020</string>

    <!-- Label for refreshing the list of permission usages. [CHAR LIMIT=30] -->
    <string name="permission_usage_refresh">Refresh</string>

    <!-- Label for the title of permission history. [CHAR LIMIT=20] -->
    <string name="permission_history_title">Permission history</string>

    <!-- Label for the category title of permission history of today. [CHAR LIMIT=20] -->
    <string name="permission_history_category_today">Today</string>

    <!-- Label for the category title of permission history of yesterday. [CHAR LIMIT=20] -->
    <string name="permission_history_category_yesterday">Yesterday</string>

    <!-- Help URL, permission usage [DO NOT TRANSLATE] -->
    <string name="help_permission_usage" translatable="false"></string>

    <!-- Title for permission usage [CHAR LIMIT=30] -->
    <string name="app_permission_usage_title">App permissions usage</string>

    <!-- Summary for an app's use of a permission [CHAR LIMIT=none] -->
    <string name="app_permission_usage_summary">Access: <xliff:g id="num" example="2">%1$s</xliff:g> times. Total duration: <xliff:g id="duration" example="2 hours">%2$s</xliff:g>. Last used <xliff:g id="time" example="2 hours">%3$s</xliff:g> ago.</string>

    <!-- Summary for an app's use of a permission without duration [CHAR LIMIT=none] -->
    <string name="app_permission_usage_summary_no_duration">Access: <xliff:g id="num" example="2">%1$s</xliff:g> times. Last used <xliff:g id="time" example="2 hours">%2$s</xliff:g> ago.</string>

    <!-- Title for the settings radio button to allow a permission grant when you cannot only allow in the foreground. [CHAR LIMIT=60] -->
    <string name="app_permission_button_allow">Allow</string>

    <!-- Title for the settings radio button to allow a storage permission grant for all files [CHAR LIMIT=60] -->
    <string name="app_permission_button_allow_all_files">Allow management of all files</string>

    <!-- Title for the settings radio button to allow a storage permission grant for media files only [CHAR LIMIT=60] -->
    <string name="app_permission_button_allow_media_only">Allow access to media only</string>

    <!-- Title for the settings radio button to allow a permission grant when you can also only allow in the foreground. [CHAR LIMIT=60] -->
    <string name="app_permission_button_allow_always">Allow all the time</string>

    <!-- Title for the settings radio button to allow a permission grant only when the app is in the foreground. [CHAR LIMIT=60] -->
    <string name="app_permission_button_allow_foreground">Allow only while using the app</string>

    <!-- Title for the settings radio button to allow the user to always allow access to all resources guarded by a permission. [CHAR LIMIT=60] -->
    <string name="app_permission_button_always_allow_all">Always allow all</string>

    <!-- Title for the settings radio button to require an app to ask for a permission next time they need it. [CHAR LIMIT=60] -->
    <string name="app_permission_button_ask">Ask every time</string>

    <!-- Title for the settings radio button to deny with prejudice a permission grant. [CHAR LIMIT=60] -->
    <string name="app_permission_button_deny">Don\u2019t allow</string>

    <!-- Title for the settings radio button to allow limited access. [CHAR LIMIT=60] -->
    <string name="app_permission_button_allow_limited_access">Allow limited access</string>

    <!-- Content description for precise location image. [CHAR LIMIT=50] -->
    <string name="precise_image_description">Precise location</string>

    <!-- Content description for approximate location image. [CHAR LIMIT=50] -->
    <string name="approximate_image_description">Approximate location</string>

    <!-- Title for location accuracy switch in location settings. [CHAR LIMIT=60] -->
    <string name="app_permission_location_accuracy">Use precise location</string>

    <!-- Subtitle for location accuracy switch in location settings. [CHAR LIMIT=none] -->
    <string name="app_permission_location_accuracy_subtitle">When precise location is off, apps can access your approximate location</string>

    <!-- Title for app permission [CHAR LIMIT=30] -->
    <string name="app_permission_title"><xliff:g id="perm" example="location">%1$s</xliff:g> permission</string>

    <!-- Description for showing an app's permission [CHAR LIMIT=60] -->
    <string name="app_permission_header"><xliff:g id="perm" example="location">%1$s</xliff:g> access for this app</string>

    <!-- Description for showing an app's permission along with device name [CHAR LIMIT=NONE] -->
    <string name="app_permission_header_with_device_name"><xliff:g id="perm" example="camera">%1$s</xliff:g> access for this app on <xliff:g id="device_name" example="My Laptop">%2$s</xliff:g></string>

    <!-- Text for linking to the page that shows an app's permissions [CHAR LIMIT=none] -->
    <string name="app_permission_footer_app_permissions_link">See all <xliff:g id="app" example="Maps">%1$s</xliff:g> permissions</string>

    <!-- Text for linking to the page that shows the apps with a given permission [CHAR LIMIT=none] -->
    <string name="app_permission_footer_permission_apps_link">See all apps with this permission</string>

    <!-- Label for the assistant mic display switch [CHAR LIMIT=60] -->
    <string name="assistant_mic_label">Show assistant microphone usage</string>

    <!-- Category title for unused apps on T+ devices [CHAR LIMIT=40] -->
    <string name="unused_apps_category_title">Unused app settings</string>

    <!-- Label for the auto revoke switch on pre-S devices [CHAR LIMIT=60] -->
    <string name="auto_revoke_label">Remove permissions if app isn\u2019t used</string>

    <!-- Label for the hibernation / auto revoke switch on S devices [CHAR LIMIT=40] -->
    <string name="unused_apps_label">Remove permissions and free up space</string>

    <!-- Label for the hibernation / auto revoke switch on T+ devices [CHAR LIMIT=40] -->
    <string name="unused_apps_label_v2">Pause app activity if unused</string>

    <!-- Label of a switch preference that controls whether the system will pause app activity when the app has not been used for a while [CHAR LIMIT=40]-->
    <string name="unused_apps_label_v3">Manage app if unused</string>

    <!-- Hibernation switch preference summary which describes what the toggle does on T+ devices [CHAR LIMIT=NONE] -->
    <string name="unused_apps_summary">Remove permissions, delete temporary files, and stop notifications</string>

    <!-- Summary of the switch preference that controls whether the system will pause app activity when the app has not been used for a while [CHAR LIMIT=NONE]-->
    <string name="unused_apps_summary_v2">Remove permissions, delete temporary files, stop notifications, and archive the app</string>

    <!-- Summary for stating that permissions will be removed [CHAR LIMIT=none] -->
    <string name="auto_revoke_summary">To protect your data, permissions for this app will be removed if the app is unused for a few months.</string>

    <!-- Summary for stating that permissions will be removed, which includes a list of permissions which will be removed [CHAR LIMIT=none] -->
    <string name="auto_revoke_summary_with_permissions">To protect your data, if the app is unused for a few months, the following permissions will be removed: <xliff:g id="perms" example="location, contacts, and phone">%1$s</xliff:g></string>

    <!-- Summary for the screen that shows all apps that have had permissions removed [CHAR LIMIT=none] -->
    <string name="auto_revoked_apps_page_summary">To protect your data, permissions have been removed from apps that you haven\u2019t used in a few months.</string>

    <!-- Message which tells users to open an app to grant permissions [CHAR LIMIT=none]-->
    <string name="auto_revoke_open_app_message">If you want to allow permissions again, open the app.</string>

    <!-- Summary for stating that auto revoke is disabled for the current app [CHAR LIMIT=none] -->
    <string name="auto_revoke_disabled">Automatic removal is currently disabled for this app.</string>

    <!-- Summary for stating that no permission groups that are granted and auto revocable[CHAR LIMIT=none] -->
    <string name="auto_revocable_permissions_none">No auto revocable permissions are currently granted</string>

    <!-- Summary for stating that one permission will be auto revoked[CHAR LIMIT=none] -->
    <string name="auto_revocable_permissions_one"><xliff:g id="perm" example="location">%1$s</xliff:g> permission will be removed.</string>

    <!-- Summary for stating that two permissions will be auto revoked[CHAR LIMIT=none] -->
    <string name="auto_revocable_permissions_two"><xliff:g id="perm" example="location">%1$s</xliff:g> and <xliff:g id="perm" example="contacts">%2$s</xliff:g> permissions will be removed.</string>

    <!-- Summary for stating that more than two permissions will be auto revoked[CHAR LIMIT=none] -->
    <string name="auto_revocable_permissions_many">Permissions that will be removed: <xliff:g id="perms" example="location, contacts, and phone">%1$s</xliff:g>.</string>

    <!-- Title for a page where users can manage whether or not they want Android to automatically remove permissions [CHAR LIMIT=40] -->
    <string name="auto_manage_title">Manage permissions automatically</string>

    <!-- Summary describing the permissions that have been removed from an app, when one permission is removed [CHAR LIMIT=none] -->
    <string name="auto_revoked_app_summary_one"><xliff:g id="permission_name" example="Location">%s</xliff:g> permission removed</string>

    <!-- Summary describing the permissions that have been removed from an app, when two permissions are removed [CHAR LIMIT=none] -->
    <string name="auto_revoked_app_summary_two"><xliff:g id="permission_name" example="Camera">%1$s</xliff:g> and <xliff:g id="permission_name" example="Contacts">%2$s</xliff:g> permissions removed</string>

    <!-- Summary describing the permissions that have been removed from an app, when more than two permissions are removed [CHAR LIMIT=none] -->
    <string name="auto_revoked_app_summary_many"><xliff:g id="permission_name" example="Microphone">%1$s</xliff:g> and <xliff:g id="number" example="2">%2$s</xliff:g> other permissions removed</string>

    <!-- The title of a page showing unused apps that have been hibernated [CHAR LIMIT=60]-->
    <string name="unused_apps_page_title">Unused apps</string>

    <!-- Summary for the screen that shows all unused apps that have been hibernated [CHAR LIMIT=none] -->
    <string name="unused_apps_page_summary">If an app is unused for a few months:\n\n\u2022 Permissions are removed to protect your data\n\u2022 Notifications are stopped to save battery\n\u2022 Temporary files are removed to free up space\n\nTo allow permissions and notifications again, open the app.</string>

    <!-- Summary for the screen on TV that shows all unused apps that have been hibernated [CHAR LIMIT=none] -->
    <string name="unused_apps_page_tv_summary">If an app is unused for a month:\n\n\u2022 Permissions are removed to protect your data\n\u2022 Temporary files are removed to free up space\n\nTo allow permissions again, open the app.</string>

    <!-- Title for a category of apps that were last used several months ago [CHAR LIMIT=none] -->
    <string name="last_opened_category_title"> {count, plural,
        =1{Last opened more than # month ago}
        other{Last opened more than # months ago}
        }
    </string>

    <!-- Summary for showing when an app was last used [CHAR LIMIT=none] -->
    <string name="last_opened_summary">App last opened on <xliff:g id="date" example="March 12, 2020">%s</xliff:g></string>

    <!-- Summary for showing when an app was last used, shorter version [CHAR LIMIT=none] -->
    <string name="last_opened_summary_short">Last opened <xliff:g id="date" example="March 12, 2020">%s</xliff:g></string>

    <!-- Text that explains that an app has access to all files[CHAR LIMIT=none] -->
    <string name="app_permission_footer_special_file_access">If you allow management of all files, this app can access, modify, and delete any files in common storage on this device or connected storage devices. The app may access files without asking you.</string>

    <!-- Text that explains that an app requests full file access, and links to the settings page[CHAR LIMIT=none] -->
    <string name="special_file_access_dialog">Allow this app to access, modify and delete files on the device, or any connected storage devices? This app may access files without asking you.</string>

    <!-- Label for showing a permission group's description in the header of the list of apps that have that permission [CHAR LIMIT=none] -->
    <string name="permission_description_summary_generic">Apps with this permission can <xliff:g id="description" example="record audio">%1$s</xliff:g></string>

    <!-- Label for showing a permission group's description in the header of the list of apps that have the activity recognition permission [CHAR LIMIT=none] -->
    <string name="permission_description_summary_activity_recognition">Apps with this permission can access your physical activity, like walking, biking, driving, step count, and more</string>

    <!-- Label for showing a permission group's description in the header of the list of apps that have the calendar permission [CHAR LIMIT=none] -->
    <string name="permission_description_summary_calendar">Apps with this permission can access your calendar</string>

    <!-- Label for showing a permission group's description in the header of the list of apps that have the call log permission [CHAR LIMIT=none] -->
    <string name="permission_description_summary_call_log">Apps with this permission can read and write phone call log</string>

    <!-- Label for showing a permission group's description in the header of the list of apps that have the camera permission [CHAR LIMIT=none] -->
    <string name="permission_description_summary_camera">Apps with this permission can take pictures and record video</string>

    <!-- Label for showing a permission group's description in the header of the list of apps that have the contacts permission [CHAR LIMIT=none] -->
    <string name="permission_description_summary_contacts">Apps with this permission can access your contacts</string>

    <!-- Label for showing a permission group's description in the header of the list of apps that have the location permission [CHAR LIMIT=none] -->
    <string name="permission_description_summary_location">Apps with this permission can access this device\'s location</string>

    <!-- Label for showing a permission group's description in the header of the list of apps that have the nearby devices permission [CHAR LIMIT=none] -->
    <string name="permission_description_summary_nearby_devices">Apps with this permission can find, connect to, and determine the relative position of nearby devices</string>

    <!-- Label for showing a permission group's description in the header of the list of apps that have the microphone permission [CHAR LIMIT=none] -->
    <string name="permission_description_summary_microphone">Apps with this permission can record audio</string>

    <!-- Label for showing a permission group's description in the header of the list of apps that have the phone permission [CHAR LIMIT=none] -->
    <string name="permission_description_summary_phone">Apps with this permission can make and manage phone calls</string>

    <!-- Label for showing a permission group's description in the header of the list of apps that have the sensors permission [CHAR LIMIT=none] -->
    <string name="permission_description_summary_sensors">Apps with this permission can access sensor data about your vital signs</string>

    <!-- Label for showing a permission group's description in the header of the list of apps that have the SMS permission [CHAR LIMIT=none] -->
    <string name="permission_description_summary_sms">Apps with this permission can send and view SMS messages</string>

    <!-- Label for showing a permission group's description in the header of the list of apps that have the Storage permission [CHAR LIMIT=none] -->
    <string name="permission_description_summary_storage">Apps with this permission can access photos, media, and files on your device</string>

    <!-- Label for showing a permission group's description in the header of the list of apps that have the nearby devices permission [CHAR LIMIT=none] -->
    <string name="permission_description_summary_read_media_aural">Apps with this permission can access music and other audio files on this device</string>

    <!-- Label for showing a permission group's description in the header of the list of apps that have the nearby devices permission [CHAR LIMIT=none] -->
    <string name="permission_description_summary_read_media_visual">Apps with this permission can access photos and videos on this device</string>

    <!-- Summary for showing the time and/or date of the most recent access of a permission by an app [CHAR LIMIT=60] -->
    <string name="app_permission_most_recent_summary">Last access: <xliff:g id="time_date" example="12:42 PM">%1$s</xliff:g></string>

    <!-- Summary for showing the time and/or date of the most recent access of a denied permission by an app [CHAR LIMIT=60] -->
    <string name="app_permission_most_recent_denied_summary">Currently denied / Last access: <xliff:g id="time_date" example="12:42 PM">%1$s</xliff:g></string>

    <!-- Summary for showing that a denied app has not accessed a permission. [CHAR LIMIT=60] -->
    <string name="app_permission_never_accessed_summary">Never accessed</string>

    <!-- Summary for showing that an app has not accessed a permission. [CHAR LIMIT=60] -->
    <string name="app_permission_never_accessed_denied_summary">Denied / Never accessed</string>

    <!-- Header for granted permissions/apps [CHAR LIMIT=40] -->
    <string name="allowed_header">Allowed</string>

    <!-- Header for granted apps that can access the permission in the foreground and the background [CHAR LIMIT=40] -->
    <string name="allowed_always_header">Allowed all the time</string>

    <!-- Header for permissions/apps that are granted only when in the foreground [CHAR LIMIT=40] -->
    <string name="allowed_foreground_header">Allowed only while in use</string>

    <!-- Subtitle for scoped storage permissions, showing apps that have access to media files only [CHAR LIMIT=45] -->
    <string name="allowed_storage_scoped">Allowed access to media only</string>

    <!-- Subtitle for full storage permissions, showing apps that have access to all files [CHAR LIMIT=45] -->
    <string name="allowed_storage_full">Allowed to manage all files</string>

    <!-- Header for permissions/apps which need to ask next time they want to use the permission. Note: Permission may or may not be currently granted [CHAR LIMIT=60] -->
    <string name="ask_header">Ask every time</string>

    <!-- Header for denied permissions/apps [CHAR LIMIT=40] -->
    <string name="denied_header">Not allowed</string>

    <!-- Header to display the Permission group name along with corresponding device name [CHAR LIMIT=None] -->
    <string name="permission_group_name_with_device_name"><xliff:g id="perm_group_name" example="camera">%1$s</xliff:g> on <xliff:g id="device_name" example="My Laptop">%2$s</xliff:g></string>

    <!-- Text of hyperlink shown in storage_footer [CHAR LIMIT=60] -->
    <string name="storage_footer_hyperlink_text">See more apps that can access all files</string>

    <!-- Time in days -->
    <string name="days">{count, plural,
        =1      {1 day}
        other   {# days}
    }</string>

    <!-- Time in hours -->
    <string name="hours">{count, plural,
        =1      {# hour}
        other   {# hours}
    }</string>

    <!-- Time in minutes -->
    <string name="minutes">{count, plural,
        =1      {# minute}
        other   {# minutes}
    }</string>

    <!-- Time in seconds -->
    <string name="seconds">{count, plural,
        =1      {# second}
        other   {# seconds}
    }</string>

    <!-- The name of the notification channel containing reminders about permission [CHAR LIMIT=60]-->
    <string name="permission_reminders">Permission reminders</string>

    <!-- The notification title for the notification that a permission auto revoke has happened for one app (outdated) [CHAR LIMIT=60] -->
    <string name="auto_revoke_permission_reminder_notification_title_one">1 unused app</string>

    <!-- The notification title for the notification that a permission auto revoke has happened for more than one app (outdated) [CHAR LIMIT=60] -->
    <string name="auto_revoke_permission_reminder_notification_title_many"><xliff:g id="number_of_apps" example="4">%s</xliff:g> unused apps</string>

    <!-- The notification content for the auto revoke reminder notification (outdated) [CHAR LIMIT=none] -->
    <string name="auto_revoke_permission_reminder_notification_content">Permissions removed to protect your privacy. Tap to review</string>

    <!-- The notification title for the notification that a permission auto revoked has happened [CHAR LIMIT=60] -->
    <string name="auto_revoke_permission_notification_title">Permissions removed for unused apps</string>

    <!-- The notification content for the auto revoke reminder notification [CHAR LIMIT=none] -->
    <string name="auto_revoke_permission_notification_content">Some apps haven\u2019t been used in a few months. Tap to review.</string>

    <!-- The notification title for the notification that app hibernation has happened [CHAR LIMIT=60] -->
    <string name="unused_apps_notification_title">{count, plural,
        =1      {# unused app}
        other   {# unused apps}
    }</string>

    <!-- The notification content for the hibernation reminder notification [CHAR LIMIT=none] -->
    <string name="unused_apps_notification_content">Permissions and temporary files have been removed and notifications were stopped. Tap to review.</string>

    <!-- The safety center card title for apps being auto-revoked [CHAR LIMIT=60] -->
    <string name="unused_apps_safety_center_card_title">Review apps with permissions removed</string>

    <!-- The safety center card summary for apps being auto-revoked [CHAR LIMIT=none] -->
    <string name="unused_apps_safety_center_card_content">For apps that you haven\u2019t used in a while, permissions and temporary files were removed and notifications were stopped.</string>

    <!-- The action on the auto-revoked card to see unused apps [CHAR LIMIT=60] -->
    <string name="unused_apps_safety_center_action_title">Review apps</string>

    <!-- The notification title for the notification that shows up at the end of a drive where the user made a permission decision [CHAR LIMIT=60] -->
    <string name="post_drive_permission_decision_reminder_title">Check recent permissions</string>

    <!-- The notification summary for the notification that shows up at the end of a drive where the user made a permission decision for a single app [CHAR LIMIT=90] -->
    <string name="post_drive_permission_decision_reminder_summary_1_app_1_permission">While driving, you gave <xliff:g id="app" example="Waze">%1$s</xliff:g> access to <xliff:g id="permission" example="location">%2$s</xliff:g></string>

    <!-- The notification summary for the notification that shows up at the end of a drive where the user made 2 permission decisions for a single app [CHAR LIMIT=90] -->
    <string name="post_drive_permission_decision_reminder_summary_1_app_2_permissions">While driving, you gave <xliff:g id="app" example="Waze">%1$s</xliff:g> access to <xliff:g id="permission_1" example="location">%2$s</xliff:g> &amp; <xliff:g id="permission_2" example="microphone">%3$s</xliff:g></string>

    <!-- The notification summary for the notification that shows up at the end of a drive where the user made 3 or more permission decisions for a single app [CHAR LIMIT=90] -->
    <string name="post_drive_permission_decision_reminder_summary_1_app_multi_permission">While driving, you granted <xliff:g id="count" example="2">%1$d</xliff:g> permissions to <xliff:g id="app" example="Waze">%2$s</xliff:g></string>

    <!-- The notification summary for the notification that shows up at the end of a drive where the user made permission decisions for multiple apps [CHAR LIMIT=NONE] -->
    <string name="post_drive_permission_decision_reminder_summary_multi_apps">{count, plural,
        =1      {While driving, you gave <xliff:g id="app" example="Waze">%1$s</xliff:g> &amp; # other app access}
        other   {While driving, you gave <xliff:g id="app" example="Waze">%1$s</xliff:g> &amp; # other apps access}
        }</string>

    <!-- The text of a button for an action in a notification that opens the Settings app [CHAR LIMIT=60] -->
    <string name="go_to_settings">Go to Settings</string>

    <!-- The subtitle for the auto revoke settings card [CHAR LIMIT=none] -->
    <string name="auto_revoke_setting_subtitle">Some apps haven\u2019t been used in a few months</string>

    <!-- The title of the category showing apps with removed permissions [CHAR LIMIT=60] -->
    <string name="permissions_removed_category_title">Removed permissions</string>

    <!-- The title of a page showing apps with removed permissions [CHAR LIMIT=60]-->
    <string name="permission_removed_page_title">Permissions removed</string>

    <!-- The title of the category showing all unused apps [CHAR LIMIT=60]-->
    <string name="all_unused_apps_category_title">All unused apps</string>

    <!-- String stating how many months ago an app was used [CHAR LIMIT=none] -->
    <string name="months_ago"><xliff:g id="count" example="2">%1$d</xliff:g> months ago</string>

    <!-- The summary for the auto revoke preference [CHAR LIMIT=none] -->
    <string name="auto_revoke_preference_summary">Permissions removed to protect your privacy</string>

    <!-- The notification title for background location access reminder notification [CHAR LIMIT=60] -->
    <string name="background_location_access_reminder_notification_title"><xliff:g id="app_name" example="Gmail">%s</xliff:g> got your location in the background</string>

    <!-- The notification content for background location access reminder notification [CHAR LIMIT=none] -->
    <string name="background_location_access_reminder_notification_content">This app can always access your location. Tap to change.</string>

    <!-- The notification title for notification listener reminder notification [CHAR LIMIT=60] -->
    <string name="notification_listener_reminder_notification_title">Review app with access to your notifications</string>

    <!-- The notification content for notification listener reminder notification [CHAR LIMIT=none] -->
    <string name="notification_listener_reminder_notification_content"><xliff:g id="app_name" example="Gmail">%s</xliff:g> can dismiss, act on, and access content inside your notifications</string>

    <!-- The warning card (in safety center) content for notification listener access [CHAR LIMIT=none] -->
    <string name="notification_listener_warning_card_content">This app can dismiss, act on, and access content inside your notifications. Some apps require this access to function as intended.</string>

    <!-- The label for remove access button on safety center warning card [CHAR LIMIT=60] -->
    <string name="notification_listener_remove_access_button_label">Remove access</string>

    <!-- The label for notification listener settings button from safety center warning card [CHAR LIMIT=60] -->
    <string name="notification_listener_review_app_button_label">See more options</string>

    <!-- Success message for remove access action on safety center warning card [CHAR LIMIT=60] -->
    <string name="notification_listener_remove_access_success_label">Access removed</string>

    <!-- The title for notification reminders, and for warning cards in safety center, for apps with full device (accessibility) access [CHAR LIMIT=60] -->
    <string name="accessibility_access_reminder_notification_title">Review app with full device access</string>

    <!-- The notification content for full device (accessibility) access reminder notification [CHAR LIMIT=none] -->
    <string name="accessibility_access_reminder_notification_content"><xliff:g id="app_name" example="Gmail">%s</xliff:g> can view your screen and perform actions on your device. Accessibility apps need this type of access to function as intended.</string>

    <!-- The warning card (in safety center) content for full device (accessibility) access [CHAR LIMIT=none] -->
    <string name="accessibility_access_warning_card_content">This app can view your screen and perform actions on your device. Accessibility apps need this type of access to function as intended, but check the app and make sure you trust it.</string>

    <!-- The label for button on safety center warning card to remove full (accessibility) access from a given app [CHAR LIMIT=60] -->
    <string name="accessibility_remove_access_button_label">Remove access</string>

    <!-- The label button on safety center warning card to view full list of apps with full (accessibility) access [CHAR LIMIT=60] -->
    <string name="accessibility_show_all_apps_button_label">View apps with full access</string>

    <!-- Success message for remove access action on safety center warning card [CHAR LIMIT=60] -->
    <string name="accessibility_remove_access_success_label">Access removed</string>

    <!-- Fallback for notification title (name of app delivering notification) in case PbA string not defined [CHAR LIMIT=60] -->
    <string name="safety_center_notification_app_label">Android System</string>

    <!-- The notification title for the notification that a permission auto revoke has happened [CHAR LIMIT=60] -->
    <string name="auto_revoke_after_notification_title">App permissions removed to protect privacy</string>

    <!-- The notification content for the notification that a permission auto revoke has happened for one app [CHAR LIMIT=none] -->
    <string name="auto_revoke_after_notification_content_one"><xliff:g id="app_name" example="Gmail">%s</xliff:g> hasn\u2019t been used in a few months. Tap to review.</string>

    <!-- The notification content for the notification that a permission auto revoke has happened for two apps [CHAR LIMIT=none] -->
    <string name="auto_revoke_after_notification_content_two"><xliff:g id="app_name" example="Gmail">%s</xliff:g> and 1 other app haven\u2019t been used in a few months. Tap to review.</string>

    <!-- The notification content for the notification that a permission auto revoke has happened for more than two apps [CHAR LIMIT=none] -->
    <string name="auto_revoke_after_notification_content_many"><xliff:g id="app_name" example="Gmail">%1$s</xliff:g> and <xliff:g id="number_of_apps" example="4">%2$s</xliff:g> other apps haven\u2019t been used in a few months. Tap to review.</string>

    <!-- The notification title for the notification that 1 app is unused [CHAR LIMIT=60] -->
    <string name="auto_revoke_before_notification_title_one">1 app is unused</string>

    <!-- The notification title for the notification that a permission auto revoke has happened [CHAR LIMIT=60] -->
    <string name="auto_revoke_before_notification_title_many"><xliff:g id="number_of_apps" example="4">%s</xliff:g> apps are unused</string>

    <!-- The notification content for the notification that a permission auto revoke has happened for one app [CHAR LIMIT=none] -->
    <string name="auto_revoke_before_notification_content_one">Permissions will be removed to protect your privacy. Tap to review.</string>

    <!-- Title for the unused app screen [CHAR LIMIT=30] -->
    <string name="unused_apps_title">Unused apps</string>

    <!-- Subtitle for the unused app screen, after permissions have been removed [CHAR LIMIT=none] -->
    <string name="unused_apps_subtitle_after">Permissions removed from</string>

    <!-- Subtitle for the unused app screen, before permissions have been removed [CHAR LIMIT=none] -->
    <string name="unused_apps_subtitle_before">Permissions will be removed from</string>

    <!-- Subtitle for an app with unused permissions, listing two permissions [CHAR LIMIT=none] -->
    <string name="unused_permissions_subtitle_two"><xliff:g id="perm_name" example="Location">%1$s</xliff:g> and <xliff:g id="perm_name" example="Contacts">%2$s</xliff:g></string>

    <!-- Subtitle for an app with unused permissions, listing more than two permissions [CHAR LIMIT=none] -->
    <string name="unused_permissions_subtitle_many"><xliff:g id="perm_name" example="Location">%1$s</xliff:g>, <xliff:g id="perm_name" example="Contacts">%2$s</xliff:g>, and <xliff:g id="number_of_permissions" example="4">%3$s</xliff:g> more</string>

    <!-- Summary explaining that permissions for unused apps have be removed [CHAR LIMIT=none] -->
    <string name="unused_app_permissions_removed_summary">To protect your data, permissions have been removed from apps that you haven\u2019t used in a few months</string>

    <!-- Summary explaining that permissions for unused apps have be removed. Has "some apps", instead of "apps" [CHAR LIMIT=none] -->
    <string name="unused_app_permissions_removed_summary_some">To protect your data, permissions have been removed from some apps that you haven\u2019t used in a few months</string>

    <!-- Summary listing that one app is unused [CHAR LIMIT=none] -->
    <string name="one_unused_app_summary">1 app hasen\u2019t been used for a few months</string>

    <!-- Summary listing how many apps are unused [CHAR LIMIT=none] -->
    <string name="num_unused_apps_summary"><xliff:g id="number_of_apps" example="4">%s</xliff:g> apps haven\u2019t been used for a few months</string>

    <!-- Subtitle for the preference that is currently granted only when the app is in the foreground. [CHAR LIMIT=60] -->
    <string name="permission_subtitle_only_in_foreground">Only while app is in use</string>

    <!-- Subtitle for a storage preference that is currently granted for Media files only. [CHAR LIMIT=60] -->
    <string name="permission_subtitle_media_only">Media</string>

    <!-- Subtitle for a storage preference that is currently granted for all files. [CHAR LIMIT=60] -->
    <string name="permission_subtitle_all_files">All Files</string>

    <!-- Subtitle for the preference that the permission is currently always granted. [CHAR LIMIT=60] -->
    <string name="permission_subtitle_background">Allowed all the time</string>

    <!-- Summary for showing the last access text for sensor data permissions for today [CHAR LIMIT=70] -->
    <string name="app_perms_24h_access">Last accessed <xliff:g id="time_date" example="12:42 PM">%1$s</xliff:g></string>

    <!-- Summary for showing the last access text for sensor data permissions for yesterday [CHAR LIMIT=70] -->
    <string name="app_perms_24h_access_yest">Last accessed yesterday at <xliff:g id="time_date" example="12:42 PM">%1$s</xliff:g></string>

    <!-- Summary for showing the last access text for sensor data permissions for yesterday [CHAR LIMIT=70] -->
    <string name="app_perms_7d_access">Last accessed <xliff:g id="time_date" example="Jan 3">%1$s</xliff:g> at <xliff:g id="time_date" example="12:42 PM">%2$s</xliff:g></string>

    <!-- Summary for showing the last access text for content provider permissions [CHAR LIMIT=70] -->
    <string name="app_perms_content_provider_24h">Accessed in past 24 hours</string>

    <!-- Summary for showing the last access text for content provider permissions [CHAR LIMIT=70] -->
    <string name="app_perms_content_provider_7d">Accessed in past 7 days</string>

    <!-- Subtitle for the preference that the permission is currently always granted. [CHAR LIMIT=70] -->
    <string name="app_perms_24h_access_background">Last accessed <xliff:g id="time_date" example="12:42 PM">%1$s</xliff:g> \u2022 Allowed all the time</string>

    <!-- Subtitle for the preference that the permission is currently always granted. [CHAR LIMIT=70] -->
    <string name="app_perms_24h_access_yest_background">Last accessed yesterday at <xliff:g id="time_date" example="12:42 PM">%1$s</xliff:g> \u2022 Allowed all the time</string>

    <!-- Subtitle for the preference that the permission is currently always granted. [CHAR LIMIT=70] -->
    <string name="app_perms_7d_access_background">Last accessed <xliff:g id="time_date" example="Jan 3">%1$s</xliff:g> at <xliff:g id="time_date" example="12:42 PM">%2$s</xliff:g> \u2022 Allowed all the time</string>

    <!-- Subtitle for the preference that the permission is currently always granted. [CHAR LIMIT=70] -->
    <string name="app_perms_content_provider_24h_background">Accessed in past 24 hours \u2022 Allowed all the time</string>

    <!-- Subtitle for the preference that the permission is currently always granted. [CHAR LIMIT=70] -->
    <string name="app_perms_content_provider_7d_background">Accessed in past 7 days \u2022 Allowed all the time</string>

    <!-- Subtitle for a storage preference that is currently granted for Media files only. [CHAR LIMIT=70] -->
    <string name="app_perms_24h_access_media_only">Last accessed <xliff:g id="time_date" example="12:42 PM">%1$s</xliff:g> \u2022 Media</string>

    <!-- Subtitle for a storage preference that is currently granted for Media files only. [CHAR LIMIT=70] -->
    <string name="app_perms_24h_access_yest_media_only">Last accessed yesterday at <xliff:g id="time_date" example="12:42 PM">%1$s</xliff:g> \u2022 Media</string>

    <!-- Subtitle for a storage preference that is currently granted for Media files only. [CHAR LIMIT=70] -->
    <string name="app_perms_7d_access_media_only">Last accessed <xliff:g id="time_date" example="Jan 3">%1$s</xliff:g> at <xliff:g id="time_date" example="12:42 PM">%2$s</xliff:g> \u2022 Media</string>

    <!-- Subtitle for a storage preference that is currently granted for Media files only. [CHAR LIMIT=70] -->
    <string name="app_perms_content_provider_24h_media_only">Accessed in past 24 hours \u2022 Media</string>

    <!-- Subtitle for a storage preference that is currently granted for Media files only. [CHAR LIMIT=70] -->
    <string name="app_perms_content_provider_7d_media_only">Accessed in past 7 days \u2022 Media</string>

    <!-- Subtitle for a storage preference that is currently granted for all files. [CHAR LIMIT=70] -->
    <string name="app_perms_24h_access_all_files">Last accessed <xliff:g id="time_date" example="12:42 PM">%1$s</xliff:g> \u2022 All Files</string>

    <!-- Subtitle for a storage preference that is currently granted for all files. [CHAR LIMIT=70] -->
    <string name="app_perms_24h_access_yest_all_files">Last accessed yesterday at <xliff:g id="time_date" example="12:42 PM">%1$s</xliff:g> \u2022 All Files</string>

    <!-- Subtitle for a storage preference that is currently granted for all files. [CHAR LIMIT=70] -->
    <string name="app_perms_7d_access_all_files">Last accessed <xliff:g id="time_date" example="Jan 3">%1$s</xliff:g> at <xliff:g id="time_date" example="12:42 PM">%2$s</xliff:g> \u2022 All Files</string>

    <!-- Subtitle for a storage preference that is currently granted for all files. [CHAR LIMIT=70] -->
    <string name="app_perms_content_provider_24h_all_files">Accessed in past 24 hours \u2022 All Files</string>

    <!-- Subtitle for a storage preference that is currently granted for all files. [CHAR LIMIT=70] -->
    <string name="app_perms_content_provider_7d_all_files">Accessed in past 7 days \u2022 All Files</string>

    <!-- Label when app has been granted no permissions [CHAR LIMIT=none] -->
    <string name="no_permissions_allowed">No permissions allowed</string>

    <!-- Label when app has been denied no permissions [CHAR LIMIT=none] -->
    <string name="no_permissions_denied">No permissions denied</string>

    <!-- Label when no apps have been granted a given permission [CHAR LIMIT=none] -->
    <string name="no_apps_allowed">No apps allowed</string>

    <!-- Label when no apps have ben granted storage access to all files on a devie [CHAR LIMIT=none] -->
    <string name="no_apps_allowed_full">No apps allowed for all files</string>

    <!-- Label when no apps have been granted storage access to media files on a device [CHAR LIMIT=none] -->
    <string name="no_apps_allowed_scoped">No apps allowed for media only</string>

    <!-- Label when no apps have been denied a given permission [CHAR LIMIT=none] -->
    <string name="no_apps_denied">No apps denied</string>

    <!-- Label for the selected permission state for a given permission and application [CHAR LIMIT=30] -->
    <string name="car_permission_selected">Selected</string>

    <!-- Label for button that opens up the Settings [CHAR LIMIT=20] -->
    <string name="settings">Settings</string>

    <!-- Title for the dialog listing the enabled accessibility services when there is only one [CHAR LIMIT=none] -->
    <string name="accessibility_service_dialog_title_single"><xliff:g id="service_name" example="Gmail">%s</xliff:g> has full access to your device</string>

    <!-- Title for the dialog listing the enabled accessibility services when there are more than one [CHAR LIMIT=none] -->
    <string name="accessibility_service_dialog_title_multiple"><xliff:g id="num_services" example="2">%s</xliff:g> accessibility apps have full access to your device</string>

    <!-- Text for the dialog listing the enabled accessibility services when there is only one [CHAR LIMIT=none] -->
    <string name="accessibility_service_dialog_bottom_text_single"><xliff:g id="service_name" example="Gmail">%s</xliff:g> can view your screen, actions, and inputs, perform actions, and control the display.</string>

    <!-- Text for the dialog listing the enabled accessibility services when there are more than one [CHAR LIMIT=none] -->
    <string name="accessibility_service_dialog_bottom_text_multiple">These apps can view your screen, actions, and inputs, perform actions, and control the display.</string>

    <!-- Label for the assistant role. [CHAR LIMIT=30] -->
    <string name="role_assistant_label">Default digital assistant app</string>
    <!-- Short label for the assistant role. [CHAR LIMIT=30] -->
    <string name="role_assistant_short_label">Digital assistant app</string>
    <!-- Description for the assistant role. [CHAR LIMIT=NONE] -->
    <string name="role_assistant_description">Assist apps can help you based on information from the screen you\u2019re viewing. Some apps support both launcher and voice input services to give you integrated assistance.</string>

    <!-- Label for the browser role. [CHAR LIMIT=30] -->
    <string name="role_browser_label">Default browser app</string>
    <!-- Short label for the browser role. [CHAR LIMIT=30] -->
    <string name="role_browser_short_label">Browser app</string>
    <!-- Description for the browser role. [CHAR LIMIT=NONE] -->
    <string name="role_browser_description">Apps that give you access to the internet and display links that you tap</string>
    <!-- Template for the title when an app requests to become the default browser app. [CHAR LIMIT=100] -->
    <string name="role_browser_request_title">Set <xliff:g id="app_name" example="Super Browser">%1$s</xliff:g> as your default browser app?</string>
    <!-- Description when an app requests to become the default browser app. [CHAR LIMIT=60] -->
    <string name="role_browser_request_description">No permissions needed</string>

    <!-- Label for the dialer role. [CHAR LIMIT=30] -->
    <string name="role_dialer_label">Default phone app</string>
    <!-- Short label for the dialer role. [CHAR LIMIT=30] -->
    <string name="role_dialer_short_label">Phone app</string>
    <!-- Description for the dialer role. [CHAR LIMIT=NONE] -->
    <string name="role_dialer_description">Apps that allow you to make and receive telephone calls on your device</string>
    <!-- Template for the title when an app requests to become the default dialer app. [CHAR LIMIT=100] -->
    <string name="role_dialer_request_title">Set <xliff:g id="app_name" example="Super Phone">%1$s</xliff:g> as your default phone app?</string>
    <!-- Description when an app requests to become the default dialer app. [CHAR LIMIT=NONE] -->
    <string name="role_dialer_request_description">This app will be given access to your Camera, Contacts, Microphone, Phone, and SMS</string>
    <!-- Search keywords for the dialer role. [CHAR LIMIT=NONE] -->
    <string name="role_dialer_search_keywords">dialer</string>

    <!-- Label for the SMS role. [CHAR LIMIT=30] -->
    <string name="role_sms_label">Default SMS app</string>
    <!-- Short label for the SMS role. [CHAR LIMIT=30] -->
    <string name="role_sms_short_label">SMS app</string>
    <!-- Description for the SMS role. [CHAR LIMIT=NONE] -->
    <string name="role_sms_description">Apps that allow you to use your phone number to send and receive short text messages, photos, videos, and more</string>
    <!-- Template for the title when an app requests to become the default SMS app. [CHAR LIMIT=100] -->
    <string name="role_sms_request_title">Set <xliff:g id="app_name" example="Super SMS">%1$s</xliff:g> as your default SMS app?</string>
    <!-- Description when an app requests to become the default SMS app. [CHAR LIMIT=NONE] -->
    <string name="role_sms_request_description">This app will be given access to your Camera, Contacts, Files and media, Microphone, Phone, and SMS</string>
    <!-- Search keywords for the SMS role. [CHAR LIMIT=NONE] -->
    <string name="role_sms_search_keywords">text message, texting, messages, messaging</string>

    <!-- Label for the emergency role. [CHAR LIMIT=30] -->
    <string name="role_emergency_label">Default emergency app</string>
    <!-- Short label for the emergency role. [CHAR LIMIT=30] -->
    <string name="role_emergency_short_label">Emergency app</string>
    <!-- Description for the emergency role. [CHAR LIMIT=NONE] -->
    <string name="role_emergency_description">Apps that allow you to record your medical info and make it accessible to emergency responders; to get alerts about severe weather events and disasters; to notify others when you need help</string>
    <!-- Template for the title when an app requests to become the default emergency app. [CHAR LIMIT=100] -->
    <string name="role_emergency_request_title">Set <xliff:g id="app_name" example="Super Emergency">%1$s</xliff:g> as your default emergency app?</string>
    <!-- Description when an app requests to become the default emergency app. [CHAR LIMIT=60] -->
    <string name="role_emergency_request_description">No permissions needed</string>
    <!-- Search keywords for the emergency role. The word "ICE" here is short for In Case of Emergency, not frozen water. [CHAR LIMIT=NONE] -->
    <string name="role_emergency_search_keywords">ice</string>

    <!-- Label for the home role. [CHAR LIMIT=30] -->
    <string name="role_home_label">Default home app</string>
    <!-- Short label for the home role. [CHAR LIMIT=30] -->
    <string name="role_home_short_label">Home app</string>
    <!-- Description for the home role. [CHAR LIMIT=NONE] -->
    <string name="role_home_description">Apps, often called launchers, that replace the Home screens on your Android device and give you access to the contents and features of your device</string>
    <!-- Template for the title when an app requests to become the default home app. [CHAR LIMIT=100] -->
    <string name="role_home_request_title">Set <xliff:g id="app_name" example="Super Home">%1$s</xliff:g> as your default home app?</string>
    <!-- Description when an app requests to become the default home app. [CHAR LIMIT=60] -->
    <string name="role_home_request_description">No permissions needed</string>
    <!-- Search keywords for the home role. [CHAR LIMIT=NONE] -->
    <string name="role_home_search_keywords">launcher</string>

    <!-- Label for the call redirection role. [CHAR LIMIT=30] -->
    <string name="role_call_redirection_label">Default call redirecting app</string>
    <!-- Short label for the call redirection role. [CHAR LIMIT=30] -->
    <string name="role_call_redirection_short_label">Call redirecting app</string>
    <!-- Description for the call redirection role. [CHAR LIMIT=NONE] -->
    <string name="role_call_redirection_description">Apps that allow you to forward outgoing calls to another phone number</string>
    <!-- Template for the title when an app requests to become the default call redirection app. [CHAR LIMIT=100] -->
    <string name="role_call_redirection_request_title">Set <xliff:g id="app_name" example="Super Call Redirection">%1$s</xliff:g> as your default call redirection app?</string>
    <!-- Description when an app requests to become the default call redirection app. [CHAR LIMIT=60] -->
    <string name="role_call_redirection_request_description">No permissions needed</string>

    <!-- Label for the call screening role. [CHAR LIMIT=45] -->
    <string name="role_call_screening_label">Default caller ID &amp; spam app</string>
    <!-- Short label for the call screening role. [CHAR LIMIT=30] -->
    <string name="role_call_screening_short_label">Caller ID &amp; spam app</string>
    <!-- Description for the call screening role. [CHAR LIMIT=NONE] -->
    <string name="role_call_screening_description">Apps that allow you to identify calls and block spam, robocalls, or unwanted numbers</string>
    <!-- Template for the title when an app requests to become the default call screening app. [CHAR LIMIT=100] -->
    <string name="role_call_screening_request_title">Set <xliff:g id="app_name" example="Super Call Screening">%1$s</xliff:g> as your default caller ID &amp; spam app?</string>
    <!-- Description when an app requests to become the default call screening app. [CHAR LIMIT=60] -->
    <string name="role_call_screening_request_description">No permissions needed</string>

    <!-- Label for the automotive navigation role. [CHAR LIMIT=45] -->
    <string name="role_automotive_navigation_label">Default navigation app</string>
    <!-- Short label for the automotive navigation role. [CHAR LIMIT=30] -->
    <string name="role_automotive_navigation_short_label">Navigation app</string>
    <!-- Description for the automotive navigation role. [CHAR LIMIT=NONE] -->
    <string name="role_automotive_navigation_description">Apps that can provide point-of-interest search and turn-by-turn navigation guidance</string>
    <!-- Template for the title when an app requests to become the default automotive navigation app. [CHAR LIMIT=100] -->
    <string name="role_automotive_navigation_request_title">Set <xliff:g id="app_name" example="Super Navigation">%1$s</xliff:g> as your default navigation app?</string>
    <!-- Description when an app requests to become the default automotive navigation app. [CHAR LIMIT=60] -->
    <string name="role_automotive_navigation_request_description">No permissions needed</string>

    <!-- Description for the watch profile role. [CHAR LIMIT=NONE] -->
    <string name="role_watch_description"><xliff:g id="app_name" example="Wear">%1$s</xliff:g> will be allowed to interact with your notifications and access your Phone, SMS, Contacts and Calendar permissions.</string>

    <!-- Description for the app streaming profile role. [CHAR LIMIT=NONE] -->
    <string name="role_app_streaming_description"><xliff:g id="app_name" example="Cross-Device Communciation">%1$s</xliff:g> will be allowed to interact with your notifications and stream your apps to the connected device.</string>

    <!-- Description for the companion device computer profile role. [CHAR LIMIT=NONE] -->
    <string name="role_companion_device_computer_description">This service shares your photos, media, and notifications from your phone to other devices.</string>

    <!-- Label for the NOTES role. [CHAR LIMIT=30] -->
    <string name="role_notes_label">Default notes app</string>
    <!-- Short label for the NOTES role. [CHAR LIMIT=30] -->
    <string name="role_notes_short_label">Notes app</string>
    <!-- Description for the NOTES role. [CHAR LIMIT=NONE] -->
    <string name="role_notes_description">Apps that allow you to take notes on your device</string>
    <!-- Search keywords for the NOTES role. [CHAR LIMIT=NONE] -->
    <string name="role_notes_search_keywords">notes</string>

    <!-- Label for the wallet role. [CHAR LIMIT=30] -->
    <string name="role_wallet_label">Default wallet app</string>
    <!-- Short label for the wallet role. [CHAR LIMIT=30] -->
    <string name="role_wallet_short_label">Wallet app</string>
    <!-- Description for the wallet role. [CHAR LIMIT=NONE] -->
    <string name="role_wallet_description">Wallet apps can store your credit and loyalty cards, car keys and other things to help with various forms of transactions.</string>
    <string name="role_wallet_request_title">Set <xliff:g id="app_name" example="Super Wallet">%1$s</xliff:g> as your default wallet app?</string>
    <string name="role_wallet_request_description">No permissions needed</string>

    <!-- Subtitle for the application that is the current default application [CHAR LIMIT=30] -->
    <string name="request_role_current_default">Current default</string>

    <!-- Label for the checkbox to always deny a role request from an application from now on [CHAR LIMIT=30] -->
    <string name="request_role_dont_ask_again">Don\u2019t ask again</string>

    <!-- Label for the button to set an application as the default application [CHAR LIMIT=20] -->
    <string name="request_role_set_as_default">Set as default</string>

    <!-- Message telling the user that a phone call is currently using the microphone [CHAR LIMIT=none] -->
    <string name="phone_call_uses_microphone">Microphone is used in &lt;b>phone call&lt;/b></string>
    <!-- Message telling the user that a phone call is currently using the microphone and the camera [CHAR LIMIT=none] -->
    <string name="phone_call_uses_microphone_and_camera">Camera and Microphone are used in &lt;b>video call&lt;/b></string>
    <!-- Message telling the user that a phone call is currently using the camera [CHAR LIMIT=none] -->
    <string name="phone_call_uses_camera">Camera is used in &lt;b>video call&lt;/b></string>

    <!-- Message telling the user that a system service is currently using the microphone [CHAR LIMIT=none] -->
    <string name="system_uses_microphone">Microphone is accessed using system service</string>
    <!-- Message telling the user that a system service is currently using the microphone and the camera [CHAR LIMIT=none] -->
    <string name="system_uses_microphone_and_camera">Camera and Microphone are accessed using system service</string>
    <!-- Message telling the user that a system service is currently using the camera [CHAR LIMIT=none] -->
    <string name="system_uses_camera">Camera is accessed using system service</string>

    <!-- Line above a list of other apps and system service that are currently microphone or camera [CHAR LIMIT=60] -->
    <string name="other_use">Other use:</string>

    <!-- Action for accepting the Ongoing usage dialog [CHAR LIMIT=10]-->
    <string name="ongoing_usage_dialog_ok">Got it</string>

    <!-- Title for Ongoing usage dialog title when multiple apps are using app ops [CHAR LIMIT=NONE] -->
    <string name="ongoing_usage_dialog_title">Recent use of <xliff:g id="types_list" example="camera( and location)">%s</xliff:g></string>

    <!-- Title for Ongoing usage dialog title when apps are using microphone [CHAR LIMIT=NONE] -->
    <string name="ongoing_usage_dialog_title_mic">Recent use of Microphone</string>

    <!-- Title for Ongoing usage dialog title when apps are using camera [CHAR LIMIT=NONE] -->
    <string name="ongoing_usage_dialog_title_camera">Recent use of Camera</string>

    <!-- Title for Ongoing usage dialog title when apps are using camera and microphone [CHAR LIMIT=NONE] -->
    <string name="ongoing_usage_dialog_title_mic_camera">Recent use of Microphone &amp; Camera</string>

    <!-- Separator for permissions. Include spaces before and after if needed [CHAR LIMIT=10] -->
    <string name="ongoing_usage_dialog_separator">,\u0020</string>

    <!-- Separator for permissions, before last type. Include spaces before and after if needed [CHAR LIMIT=10] -->
    <string name="ongoing_usage_dialog_last_separator">\u0020and\u0020</string>

    <!-- Keyword in the Settings app's search functionality that can be used to find links to the default app management screens [CHAR LIMIT=none] -->
    <string name="default_app_search_keyword">default apps</string>

    <!-- List of the two permission group names for microphone (android:string/permgrouplab_microphone) and camera (android:string/permgrouplab_camera) [CHAR LIMIT=60]-->
    <string name="permgroup_list_microphone_and_camera">Microphone &amp; Camera</string>

    <!-- Accessibility label for button that opens a settings screen [CHAR LIMIT=NONE] -->
    <string name="settings_button">Settings</string>

    <!-- Title for page of managing default apps. [CHAR LIMIT=30] -->
    <string name="default_apps">Default apps</string>

    <!-- Help URI, default apps [DO NOT TRANSLATE] -->
    <string name="help_uri_default_apps" translatable="false"></string>

    <!-- Label when there is no default apps [CHAR LIMIT=30] -->
    <string name="no_default_apps">No default apps</string>

    <!-- Title for preference item that will open a screen to manage more default apps [CHAR LIMIT=30] -->
    <string name="default_apps_more">More defaults</string>

    <!-- Title for preference item that will show the user's preferences for this app's priority for opening links to websites that it claims to support [CHAR LIMIT=30] -->
    <string name="default_apps_manage_domain_urls">Opening links</string>

    <!-- Title for category of default apps for work [CHAR LIMIT=30] -->
    <string name="default_apps_for_work">Default for work</string>

    <!-- Title for category of default apps for private profile [CHAR LIMIT=50] -->
    <string name="default_apps_for_private_profile">Default for private space</string>

    <!-- Summary of a default app when there is no app set [CHAR LIMIT=60] -->
    <string name="default_app_none">None</string>

    <!-- Label for a system default app [CHAR LIMIT=60] -->
    <string name="default_app_system_default">(System default)</string>

    <!-- Label when there are no apps available for a default app [CHAR LIMIT=30] -->
    <string name="default_app_no_apps">No apps</string>

    <!-- Label for the selected default app for default app [CHAR LIMIT=30] -->
    <string name="car_default_app_selected">Selected</string>

    <!-- Label for the selected default app for default app when it has additional information to show [CHAR LIMIT=30] -->
    <string name="car_default_app_selected_with_info">Selected - <xliff:g id="additional_info" example="(System default)">%1$s</xliff:g></string>

    <!-- Keyword in the Settings app's search functionality that can be used to find links to the special app access management screens [CHAR LIMIT=none] -->
    <string name="special_app_access_search_keyword">special app access</string>

    <!-- Title for page of managing special app access. [CHAR LIMIT=30] -->
    <string name="special_app_access">Special app access</string>

    <!-- Help URI, special app access [DO NOT TRANSLATE] -->
    <string name="help_uri_special_app_access" translatable="false"></string>

    <!-- Label when there is no special app access [CHAR LIMIT=30] -->
    <string name="no_special_app_access">No special app access</string>

    <!-- Label when there are no apps available for a special app access [CHAR LIMIT=30] -->
    <string name="special_app_access_no_apps">No apps</string>

    <!-- Summary indicating that a home app is missing work profile support [CHAR LIMIT=60] -->
    <string name="home_missing_work_profile_support">Doesn\u2019t support work profile</string>

    <!-- Dialog message explaining that the app just selected by the user will not work after a reboot until the user enters their credentials, such as a PIN or password. [CHAR LIMIT=NONE] -->
    <string name="encryption_unaware_confirmation_message">Note: If you restart your device and have a screen lock set, this app can\u2019t start until you unlock your device.</string>

    <!-- Dialog message warning about security implications of setting an assistant, displayed when the user selects an assistant. The assitant app here is a generic concept and can be any assistant app. [CHAR LIMIT=NONE] -->
    <string name="assistant_confirmation_message">The assistant will be able to read information about apps in use on your system, including information visible on your screen or accessible within the apps.</string>

    <!-- Name for the notification channel for incident / bug report confirmation. Appears in
    Settings.
    [CHAR LIMIT=50] -->
    <string name="incident_report_channel_name">Share Debugging Data</string>

    <!-- Title for notification shown when the user should confirm an incident / bug report.
    [CHAR LIMIT=60] -->
    <string name="incident_report_notification_title">Share detailed debugging data?</string>

    <!-- Content for notification shown when the user should confirm an incident / bug report.
    [CHAR LIMIT=120] -->
    <string name="incident_report_notification_text"><xliff:g id="app_name" example="Gmail">%1$s</xliff:g> would like to upload debugging information.</string>

    <!-- Title for the incident / bug report confirmation dialog. [CHAR LIMIT=50] -->
    <string name="incident_report_dialog_title">Share debugging data?</string>

    <!-- Title text for introduction to incident / bug report confirmation dialog.
    Following this text is a bulleted list of reasons that a bug is being collected (e.g. "bad
    battery life detected"). Please try to keep this as short as possible (<40 chars if possible).
    The dialog is getting full, but going over is ok if necessary.  [CHAR LIMIT=60] -->
    <string name="incident_report_dialog_intro">The system has detected a problem.</string>

    <!-- Content for dialog shown when the user should confirm an incident / bug report.
    [CHAR LIMIT=none] -->
    <string name="incident_report_dialog_text">"<xliff:g id="app_name" example="Gmail">%1$s</xliff:g> is requesting to upload a bug report from this device taken on <xliff:g id="date" example="December 26, 2018">%2$s</xliff:g> at <xliff:g id="time" example="1:20 PM">%3$s</xliff:g>. Bug reports include personal information about your device or logged by apps, for example, user names, location data, device identifiers, and network information. Only share bug reports with people and apps you trust with this information.

Allow <xliff:g id="app_name" example="Gmail">%4$s</xliff:g> to upload a bug report?"</string>

    <!-- Content for dialog shown when there was an error parsing the incident / bug report.
    [CHAR LIMIT=none] -->
    <string name="incident_report_error_dialog_text">"There was an error processing the bug report for <xliff:g id="app_name" example="Gmail">%1$s</xliff:g>. So sharing the detailed debugging data has been denied. Sorry for the interruption."</string>

    <!-- Label for the button to allow sharing of the report. [CHAR LIMIT=20]-->
    <string name="incident_report_dialog_allow_label">Allow</string>

    <!-- Label for the button to NOT allow sharing of the report. [CHAR LIMIT=20] -->
    <string name="incident_report_dialog_deny_label">Deny</string>

    <!-- Label for screen allowing the user to force certain apps to always be shown in permission controller settings ui instead of being hidden behind "system app" menu. [CHAR LIMIT=60] -->
    <string name="adjust_user_sensitive_title">Advanced settings</string>

    <!-- Label for link to the screen allowing the user to force certain apps to always be shown in permission controller settings ui instead of being hidden behind "system app" menu. [CHAR LIMIT=30] -->
    <string name="menu_adjust_user_sensitive">Advanced settings</string>

    <!-- Title for global switch that enables/disables the ability for the user to force certain apps to always be shown in permission controller settings ui instead of being hidden behind "system app" menu. [CHAR LIMIT=60] -->
    <string name="adjust_user_sensitive_globally_title">Show system app usage</string>

    <!-- Subtitle for global switch that enables/disables the ability for the user to force certain apps to always be shown in permission controller settings ui instead of being hidden behind "system app" menu. [CHAR LIMIT=none] -->
    <string name="adjust_user_sensitive_globally_summary">Show system app use of permissions in status bar, dashboard \u0026 elsewhere</string>

    <!-- Header above the per app switches that enables/disables the ability for the user to force the app to always be shown in permission controller settings ui instead of being hidden behind "system app" menu. [CHAR LIMIT=60] -->
    <string name="adjust_user_sensitive_per_app_header">Highlight usage for the following</string>

    <!-- Title for switch that enables/disables the microphone status bar icon for the currently selected assistant. [CHAR LIMIT=60] -->
    <string name="assistant_record_audio_user_sensitive_title">Show assistant trigger detection</string>

    <!-- Subtitle for switch that enables/disables the microphone status bar icon for the currently selected assistant. [CHAR LIMIT=none] -->
    <string name="assistant_record_audio_user_sensitive_summary">Show icon in status bar when microphone is used to activate voice assistant</string>

    <!-- Message shown to the user when the apps requests permission from this group. Shows in the isolated storage case. If ever possible this should stay below 80 characters (assuming the parameters takes 20 characters). Don't abbreviate until the message reaches 120 characters though. [CHAR LIMIT=120] -->
    <string name="permgrouprequest_storage_isolated">Allow
        &lt;b><xliff:g id="app_name" example="Gmail">%1$s</xliff:g>&lt;/b> to access photos and media on your device?</string>
    <!-- Message shown to the user when the apps requests permission from this group. Shows in the isolated storage case. If ever possible this should stay below 120 characters (assuming the parameters takes 20 characters). Don't abbreviate until the message reaches 180 characters though. [CHAR LIMIT=180] -->
    <string name="permgrouprequest_device_aware_storage_isolated">Allow
        &lt;b><xliff:g id="app_name" example="Gmail">%1$s</xliff:g>&lt;/b> to access photos and media on &lt;b><xliff:g id="device_name" example="My Laptop">%2$s</xliff:g>&lt;/b>?</string>

    <!-- Message shown to the user when the apps requests permission from this group. If ever possible this should stay below 80 characters (assuming the parameters takes 20 characters). Don't abbreviate until the message reaches 120 characters though. [CHAR LIMIT=120] -->
    <string name="permgrouprequest_contacts">Allow
        &lt;b><xliff:g id="app_name" example="Gmail">%1$s</xliff:g>&lt;/b> to access your contacts?</string>

    <!-- Message shown to the user when the apps requests permission from this group on a specific device. If ever possible this should stay below 120 characters (assuming the parameters takes 20 characters). Don't abbreviate until the message reaches 180 characters though. [CHAR LIMIT=180] -->
    <string name="permgrouprequest_device_aware_contacts">Allow
        &lt;b><xliff:g id="app_name" example="Gmail">%1$s</xliff:g>&lt;/b> to access your contacts on &lt;b><xliff:g id="device_name" example="My Laptop">%2$s</xliff:g>&lt;/b>?</string>


    <!-- Message shown to the user when the apps requests permission from this group. If ever possible this should stay below 80 characters (assuming the parameters takes 20 characters). Don't abbreviate until the message reaches 120 characters though. [CHAR LIMIT=120] -->
    <string name="permgrouprequest_location">Allow
        &lt;b><xliff:g id="app_name" example="Gmail">%1$s</xliff:g>&lt;/b> to access this device\u2019s location?</string>
    <!-- Message shown to the user when the apps requests permission from this group on a specific device. If ever possible this should stay below 120 characters (assuming the parameters takes 20 characters). Don't abbreviate until the message reaches 180 characters though. [CHAR LIMIT=180] -->
    <string name="permgrouprequest_device_aware_location">Allow
        &lt;b><xliff:g id="app_name" example="Gmail">%1$s</xliff:g>&lt;/b> to access &lt;b><xliff:g id="device_name" example="My Laptop">%2$s</xliff:g>\u2019s&lt;/b> location?</string>
    <!-- Subtitle of the message shown to the user when the apps requests permission to use the location only while app is in foreground [CHAR LIMIT=150]-->
    <string name="permgrouprequestdetail_location">The app will only have access to the location while you\u2019re using the app</string>
    <!-- Message shown to the user when the apps requests permission to use the location while app is in foreground and background. If ever possible this should stay below 80 characters (assuming the parameters takes 20 characters). Don't abbreviate until the message reaches 120 characters though. [CHAR LIMIT=120] -->
    <string name="permgroupbackgroundrequest_location">Allow
        &lt;b><xliff:g id="app_name" example="Gmail">%1$s</xliff:g>&lt;/b> to access this device\u2019s location?</string>
    <!-- Message shown to the user when the apps requests permission to use the location while app is in foreground and background. If ever possible this should stay below 120 characters (assuming the parameters takes 20 characters). Don't abbreviate until the message reaches 180 characters though. [CHAR LIMIT=180] -->
    <string name="permgroupbackgroundrequest_device_aware_location">Allow
        &lt;b><xliff:g id="app_name" example="Gmail">%1$s</xliff:g>&lt;/b> to access &lt;b><xliff:g id="device_name" example="My Laptop">%2$s</xliff:g>\u2019s&lt;/b> location?</string>
    <!-- Subtitle of the message shown to the user when the apps requests permission to use the location while app is in foreground and background. Try to keep the link annotation at the end of the string [CHAR LIMIT=150] -->
    <string name="permgroupbackgroundrequestdetail_location">This app may want to access your location all the time, even when you\u2019re not using the app. <annotation id="link">Allow in settings.</annotation></string>
    <!-- Message shown to the user when the apps requests permission to use the location while app is in foreground and background. If ever possible this should stay below 80 characters (assuming the parameters takes 20 characters). Don't abbreviate until the message reaches 120 characters though. [CHAR LIMIT=120] -->
    <string name="permgroupupgraderequest_location">Change location access for &lt;b><xliff:g id="app_name" example="Gmail">%1$s</xliff:g>&lt;/b>?</string>
    <!-- Message shown to the user when the apps requests permission to use the location while app is in foreground and background on a specific device. If ever possible this should stay below 120 characters (assuming the parameters takes 20 characters). Don't abbreviate until the message reaches 180 characters though. [CHAR LIMIT=180] -->
    <string name="permgroupupgraderequest_device_aware_location">Change location access for &lt;b><xliff:g id="app_name" example="Gmail">%1$s</xliff:g>&lt;/b> on &lt;b><xliff:g id="device_name" example="My Laptop">%2$s</xliff:g>&lt;/b>?</string>
    <!-- Subtitle of the message shown to the user when the apps requests permission to use the location while app is in foreground and background. Try to keep the link annotation at the end of the string [CHAR LIMIT=150] -->
    <string name="permgroupupgraderequestdetail_location">This app wants to access your location all the time, even when you\u2019re not using the app. <annotation id="link">Allow in settings.</annotation></string>

    <!-- Message shown to the user when the apps requests permission from this group. If ever possible this should stay below 80 characters (assuming the parameters takes 20 characters). Don't abbreviate until the message reaches 120 characters though. [CHAR LIMIT=120] -->
    <string name="permgrouprequest_nearby_devices">Allow
        &lt;b><xliff:g id="app_name" example="Gmail">%1$s</xliff:g>&lt;/b> to find, connect to, and determine the relative position of nearby devices?</string>
    <!-- Message shown to the user when the apps requests permission from this group on a specific device. If ever possible this should stay below 120 characters (assuming the parameters takes 20 characters). Don't abbreviate until the message reaches 180 characters though. [CHAR LIMIT=180] -->
    <string name="permgrouprequest_device_aware_nearby_devices">Allow
        &lt;b><xliff:g id="app_name" example="Gmail">%1$s</xliff:g>&lt;/b> to find, connect to, and determine the relative position of nearby devices on &lt;b><xliff:g id="device_name" example="My Laptop">%2$s</xliff:g>&lt;/b>?</string>
    <!-- Subtitle of the message shown to the user when the apps requests permission to discovery and connect to nearby devices while app is in foreground and background. Try to keep the link annotation at the end of the string [CHAR LIMIT=150] -->
    <string name="permgroupupgraderequestdetail_nearby_devices">Allow &lt;b><xliff:g id="app_name" example="Gmail">%1$s</xliff:g>&lt;/b> to find, connect to, and determine the relative position of nearby devices? <annotation id="link">Allow in settings.</annotation></string>

    <!-- Message shown to the user when the app requests permission to upgrade to fine location [CHAR LIMIT=120] -->
    <string name="permgrouprequest_fineupgrade">Change <xliff:g id="app_name" example="Gmail">&lt;b&gt;%1$s&lt;/b&gt;</xliff:g>\u2019s location access from approximate to precise?</string>
    <!-- Message shown to the user when the app requests permission to upgrade to fine location on a specific device [CHAR LIMIT=180] -->
    <string name="permgrouprequest_device_aware_fineupgrade">Change <xliff:g id="app_name" example="Gmail">&lt;b&gt;%1$s&lt;/b&gt;</xliff:g>\u2019s location access on &lt;b><xliff:g id="device_name" example="My Laptop">%2$s</xliff:g>&lt;/b> from approximate to precise?</string>
    <!-- Message shown to the user when the app requests permission to use coarse location [CHAR LIMIT=120] -->
    <string name="permgrouprequest_coarselocation">Allow &lt;b><xliff:g id="app_name" example="Gmail">%1$s</xliff:g>&lt;/b> to access this device\u2019s approximate location?</string>
    <!-- Message shown to the user when the app requests permission to use coarse location for a specific device [CHAR LIMIT=180] -->
    <string name="permgrouprequest_device_aware_coarselocation">Allow &lt;b><xliff:g id="app_name" example="Gmail">%1$s</xliff:g>&lt;/b> to access &lt;b><xliff:g id="device_name" example="My Laptop">%2$s</xliff:g>&lt;/b>\u2019s approximate location?</string>
    <!-- Text for the FINE location image [CHAR LIMIT=20] -->
    <string name="permgrouprequest_finelocation_imagetext">Precise</string>
    <!-- Text for the COARSE location image [CHAR LIMIT=20] -->
    <string name="permgrouprequest_coarselocation_imagetext">Approximate</string>

    <!-- Message shown to the user when the apps requests permission from this group. If ever possible this should stay below 80 characters (assuming the parameters takes 20 characters). Don't abbreviate until the message reaches 120 characters though. [CHAR LIMIT=120] -->
    <string name="permgrouprequest_calendar">Allow
        &lt;b><xliff:g id="app_name" example="Gmail">%1$s</xliff:g>&lt;/b> to access your calendar?</string>

    <!-- Message shown to the user when the apps requests permission from this group on a specific device. If ever possible this should stay below 120 characters (assuming the parameters takes 20 characters). Don't abbreviate until the message reaches 180 characters though. [CHAR LIMIT=180] -->
    <string name="permgrouprequest_device_aware_calendar">Allow
        &lt;b><xliff:g id="app_name" example="Gmail">%1$s</xliff:g>&lt;/b> to access your calendar on &lt;b><xliff:g id="device_name" example="My Laptop">%2$s</xliff:g>&lt;/b>?</string>

    <!-- Message shown to the user when the apps requests permission from this group. If ever possible this should stay below 80 characters (assuming the parameters takes 20 characters). Don't abbreviate until the message reaches 120 characters though. [CHAR LIMIT=120] -->
    <string name="permgrouprequest_sms">Allow
        &lt;b><xliff:g id="app_name" example="Gmail">%1$s</xliff:g>&lt;/b> to send and view SMS messages?</string>

    <!-- Message shown to the user when the apps requests permission from this group on a specific device. If ever possible this should stay below 120 characters (assuming the parameters takes 20 characters). Don't abbreviate until the message reaches 180 characters though. [CHAR LIMIT=180] -->
    <string name="permgrouprequest_device_aware_sms">Allow
        &lt;b><xliff:g id="app_name" example="Gmail">%1$s</xliff:g>&lt;/b> to send and view SMS messages on &lt;b><xliff:g id="device_name" example="My Laptop">%2$s</xliff:g>&lt;/b>?</string>

    <!-- Message shown to the user when the apps requests permission from this group. If ever possible this should stay below 80 characters (assuming the parameters takes 20 characters). Don't abbreviate until the message reaches 120 characters though. [CHAR LIMIT=120] -->
    <string name="permgrouprequest_storage">Allow
        &lt;b><xliff:g id="app_name" example="Gmail">%1$s</xliff:g>&lt;/b> to access photos, media, and files on your device?</string>

    <!-- Message shown to the user when the apps requests permission from this group on a specific device. If ever possible this should stay below 120 characters (assuming the parameters takes 20 characters). Don't abbreviate until the message reaches 180 characters though. [CHAR LIMIT=180] -->
    <string name="permgrouprequest_device_aware_storage">Allow
        &lt;b><xliff:g id="app_name" example="Gmail">%1$s</xliff:g>&lt;/b> to access photos, media, and files on &lt;b><xliff:g id="device_name" example="My Laptop">%2$s</xliff:g>&lt;/b>?</string>

    <!-- Message shown to the user when the apps requests permission from this group. If ever possible this should stay below 80 characters (assuming the parameters takes 20 characters). Don't abbreviate until the message reaches 120 characters though. [CHAR LIMIT=120] -->
    <string name="permgrouprequest_storage_q_to_s">Allow
        &lt;b><xliff:g id="app_name" example="Gmail">%1$s</xliff:g>&lt;/b> to access &lt;b>photos, videos, music, and audio&lt;/b> on this device?</string>

    <!-- Message shown to the user when the apps requests permission from this group. If ever possible this should stay below 80 characters (assuming the parameters takes 20 characters). Don't abbreviate until the message reaches 120 characters though. [CHAR LIMIT=120] -->
    <string name="permgrouprequest_storage_pre_q">Allow
        &lt;b><xliff:g id="app_name" example="Gmail">%1$s</xliff:g>&lt;/b> to access &lt;b>photos, videos, music, audio, and other files&lt;/b> on this device?</string>

    <!-- Message shown to the user when the apps requests permission from this group. If ever possible this should stay below 80 characters (assuming the parameters takes 20 characters). Don't abbreviate until the message reaches 120 characters though. [CHAR LIMIT=120] -->
    <string name="permgrouprequest_read_media_aural">Allow &lt;b><xliff:g id="app_name" example="Gmail">%1$s</xliff:g>&lt;/b> to access music and audio on this device?</string>

    <!-- Message shown to the user when the apps requests permission from this group on a specific device. If ever possible this should stay below 120 characters (assuming the parameters takes 20 characters). Don't abbreviate until the message reaches 180 characters though. [CHAR LIMIT=180] -->
    <string name="permgrouprequest_device_aware_read_media_aural">Allow &lt;b><xliff:g id="app_name" example="Gmail">%1$s</xliff:g>&lt;/b> to access music and audio on &lt;b><xliff:g id="device_name" example="My Laptop">%2$s</xliff:g>&lt;/b>?</string>

    <!-- Message shown to the user when the apps requests permission from this group. If ever possible this should stay below 80 characters (assuming the parameters takes 20 characters). Don't abbreviate until the message reaches 120 characters though. [CHAR LIMIT=120] -->
    <string name="permgrouprequest_read_media_visual">Allow &lt;b><xliff:g id="app_name" example="Gmail">%1$s</xliff:g>&lt;/b> to access photos and videos on this device?</string>

    <!-- Message shown to the user when the apps requests permission from this group on a specific device. If ever possible this should stay below 120 characters (assuming the parameters takes 20 characters). Don't abbreviate until the message reaches 180 characters though. [CHAR LIMIT=180] -->
    <string name="permgrouprequest_device_aware_read_media_visual">Allow &lt;b><xliff:g id="app_name" example="Gmail">%1$s</xliff:g>&lt;/b> to access photos and videos on &lt;b><xliff:g id="device_name" example="My Laptop">%2$s</xliff:g>&lt;/b>?</string>

    <!-- Message shown to the user when the apps requests permission from this group. If ever possible this should stay below 80 characters (assuming the parameters takes 20 characters). Don't abbreviate until the message reaches 120 characters though. [CHAR LIMIT=120] -->
    <string name="permgrouprequest_more_photos">Allow
        &lt;b><xliff:g id="app_name" example="Gmail">%1$s</xliff:g>&lt;/b> to access more photos and videos on this device?</string>
    <!-- Message shown to the user when the apps requests permission from this group on a specific device. If ever possible this should stay below 120 characters (assuming the parameters takes 20 characters). Don't abbreviate until the message reaches 180 characters though. [CHAR LIMIT=180] -->
    <string name="permgrouprequest_device_aware_more_photos">Allow
        &lt;b><xliff:g id="app_name" example="Gmail">%1$s</xliff:g>&lt;/b> to access more photos and videos on &lt;b><xliff:g id="device_name" example="My Laptop">%2$s</xliff:g>&lt;/b>?</string>

    <!-- Message shown to the user when the apps requests permission from this group. If ever possible this should stay below 80 characters (assuming the parameters takes 20 characters). Don't abbreviate until the message reaches 120 characters though. [CHAR LIMIT=120] -->
    <string name="permgrouprequest_microphone">Allow
        &lt;b><xliff:g id="app_name" example="Gmail">%1$s</xliff:g>&lt;/b> to record audio?</string>
    <!-- Message shown to the user when the apps requests permission from this group on a specific device. If ever possible this should stay below 120 characters (assuming the parameters takes 20 characters). Don't abbreviate until the message reaches 180 characters though. [CHAR LIMIT=180] -->
    <string name="permgrouprequest_device_aware_microphone">Allow
        &lt;b><xliff:g id="app_name" example="Gmail">%1$s</xliff:g>&lt;/b> to record audio on &lt;b><xliff:g id="device_name" example="My Laptop">%2$s</xliff:g>&lt;/b>?</string>
    <!-- Subtitle of the message shown to the user when the apps requests permission to use the microphone only while app is in foreground [CHAR LIMIT=150]-->
    <string name="permgrouprequestdetail_microphone">The app will only be able to record audio while you\u2019re using the app</string>
    <!-- Message shown to the user when the apps requests permission to use the microphone while app is in foreground and background. If ever possible this should stay below 80 characters (assuming the parameters takes 20 characters). Don't abbreviate until the message reaches 120 characters though. [CHAR LIMIT=120] -->
    <string name="permgroupbackgroundrequest_microphone">Allow
        &lt;b><xliff:g id="app_name" example="Gmail">%1$s</xliff:g>&lt;/b> to record audio?</string>
    <!-- Message shown to the user when the apps requests permission to use the microphone while app is in foreground and background. If ever possible this should stay below 120 characters (assuming the parameters takes 20 characters). Don't abbreviate until the message reaches 180 characters though. [CHAR LIMIT=180] -->
    <string name="permgroupbackgroundrequest_device_aware_microphone">Allow
        &lt;b><xliff:g id="app_name" example="Gmail">%1$s</xliff:g>&lt;/b> to record audio on &lt;b><xliff:g id="device_name" example="My Laptop">%2$s</xliff:g>&lt;/b>?</string>
    <!-- Subtitle of the message shown to the user when the apps requests permission to use the microphone while app is in foreground and background. Try to keep the link annotation at the end of the string [CHAR LIMIT=150] -->
    <string name="permgroupbackgroundrequestdetail_microphone">This app may want to record audio all the time, even when you\u2019re not using the app. <annotation id="link">Allow in settings.</annotation></string>
    <!-- Message shown to the user when the apps requests permission to use the microphone while app is in foreground and background. If ever possible this should stay below 80 characters (assuming the parameters takes 20 characters). Don't abbreviate until the message reaches 120 characters though. [CHAR LIMIT=120] -->
    <string name="permgroupupgraderequest_microphone">Change microphone access for &lt;b><xliff:g id="app_name" example="Gmail">%1$s</xliff:g>&lt;/b>?</string>
    <!-- Message shown to the user when the apps requests permission to use the microphone while app is in foreground and background. If ever possible this should stay below 120 characters (assuming the parameters takes 20 characters). Don't abbreviate until the message reaches 180 characters though. [CHAR LIMIT=180] -->
    <string name="permgroupupgraderequest_device_aware_microphone">Change microphone access for &lt;b><xliff:g id="app_name" example="Gmail">%1$s</xliff:g>&lt;/b> on &lt;b><xliff:g id="device_name" example="My Laptop">%2$s</xliff:g>&lt;/b>?</string>
    <!-- Subtitle of the message shown to the user when the apps requests permission to use the microphone while app is in foreground and background. Try to keep the link annotation at the end of the string [CHAR LIMIT=150] -->
    <string name="permgroupupgraderequestdetail_microphone">This app wants to record audio all the time, even when you\u2019re not using the app. <annotation id="link">Allow in settings.</annotation></string>

    <!-- Message shown to the user when the apps requests permission from this group. If ever possible this should stay below 80 characters (assuming the parameters takes 20 characters). Don't abbreviate until the message reaches 120 characters though. [CHAR LIMIT=120] -->
    <string name="permgrouprequest_activityRecognition">Allow
        &lt;b><xliff:g id="app_name" example="Gmail">%1$s</xliff:g>&lt;/b> to access your physical activity?</string>

    <!-- Message shown to the user when the apps requests permission from this group on a specific device. If ever possible this should stay below 120 characters (assuming the parameters takes 20 characters). Don't abbreviate until the message reaches 180 characters though. [CHAR LIMIT=180] -->
    <string name="permgrouprequest_device_aware_activityRecognition">Allow
        &lt;b><xliff:g id="app_name" example="Gmail">%1$s</xliff:g>&lt;/b> to access your physical activity on &lt;b><xliff:g id="device_name" example="My Laptop">%2$s</xliff:g>&lt;/b>?</string>

    <!-- Message shown to the user when the apps requests permission from this group. If ever possible this should stay below 80 characters (assuming the parameters takes 20 characters). Don't abbreviate until the message reaches 120 characters though. [CHAR LIMIT=120] -->
    <string name="permgrouprequest_camera">Allow
        &lt;b><xliff:g id="app_name" example="Gmail">%1$s</xliff:g>&lt;/b> to take pictures and record video?</string>

    <!-- Message shown to the user when the apps requests permission from this group on a specific device. If ever possible this should stay below 120 characters (assuming the parameters takes 20 characters). Don't abbreviate until the message reaches 180 characters though. [CHAR LIMIT=180] -->
    <string name="permgrouprequest_device_aware_camera">Allow
        &lt;b><xliff:g id="app_name" example="Gmail">%1$s</xliff:g>&lt;/b> to take pictures and record video on &lt;b><xliff:g id="device_name" example="My Laptop">%2$s</xliff:g>&lt;/b>?</string>
    <!-- Subtitle of the message shown to the user when the apps requests permission to use the camera only while app is in foreground [CHAR LIMIT=150]-->
    <string name="permgrouprequestdetail_camera">The app will only be able to take pictures and record video while you\u2019re using the app</string>
    <!-- Message shown to the user when the apps requests permission to use the camera while app is in foreground and background. If ever possible this should stay below 80 characters (assuming the parameters takes 20 characters). Don't abbreviate until the message reaches 120 characters though. [CHAR LIMIT=120] -->
    <string name="permgroupbackgroundrequest_camera">Allow
        &lt;b><xliff:g id="app_name" example="Gmail">%1$s</xliff:g>&lt;/b> to take pictures and record video?</string>
    <!-- Message shown to the user when the apps requests permission to use the camera while app is in foreground and background  on a specific device. If ever possible this should stay below 120 characters (assuming the parameters takes 20 characters). Don't abbreviate until the message reaches 180 characters though. [CHAR LIMIT=180] -->
    <string name="permgroupbackgroundrequest_device_aware_camera">Allow
        &lt;b><xliff:g id="app_name" example="Gmail">%1$s</xliff:g>&lt;/b> to take pictures and record video on &lt;b><xliff:g id="device_name" example="My Laptop">%2$s</xliff:g>&lt;/b>?</string>
    <!-- Subtitle of the message shown to the user when the apps requests permission to use the camera while app is in foreground and background. Try to keep the link annotation at the end of the string [CHAR LIMIT=150] -->
    <string name="permgroupbackgroundrequestdetail_camera">This app may want to take pictures and record video all the time, even when you\u2019re not using the app. <annotation id="link">Allow in settings.</annotation></string>
    <!-- Message shown to the user when the apps requests permission to use the camera while app is in foreground and background. If ever possible this should stay below 80 characters (assuming the parameters takes 20 characters). Don't abbreviate until the message reaches 120 characters though. [CHAR LIMIT=120] -->
    <string name="permgroupupgraderequest_camera">Change camera access for &lt;b><xliff:g id="app_name" example="Gmail">%1$s</xliff:g>&lt;/b>?</string>
    <!-- Message shown to the user when the apps requests permission to use the camera while app is in foreground and background on a specific device. If ever possible this should stay below 120 characters (assuming the parameters takes 20 characters). Don't abbreviate until the message reaches 180 characters though. [CHAR LIMIT=180] -->
    <string name="permgroupupgraderequest_device_aware_camera">Change camera access for &lt;b><xliff:g id="app_name" example="Gmail">%1$s</xliff:g>&lt;/b> on &lt;b><xliff:g id="device_name" example="My Laptop">%2$s</xliff:g>&lt;/b>?</string>
    <!-- Subtitle of the message shown to the user when the apps requests permission to use the camera while app is in foreground and background. Try to keep the link annotation at the end of the string [CHAR LIMIT=150] -->
    <string name="permgroupupgraderequestdetail_camera">This app wants to take pictures and record video all the time, even when you\u2019re not using the app. <annotation id="link">Allow in settings.</annotation></string>

    <!-- Message shown to the user when the apps requests permission from this group. If ever possible this should stay below 80 characters (assuming the parameters takes 20 characters). Don't abbreviate until the message reaches 120 characters though. [CHAR LIMIT=120] -->
    <string name="permgrouprequest_calllog">Allow
        &lt;b><xliff:g id="app_name" example="Gmail">%1$s</xliff:g>&lt;/b> to access your phone call logs?</string>
    <!-- Message shown to the user when the apps requests permission from this group on a specific device. If ever possible this should stay below 120 characters (assuming the parameters takes 20 characters). Don't abbreviate until the message reaches 180 characters though. [CHAR LIMIT=180] -->
    <string name="permgrouprequest_device_aware_calllog">Allow
        &lt;b><xliff:g id="app_name" example="Gmail">%1$s</xliff:g>&lt;/b> to access your phone call logs on &lt;b><xliff:g id="device_name" example="My Laptop">%2$s</xliff:g>&lt;/b>?</string>

    <!-- Message shown to the user when the apps requests permission from this group. If ever possible this should stay below 80 characters (assuming the parameters takes 20 characters). Don't abbreviate until the message reaches 120 characters though. [CHAR LIMIT=120] -->
    <string name="permgrouprequest_phone">Allow
        &lt;b><xliff:g id="app_name" example="Gmail">%1$s</xliff:g>&lt;/b> to make and manage phone calls?</string>
    <!-- Message shown to the user when the apps requests permission from this group on a specific device. If ever possible this should stay below 120 characters (assuming the parameters takes 20 characters). Don't abbreviate until the message reaches 180 characters though. [CHAR LIMIT=180] -->
    <string name="permgrouprequest_device_aware_phone">Allow
        &lt;b><xliff:g id="app_name" example="Gmail">%1$s</xliff:g>&lt;/b> to make and manage phone calls on &lt;b><xliff:g id="device_name" example="My Laptop">%2$s</xliff:g>&lt;/b>?</string>

    <!-- Message shown to the user when the apps requests permission from this group. If ever possible this should stay below 80 characters (assuming the parameters takes 20 characters). Don't abbreviate until the message reaches 120 characters though. [CHAR LIMIT=120] -->
    <string name="permgrouprequest_sensors">Allow
        &lt;b><xliff:g id="app_name" example="Gmail">%1$s</xliff:g>&lt;/b> to access sensor data about your vital signs?</string>
    <!-- Message shown to the user when the apps requests permission from this group on a specific device. If ever possible this should stay below 120 characters (assuming the parameters takes 20 characters). Don't abbreviate until the message reaches 180 characters though. [CHAR LIMIT=180] -->
    <string name="permgrouprequest_device_aware_sensors">Allow
        &lt;b><xliff:g id="app_name" example="Gmail">%1$s</xliff:g>&lt;/b> to access sensor data about your vital signs on &lt;b><xliff:g id="device_name" example="My Laptop">%2$s</xliff:g>&lt;/b>?</string>

    <!-- Subtitle of the message shown to the user when the apps requests permission to use the body sensors while app is in foreground and background. Try to keep the link annotation at the end of the string [CHAR LIMIT=NONE] -->
    <string name="permgroupupgraderequestdetail_sensors">This app wants to access sensor data about your vital signs all the time, even when you\u2019re not using the app. To make this change, <annotation id="link">go to settings.</annotation></string>
    <!-- Message shown to the user when the apps requests permission to use the bosy sensors while app is in foreground and background. If ever possible this should stay below 120 characters (assuming the parameters takes 20 characters). Don't abbreviate until the message reaches 180 characters though. [CHAR LIMIT=120] -->
    <string name="permgroupbackgroundrequest_sensors">Allow
        &lt;b><xliff:g id="app_name" example="Gmail">%1$s</xliff:g>&lt;/b> to access the sensor data about your vital signs?</string>
    <!-- Message shown to the user when the apps requests permission to use the bosy sensors while app is in foreground and background on a specific device. If ever possible this should stay below 120 characters (assuming the parameters takes 20 characters). Don't abbreviate until the message reaches 180 characters though. [CHAR LIMIT=180] -->
    <string name="permgroupbackgroundrequest_device_aware_sensors">Allow
        &lt;b><xliff:g id="app_name" example="Gmail">%1$s</xliff:g>&lt;/b> to access the sensor data about your vital signs on &lt;b><xliff:g id="device_name" example="My Laptop">%2$s</xliff:g>&lt;/b>?</string>
    <!-- Subtitle of the message shown to the user when the apps requests permission to use the body sensors while app is in foreground and background. Try to keep the link annotation at the end of the string [CHAR LIMIT=NONE] -->
    <string name="permgroupbackgroundrequestdetail_sensors">To let this app access body sensor data all the time, even when you\u2019re not using the app, <annotation id="link">go to settings.</annotation></string>
    <!-- Message shown to the user when the apps requests permission to use the body sensors while app is in foreground and background. If ever possible this should stay below 80 characters (assuming the parameters takes 20 characters). Don't abbreviate until the message reaches 120 characters though. [CHAR LIMIT=120] -->
    <string name="permgroupupgraderequest_sensors">Keep allowing &lt;b><xliff:g id="app_name" example="Gmail">%1$s</xliff:g>&lt;/b> to access body sensor data while app is in use?</string>
    <!-- Message shown to the user when the apps requests permission to use the body sensors while app is in foreground and background on a specific device. If ever possible this should stay below 120 characters (assuming the parameters takes 20 characters). Don't abbreviate until the message reaches 180 characters though. [CHAR LIMIT=180] -->
    <string name="permgroupupgraderequest_device_aware_sensors">Keep allowing &lt;b><xliff:g id="app_name" example="Gmail">%1$s</xliff:g>&lt;/b> to access body sensor data on &lt;b><xliff:g id="device_name" example="My Laptop">%2$s</xliff:g>&lt;/b> while app is in use?</string>

    <!-- Message shown to the user when the apps requests permission from this group. If ever possible this should stay below 80 characters (assuming the parameters takes 20 characters). Don't abbreviate until the message reaches 120 characters though. [CHAR LIMIT=120] -->
    <string name="permgrouprequest_notifications">Allow
        &lt;b><xliff:g id="app_name" example="Gmail">%1$s</xliff:g>&lt;/b> to send you notifications?</string>
    <!-- Message shown to the user when the apps requests permission from this group on a specific device. If ever possible this should stay below 120 characters (assuming the parameters takes 20 characters). Don't abbreviate until the message reaches 180 characters though. [CHAR LIMIT=180] -->
    <string name="permgrouprequest_device_aware_notifications">Allow
        &lt;b><xliff:g id="app_name" example="Gmail">%1$s</xliff:g>&lt;/b> to send you notifications on &lt;b><xliff:g id="device_name" example="My Laptop">%2$s</xliff:g>&lt;/b>?</string>

    <!-- Notification shown to the user when location permissions are auto-granted by admin policy. These are for when the admin is forcing the permission and the user cannot control it. [CHAR LIMIT=120]-->
    <string name="auto_granted_permissions">Controlled permissions</string>
    <!-- Title of the notification [CHAR LIMIT=120]-->
    <string name="auto_granted_location_permission_notification_title"><xliff:g id="app_name" example="Gmail">%1$s</xliff:g> has location access</string>
    <!-- Body of the notification, that does not include the app name and is specific to location permissions. [CHAR LIMIT=120]-->
    <string name="auto_granted_permission_notification_body">Your organization allows <xliff:g id="app_name" example="Gmail">%1$s</xliff:g> to access your location</string>

    <!-- The title of (and the button label for a link to) the screen that lists permissions that aren't considered the most relevant to the user at the moment, and thus did not make to the "main" screen. [CHAR LIMIT=80] -->
    <string name="other_permissions_label">Other permissions</string>

    <!-- Title for a list of permissions that are not requested by any of the installed applications. [CHAR LIMIT=80] -->
    <string name="not_used_permissions_label">Permission used by the system</string>
    <!-- Subtitle for a list of permissions that are not requested by any of the installed applications. [CHAR LIMIT=none] -->
    <string name="not_used_permissions_description">Permissions used only by the system applications.</string>

    <!-- Title for a list of "custom" permissions (defined by applications, not the platform). [CHAR LIMIT=80] -->
    <string name="additional_permissions_label">Additional permissions</string>
    <!-- Subtitle for a list of "custom" permissions (defined by applications, not the platform). [CHAR LIMIT=none] -->
    <string name="additional_permissions_description">Permissions defined by applications.</string>

    <!-- Permission label for camera. [CHAR LIMIT=20] -->
    <string name="privdash_label_camera">Camera</string>
    <!-- Permission label for microphone. [CHAR LIMIT=20] -->
    <string name="privdash_label_microphone">Microphone</string>
    <!-- Permission label for location. [CHAR LIMIT=20] -->
    <string name="privdash_label_location">Location</string>
    <!-- Permission label for "other" (not camera, microphone, or location). [CHAR LIMIT=20] -->
    <string name="privdash_label_other">Other</string>
    <!-- Permission label for "none" (not anything). [CHAR LIMIT=20] -->
    <string name="privdash_label_none">None</string>
    <!-- Label that describes a "past 24 hours" time window, prefer two lines. [CHAR LIMIT=20] -->
    <string name="privdash_label_24h">Past\n24 hours</string>
    <!-- Label that describes a "past 7 days" time window, prefer two lines. [CHAR LIMIT=20] -->
    <string name="privdash_label_7d">Past\n7 days</string>
    <!-- This information will aid accessibility applications in describing permission usage percentages to users. While the chart visually represents permission usage, accessibility tools will convey the specific percentages for those who need auditory assistance. Examples would be "Microphone 40 percent" or "Location 75 percent" [CHAR LIMIT=none] -->
    <string name="privdash_usage_percent"><xliff:g id="permission_name" example="camera">%1$s</xliff:g> <xliff:g id="percent" example="25">%2$d</xliff:g> percent</string>

    <!-- Info label for status bar indicator permissions (Mic and Camera) for apps holding special exempted roles. [CHAR LIMIT=none] -->
    <string name="exempt_mic_camera_info_label"><xliff:g id="app_name" example="Gmail">%1$s</xliff:g> is protected by Android. Because your data is processed on this device, this app’s permission usage isn’t shown on the status bar or your privacy dashboard. </string>
    <!-- Info label for permissions for apps holding special exempted roles. [CHAR LIMIT=none] -->
    <string name="exempt_info_label"><xliff:g id="app_name" example="Gmail">%1$s</xliff:g> is protected by Android. Because your data is processed on this device, this app’s permission usage isn’t shown on your privacy dashboard. </string>

    <!-- Info label for the warning banner title if camera is blocked [CHAR LIMIT=none] -->
    <string name="blocked_camera_title">Device camera is blocked</string>
    <!-- Info label for the warning banner title if microphone is blocked [CHAR LIMIT=none] -->
    <string name="blocked_microphone_title">Device microphone is blocked</string>
    <!-- Info label for the warning banner title if location is off [CHAR LIMIT=none] -->
    <string name="blocked_location_title">Device location is off</string>
    <!-- Info label to display that the sensor is blocked for apps and services [CHAR LIMIT=none] -->
    <string name="blocked_sensor_summary">For apps and services</string>
    <!-- Info label to display that the mic is blocked for apps and services [CHAR LIMIT=none] -->
    <string name="blocked_mic_summary">Microphone data may still be shared when you call an emergency number.</string>
    <!-- Label for the button to change the sensor status  [CHAR LIMIT=none] -->
    <string name="blocked_sensor_button_label">Change</string>
    <!-- Info label for the warning banner title if automotive camera access is off[CHAR LIMIT=none] -->
    <string name="automotive_blocked_camera_title">Camera access is off</string>
<<<<<<< HEAD
=======
    <!-- Info label for the warning banner title if automotive microphone access is off[CHAR LIMIT=none] -->
    <string name="automotive_blocked_microphone_title">Microphone access is off</string>
    <!-- Info label for the warning banner title if automotive location access is off[CHAR LIMIT=none] -->
    <string name="automotive_blocked_location_title">Location access is off</string>
>>>>>>> cefba315
    <!-- Info label to display that the sensor is blocked for automotive infotainment apps and services [CHAR LIMIT=none] -->
    <string name="automotive_blocked_infotainment_app_summary">For infotainment apps</string>
     <!-- Info label to display that the sensor is blocked for automotive required apps and services [CHAR LIMIT=none] -->
    <string name="automotive_blocked_required_app_summary">For required apps</string>
    <!-- Info label for the required app title which needs to access sensors such as camera, location and microphone [CHAR LIMIT=NONE]-->
    <string name="automotive_required_app_title">This app is required</string>
    <!-- Info label to display when the automotive app is a required app for accessing sensors such as camera, location and microphone [CHAR LIMIT=NONE]-->
    <string name="automotive_required_app_summary">This app is required by your car\u2019s manufacturer</string>

    <!-- Title for page containing overall view of device safety status [CHAR LIMIT=30] -->
    <string name="safety_center_dashboard_page_title">Security &amp; privacy</string>
    <!-- Label for the button that triggers a new scan for safety center data [CHAR LIMIT=60] -->
    <string name="safety_center_rescan_button">Scan device</string>
    <!-- Content description for the button dismisses a safety center issue [CHAR LIMIT=NONE] -->
    <string name="safety_center_issue_card_dismiss_button">Dismiss</string>
    <!-- Title for a dialog confirming if a user wants to dismiss a safety center issue [CHAR LIMIT=NONE] -->
    <string name="safety_center_issue_card_dismiss_confirmation_title">Dismiss this alert?</string>
    <!-- Message for a dialog confirming if a user wants to dismiss a safety center issue [CHAR LIMIT=NONE] -->
    <string name="safety_center_issue_card_dismiss_confirmation_message">Review your security and privacy settings any time to add more protection</string>
    <!-- Label for a button to dismiss a safety center issue in a confirmation dialog [CHAR LIMIT=30] -->
    <string name="safety_center_issue_card_confirm_dismiss_button">Dismiss</string>
    <!-- Label for a button to cancel dismissing a safety center issue in a confirmation dialog [CHAR LIMIT=30] -->
    <string name="safety_center_issue_card_cancel_dismiss_button">Cancel</string>
    <!-- Title for a section that contains security and privacy related settings on the Security and Privacy page [CHAR LIMIT=60] -->
    <string name="safety_center_entries_category_title">Settings</string>
    <!-- Content description for the safety status preference title and summary in the Safety Center [CHAR LIMIT=NONE]-->
    <string name="safety_status_preference_title_and_summary_content_description">Security and privacy status. <xliff:g id="overall safety status" example="Looks Good">%1$s</xliff:g>. <xliff:g id="summary of device status" example="This device is up to date">%2$s</xliff:g></string>
    <!-- Label for the button that takes the user to the settings page for Android Security  [CHAR LIMIT=60] -->
    <string name="security_settings">Security Settings</string>
    <!-- Label for the permission usage section of safety center QS page[CHAR LIMIT=30] -->
    <string name="sensor_permissions_qs">Permissions</string>
    <!-- Title of the safety and privacy quick settings tile [CHAR LIMIT=NONE] -->
    <string name="safety_privacy_qs_tile_title">Security &amp; privacy</string>
    <!-- Subtitle of the safety and privacy quick settings tile [CHAR LIMIT=NONE] -->
    <string name="safety_privacy_qs_tile_subtitle">Check status</string>
    <!-- Label for the privacy controls section of safety center QS page [CHAR LIMIT=30] -->
    <string name="privacy_controls_qs">Your privacy controls</string>
    <!-- Label for the button that opens safety center in safety center QS page [CHAR LIMIT=30] -->
    <string name="security_settings_button_label_qs">More settings</string>
    <!-- Label for the toggle that changes camera access in safety center QS page [CHAR LIMIT=30] -->
    <string name="camera_toggle_label_qs">Camera access</string>
    <!-- Label for the toggle that changes microphone access in safety center QS page [CHAR LIMIT=30] -->
    <string name="microphone_toggle_label_qs">Mic access</string>
    <!-- Label when permissions were removed via safety center QS page [CHAR LIMIT=30] -->
    <string name="permissions_removed_qs">Permission removed</string>
    <!-- Label to see camera usage in safety center QS page [CHAR LIMIT=50] -->
    <string name="camera_usage_qs">See recent camera usage</string>
    <!-- Label to see microphone usage in safety center QS page [CHAR LIMIT=50] -->
    <string name="microphone_usage_qs">See recent mic usage</string>
    <!-- Label to remove camera permission for an app in safety center QS page [CHAR LIMIT=50] -->
    <string name="remove_camera_qs">Remove permission for this app</string>
    <!-- Label to remove microphone permission for an app in safety center QS page [CHAR LIMIT=50] -->
    <string name="remove_microphone_qs">Remove permission for this app</string>
    <!-- Label to manage service in safety center QS page [CHAR LIMIT=50] -->
    <string name="manage_service_qs">Manage service</string>
    <!-- Label to manage permissions in safety center QS page [CHAR LIMIT=50] -->
    <string name="manage_permissions_qs">Manage permissions</string>
    <!-- Label for active usage by phone call in safety center QS page [CHAR LIMIT=50] -->
    <string name="active_call_usage_qs">Being used by phone call</string>
    <!-- Label for recent usage by phone call in safety center QS page [CHAR LIMIT=50] -->
    <string name="recent_call_usage_qs">Recently used in phone call</string>
    <!-- Label for active app usage in safety center QS page [CHAR LIMIT=50] -->
    <string name="active_app_usage_qs">Being used by <xliff:g id="app_name" example="Gmail">%1$s</xliff:g></string>
    <!-- Label for recent app usage in safety center QS page [CHAR LIMIT=50] -->
    <string name="recent_app_usage_qs">Recently used by <xliff:g id="app_name" example="Gmail">%1$s</xliff:g></string>
    <!-- Label for active app usage with sub-attribution or proxy label in safety center QS page [CHAR LIMIT=NONE] -->
    <string name="active_app_usage_1_qs">Being used by <xliff:g id="app_name" example="Gmail">%1$s</xliff:g> (<xliff:g id="attribution_label" example="For Wallet">%2$s</xliff:g>)</string>
    <!-- Label for recent app usage with sub-attribution or proxy label in safety center QS page [CHAR LIMIT=NONE] -->
    <string name="recent_app_usage_1_qs">Recently used by <xliff:g id="app_name" example="Gmail">%1$s</xliff:g> (<xliff:g id="attribution_label" example="For Wallet">%2$s</xliff:g>)</string>
    <!-- Label for active app usage with sub-attribution and proxy label in safety center QS page [CHAR LIMIT=NONE] -->
    <string name="active_app_usage_2_qs">Being used by <xliff:g id="app_name" example="Gmail">%1$s</xliff:g> (<xliff:g id="attribution_label" example="For Wallet">%2$s</xliff:g>  \u2022 <xliff:g id="proxy_label" example="Speech services">%3$s</xliff:g>)</string>
    <!-- Label for recent app usage with sub-attribution and proxy label in safety center QS page [CHAR LIMIT=NONE] -->
    <string name="recent_app_usage_2_qs">Recently used by <xliff:g id="app_name" example="Gmail">%1$s</xliff:g> (<xliff:g id="attribution_label" example="For Wallet">%2$s</xliff:g>  \u2022 <xliff:g id="proxy_label" example="Speech services">%3$s</xliff:g>)</string>

    <!-- Positive button for media confirm dialog [CHAR LIMIT=40] -->
    <string name="media_confirm_dialog_positive_button">Confirm</string>
    <!-- Negative button for media confirm dialog [CHAR LIMIT=40] -->
    <string name="media_confirm_dialog_negative_button">Back</string>
    <!-- Title for media confirm dialog (when user allows aural group of pre-q app) [CHAR LIMIT=NONE] -->
    <string name="media_confirm_dialog_title_a_to_p_aural_allow">Access to other files will also be allowed</string>
    <!-- Title for media confirm dialog (when user denies aural group of pre-q app) [CHAR LIMIT=NONE] -->
    <string name="media_confirm_dialog_title_a_to_p_aural_deny">Access to other files also won\u2019t be allowed</string>
    <!-- Title for media confirm dialog (when user allows visual group of pre-q app) [CHAR LIMIT=NONE] -->
    <string name="media_confirm_dialog_title_a_to_p_visual_allow">Access to other files will also be allowed</string>
    <!-- Title for media confirm dialog (when user denies visual group of pre-q app) [CHAR LIMIT=NONE] -->
    <string name="media_confirm_dialog_title_a_to_p_visual_deny">Access to other files also won\u2019t be allowed</string>
    <!-- Title for media confirm dialog (when user allows aural group of q_to_s app) [CHAR LIMIT=NONE] -->
    <string name="media_confirm_dialog_title_q_to_s_aural_allow">Access to photos and videos will also be allowed</string>
    <!-- Title for media confirm dialog (when user denies aural group of q_to_s app) [CHAR LIMIT=NONE] -->
    <string name="media_confirm_dialog_title_q_to_s_aural_deny">Access to photos and videos also won\u2019t be allowed</string>
    <!-- Title for media confirm dialog (when user allows visual group of q_to_s app) [CHAR LIMIT=NONE] -->
    <string name="media_confirm_dialog_title_q_to_s_visual_allow">Access to music and audio files will also be allowed</string>
    <!-- Title for media confirm dialog (when user denies visual group of q_to_s app) [CHAR LIMIT=NONE] -->
    <string name="media_confirm_dialog_title_q_to_s_visual_deny">Access to music and audio files also won\u2019t be allowed</string>
    <!-- Message for media confirm dialog (when user allows aural group of pre-q app) [CHAR LIMIT=NONE] -->
    <string name="media_confirm_dialog_message_a_to_p_aural_allow">This app doesn\u2019t support the latest version of Android. If this app can access music and audio files, it will also be allowed to access photos, videos, and other files.</string>
    <!-- Message for media confirm dialog (when user denies aural group of pre-q app) [CHAR LIMIT=NONE] -->
    <string name="media_confirm_dialog_message_a_to_p_aural_deny">This app doesn\u2019t support the latest version of Android. If this app can\u2019t access music and audio files, it also won\u2019t be allowed to access photos, videos, and other files.</string>
    <!-- Message for media confirm dialog (when user allows visual group of pre-q app) [CHAR LIMIT=NONE] -->
    <string name="media_confirm_dialog_message_a_to_p_visual_allow">This app doesn\u2019t support the latest version of Android. If this app can access photos and videos, it will also be allowed to access music, audio, and other files.</string>
    <!-- Message for media confirm dialog (when user denies visual group of pre-q app) [CHAR LIMIT=NONE] -->
    <string name="media_confirm_dialog_message_a_to_p_visual_deny">This app doesn\u2019t support the latest version of Android. If this app can\u2019t access photos and videos, it also won\u2019t be allowed to access music, audio, other files.</string>
    <!-- Message for media confirm dialog (when user allows aural group of q_to_s app) [CHAR LIMIT=NONE] -->
    <string name="media_confirm_dialog_message_q_to_s_aural_allow">This app doesn\u2019t support the latest version of Android. If this app can access music and audio files, it will also be allowed to access photos and videos.</string>
    <!-- Message for media confirm dialog (when user denies aural group of q_to_s app) [CHAR LIMIT=NONE] -->
    <string name="media_confirm_dialog_message_q_to_s_aural_deny">This app doesn\u2019t support the latest version of Android. If this app can\u2019t access music and audio files, it also won\u2019t be allowed to access photos and videos.</string>
    <!-- Message for media confirm dialog (when user allows visual group of q_to_s app) [CHAR LIMIT=NONE] -->
    <string name="media_confirm_dialog_message_q_to_s_visual_allow">This app doesn\u2019t support the latest version of Android. If this app can access photos and videos, it will also be allowed to access music and audio files.</string>
    <!-- Message for media confirm dialog (when user denies visual group of q_to_s app) [CHAR LIMIT=NONE] -->
    <string name="media_confirm_dialog_message_q_to_s_visual_deny">This app doesn\u2019t support the latest version of Android. If this app can\u2019t access music and audio files, it also won\u2019t be allowed to access photos and videos.</string>

    <!-- Title for background location access reminder notification [CHAR LIMIT=80] -->
    <string name="safety_center_background_location_access_notification_title">Review app with background location access</string>
    <!-- Content for background location access reminder notification [CHAR LIMIT=80]-->
    <string name="safety_center_background_location_access_reminder_notification_content"><xliff:g id="app_name" example="Gmail">%s</xliff:g> can always access your location, even when the app is closed</string>
    <!-- Title for background location access reminder warning card [CHAR LIMIT=80]-->
    <string name="safety_center_background_location_access_reminder_title">Review app with background location access</string>
    <!-- Content for background location access reminder warning card [CHAR LIMIT=NONE] -->
    <string name="safety_center_background_location_access_reminder_summary">This app can always access your location, even when it\u2019s closed.\u000a\u000aSome safety and emergency apps require access to your location in the background to work as intended.</string>
    <!-- Success message when background location access permission is changed [CHAR LIMIT=40]-->
    <string name="safety_center_background_location_access_revoked">Access changed</string>
    <!-- Label for button to view recent location access [CHAR LIMIT=60]-->
    <string name="safety_center_view_recent_location_access">See recent location usage</string>

    <!-- Do not translate. config value for the camera toggle -->
    <string name="camera_toggle_enable_config">camera_toggle_enabled</string>
    <!-- Do not translate. config value for the mic toggle -->
    <string name="mic_toggle_enable_config">mic_toggle_enabled</string>
    <!-- Do not translate. config value for whether to show clipboard access notifications -->
    <string name="clipboard_show_access_notifications_config">clipboard_show_access_notifications</string>
    <!-- Do not translate. config value for the default state of the clipboard access notifications -->
    <string name="show_access_notifications_default_config">show_access_notifications</string>

    <!-- Title of the Privacy controls page[CHAR LIMIT=NONE] -->
    <string name="privacy_controls_title">Privacy controls</string>
    <!-- Label for the camera use toggle [CHAR LIMIT=40] -->
    <string name="camera_toggle_title">Camera access</string>
    <!-- Label for the mic use toggle [CHAR LIMIT=40] -->
    <string name="mic_toggle_title">Microphone access</string>
    <!-- Describes what is affected by a permission toggle [CHAR LIMIT=NONE] -->
    <string name="perm_toggle_description">For apps and services</string>
    <!-- Describes what is affected by the mic toggle [CHAR LIMIT=NONE] -->
    <string name="mic_toggle_description">For apps and services. If this setting is off, microphone data may still be shared when you call an emergency number.</string>
    <!-- Subtitle for the link to location settings [CHAR LIMIT=NONE] -->
    <string name="location_settings_subtitle">See apps and services that have access to location</string>
    <!-- Title for toggle controlling whether notifications are shown when an app pastes from clipboard. [CHAR LIMIT=50] -->
    <string name="show_clip_access_notification_title">Show clipboard access</string>
    <!-- Summary for toggle controlling whether notifications are shown when an app pastes from clipboard. [CHAR LIMIT=NONE] -->
    <string name="show_clip_access_notification_summary">Show a message when apps access text, images, or other content you\u2019ve copied</string>
    <!-- Title for toggle controlling whether to show the first letter while typing passwords. [CHAR LIMIT=50]-->
    <string name="show_password_title">Show passwords</string>
    <!-- Summary for toggle controlling whether to show the first letter while typing passwords. [CHAR LIMIT=NONE] -->
    <string name="show_password_summary">Display characters briefly as you type</string>

    <!-- Link for Safety Label Data Sharing help center page. [CHAR LIMIT=NONE]-->
    <string name="data_sharing_help_center_link" translatable="false"></string>

    <!-- Permission Rationale - Start -->

    <!-- Permission rationale message when an app requests a location permission. Third parties are
    other organizations outside of the app developer. These could be companies or even governmental
    organizations. But because we aren't able to be inclusive of all possibilities, phrasing should
    be as generic as possible while still helping users understand they aren't just sharing data
    with the developer company. [CHAR LIMIT=130] -->
    <string name="permission_rationale_message_location">This app stated it may share location data with third parties</string>

    <!-- Title message shown for Permission Rationale dialog for Location permission [CHAR LIMIT=50] -->
    <string name="permission_rationale_location_title">Data sharing and location</string>

    <!-- Title shown for Permission Rationale "where data sharing come from" section [CHAR LIMIT=70] -->
    <string name="permission_rationale_data_sharing_source_title">Where data sharing info comes from</string>

    <!-- Message shown to the user letting them know that data usage information was provided by
     the developer to the device manufacturer." [CHAR LIMIT=200] -->
    <string name="permission_rationale_data_sharing_device_manufacturer_message">The developer provided info to this device\'s manufacturer about how this app shares data. The developer may update this info over time.</string>

   <!-- Message shown to the user letting them know where data usage information came from which
    will map to app store labels/names." [CHAR LIMIT=200] -->
    <string name="permission_rationale_data_sharing_source_message">The developer provided info to <annotation id="link"><annotation id="install_source" example="App Store">%1$s</annotation></annotation> about how this app shares data. The developer may update this info over time.</string>

    <!-- Title shown for Permission Rationale data sharing purposes section [CHAR LIMIT=50] -->
    <string name="permission_rationale_location_purpose_title">This app may share location data for:</string>

    <!-- Message shown to the user letting them know that data will be shared and for which
    purposes. Purposes will be in bullet list form and are one or many of the following: "app
    functionality", "analytics", "developer communications", "advertising or marketing",
    "fraud prevention, security, and compliance", "personalization", "account management".
    [CHAR LIMIT=NONE] -->
    <string name="permission_rationale_purpose_message" translatable="false"><annotation id="purpose_list" example="purpose 1, purpose 2, purpose 3">%1$s</annotation></string>

    <!-- Title shown for Permission Rationale "Data sharing varies" section [CHAR LIMIT=50] -->
    <string name="permission_rationale_permission_data_sharing_varies_title">Data sharing varies</string>

    <!-- Message shown for Permission Rationale "Data sharing varies" section [CHAR LIMIT=200] -->
    <string name="permission_rationale_data_sharing_varies_message">Data practices may vary based on your app version, use, region, and age. <annotation id="link">More about data sharing</annotation></string>

    <!-- Message shown for Permission Rationale "Data sharing varies" section, but without learn more link [CHAR LIMIT=200] -->
    <string name="permission_rationale_data_sharing_varies_message_without_link">Data practices may vary based on your app version, use, region, and age.</string>

    <!-- Title shown for Permission Rationale location permission settings section [CHAR LIMIT=40] -->
    <string name="permission_rationale_location_settings_title">Your location data</string>

    <!-- Message shown to the user letting them where to change permission settings in the future [CHAR LIMIT=100] -->
    <string name="permission_rationale_permission_settings_message">Change this app’s access in <annotation id="link">privacy settings</annotation></string>

    <!-- Permission usage purpose shown for Permission Rationale. This will be used with the
    permission_rationale_purpose_message string in for of bullet list. [CHAR LIMIT=30] -->
    <string name="permission_rationale_purpose_app_functionality">App functionality</string>

    <!-- Permission usage purpose shown for Permission Rationale. This will be used with the
    permission_rationale_purpose_message string in for of bullet list. [CHAR LIMIT=30] -->
    <string name="permission_rationale_purpose_analytics">Analytics</string>

    <!-- Permission usage purpose shown for Permission Rationale. This will be used with the
    permission_rationale_purpose_message string in for of bullet list. [CHAR LIMIT=50] -->
    <string name="permission_rationale_purpose_developer_communications">Developer communications</string>

    <!-- Permission usage purpose shown for Permission Rationale. This will be used with the
    permission_rationale_purpose_message string in for of bullet list. [CHAR LIMIT=50] -->
    <string name="permission_rationale_purpose_advertising">Advertising or marketing</string>

    <!-- Permission usage purpose shown for Permission Rationale. This will be used with the
    permission_rationale_purpose_message string in for of bullet list. [CHAR LIMIT=75] -->
    <string name="permission_rationale_purpose_fraud_prevention_security">Fraud prevention, security, and compliance</string>

    <!-- Permission usage purpose shown for Permission Rationale. This will be used with the
    permission_rationale_purpose_message string in for of bullet list. [CHAR LIMIT=50] -->
    <string name="permission_rationale_purpose_personalization">Personalization</string>

    <!-- Permission usage purpose shown for Permission Rationale. This will be used with the
    permission_rationale_purpose_message string in for of bullet list. [CHAR LIMIT=50] -->
    <string name="permission_rationale_purpose_account_management">Account management</string>

    <!-- Text for an app's permission rationale header [CHAR LIMIT=60]-->
    <string name="app_permission_rationale_message">Data safety</string>

    <!-- Text for linking to an app's location permission rationale dialog. [CHAR LIMIT=60] -->
    <string name="app_location_permission_rationale_title">Location data may be shared</string>

    <!-- Description for the app's location permission rationale dialog content. [CHAR LIMIT=130] -->
    <string name="app_location_permission_rationale_subtitle">This app stated it may share your location data with third parties</string>

    <!-- Permission Rationale - End -->

    <!-- Safety Label Change Notifications Start -->

    <!-- Title for Data Sharing updates page, which displays updates from apps on their data sharing
     practices. Also used as the title for Data Sharing updates page entry point from Safety Center.
      [CHAR LIMIT=70] -->
    <string name="data_sharing_updates_title">Data sharing updates for location</string>
    <!-- Summary for Data Sharing updates page entry point in Safety Center. Clicking on the entry
    will navigate to Data Sharing updates page, which displays updates from apps on their data
    sharing practices. [CHAR LIMIT=130] -->
    <string name="data_sharing_updates_summary">Review apps that changed the way they may share your location data</string>
    <!-- Subtitle for Data Sharing updates page, which displays updates from apps on their data
     sharing practices. [CHAR LIMIT=320] -->
    <string name="data_sharing_updates_subtitle">These apps have changed the way they may share your location data. They may not have shared it before, or may now share it for advertising or marketing purposes.</string>
    <!-- Footer message for Data Sharing updates page, which displays updates from apps on their
     data sharing practices. [CHAR LIMIT=420] -->
    <string name="data_sharing_updates_footer_message">The developers of these apps provided info about their data sharing practices to an app store. They may update it over time.\n\nData sharing practices may vary based on your app version, use, region, and age.</string>
    <!-- Link for Data Sharing Help Center page, which will open a web page detailing what app data
     sharing policies mean. [CHAR LIMIT=60] -->
    <string name="learn_about_data_sharing">Learn about data sharing</string>
    <!-- Message indicating that an app now shares location data with third parties for the purpose
     of advertising, when it earlier did not share location data for the purpose of advertising, but
      did for other purposes. Third parties are other companies or organizations.
       [CHAR LIMIT=100] -->
    <string name="shares_location_with_third_parties">Your location data is now shared with third parties</string>
    <!-- Message indicating that an app now shares location data with third parties for the purpose
     of advertising, when it earlier did not. Third parties are other companies or organizations.
      [CHAR LIMIT=160] -->
    <string name="shares_location_with_third_parties_for_advertising">Your location data is now shared with third parties for advertising or marketing</string>
    <!-- Header for the number of updates in the last days. [CHAR LIMIT=40] -->
    <!-- TODO(b/261914980): Update with final strings for 0 and 1 case. -->
    <string name="updated_in_last_days">{count, plural,
        =0    {Updated within the last day}
        =1    {Updated within the last day}
        other {Updated within # days}
        }</string>
    <!-- Message indicating that no apps have provided recent updates. [CHAR LIMIT=100] -->
    <string name="no_updates_at_this_time">No updates at this time</string>

    <!-- Notification title for safety label changes notification [CHAR LIMIT=70] -->
    <string name="safety_label_changes_notification_title">Data sharing updates</string>
    <!-- Notification description for safety label changes notification [CHAR LIMIT=120] -->
    <string name="safety_label_changes_notification_desc">Some apps changed the way they may share your location data</string>

    <!-- Content description for the Gear icon -->
    <string name="safety_label_changes_gear_description">Settings</string>

    <!-- Safety Label Change Notifications End -->

    <!-- Summary for showing the last access text for today for Wear [CHAR LIMIT=50] -->
    <string name="wear_app_perms_24h_access">Accessed <xliff:g id="time_date" example="12:42 PM">%1$s</xliff:g></string>

    <!-- Summary for showing the last access text for yesterday for Wear [CHAR LIMIT=50] -->
    <string name="wear_app_perms_24h_access_yest">Accessed yesterday <xliff:g id="time_date" example="12:42 PM">%1$s</xliff:g></string>

    <!-- Summary for showing the last access text for 7 days for Wear [CHAR LIMIT=50] -->
    <string name="wear_app_perms_7d_access">Accessed <xliff:g id="time_date" example="Jan 3">%1$s</xliff:g> <xliff:g id="time_date" example="12:42 PM">%2$s</xliff:g></string>

    <!-- A string representing a message (sms, email, etc.) telling the user about a one time password. Used for testing [CHAR LIMIT=NONE] -->
    <string name="test_otp_msg">Your one time password is 132435</string>

    <!-- START ENHANCED CONFIRMATION DIALOG -->

    <!--Title for dialog displayed to tell user that settings are blocked by setting restrictions [CHAR LIMIT=50] -->
    <string name="enhanced_confirmation_dialog_title">Restricted setting</string>
    <!--Content for dialog displayed to tell user that settings are blocked by setting restrictions [CHAR LIMIT=NONE] -->
    <string name="enhanced_confirmation_dialog_desc">For your security, this setting is currently unavailable.</string>

    <!--Title for dialog displayed to tell user that permissions are blocked by setting restrictions [CHAR LIMIT=50] -->
    <string name="enhanced_confirmation_dialog_title_permission">App was denied access to <xliff:g id="permission_name" example="contacts">%1$s</xliff:g></string>
    <!--Content for dialog displayed to tell user that settings are blocked by setting restrictions [CHAR LIMIT=NONE] -->
    <string name="enhanced_confirmation_dialog_desc_permission">The app requested access to a sensitive permission which can put your personal and financial info at risk.<xliff:g>&lt;br&gt;&lt;br&gt;</xliff:g>It\'s possible the app won\'t work properly without this restricted permission. &lt;a href=&quot;<xliff:g id="learn_more_link">%1$s</xliff:g>&quot;&gt;Learn how to allow access&lt;/a&gt;</string>

    <string name="enhanced_confirmation_dialog_title_role">App was denied access to be default <xliff:g id="role_name" example="phone app">%1$s</xliff:g></string>
    <!--Content for dialog displayed to tell user that settings are blocked by setting restrictions [CHAR LIMIT=NONE] -->
    <string name="enhanced_confirmation_dialog_desc_role">The app requested access to sensitive permissions which can put your personal and financial info at risk.<xliff:g>&lt;br&gt;&lt;br&gt;</xliff:g>It\'s possible the app won\'t work properly without these restricted permissions. &lt;a href=&quot;<xliff:g id="learn_more_link">%1$s</xliff:g>&quot;&gt;Learn how to allow access&lt;/a&gt;</string>

    <string name="enhanced_confirmation_dialog_title_settings_default">App was denied access</string>
    <!--Content for dialog displayed to tell user that settings are blocked by setting restrictions [CHAR LIMIT=NONE] -->
    <string name="enhanced_confirmation_dialog_desc_settings_default">Access to this permission can put your personal and financial info at risk.<xliff:g>&lt;br&gt;&lt;br&gt;</xliff:g>It\'s possible the app won\'t work properly without this restricted permission. &lt;a href=&quot;<xliff:g id="learn_more_link">%1$s</xliff:g>&quot;&gt;Learn how to allow access&lt;/a&gt;</string>

    <!-- Button label to allow the user to view additional information [CHAR LIMIT=NONE] -->
    <string name="enhanced_confirmation_dialog_learn_more">Learn more</string>
    <!-- Button label of the ok button [CHAR LIMIT=NONE] -->
    <string name="enhanced_confirmation_dialog_ok">OK</string>
    <!-- Help URI, action disabled by restricted settings [DO NOT TRANSLATE] -->
    <string name="help_url_action_disabled_by_restricted_settings" translatable="false"></string>

    <!-- END ENHANCED CONFIRMATION DIALOG -->

    <!-- Title for the warning dialog that shows when permission grant dialog is blocked from streaming to a remote device [CHAR LIMIT=70]-->
    <string name="permission_grant_dialog_streaming_blocked_title">Permission request suppressed</string>

    <!-- Descriptions for the warning dialog that shows when permission grant dialog is blocked from streaming to a remote device [CHAR LIMIT=200] -->
    <string name="permission_grant_dialog_streaming_blocked_description">This app is requesting additional permissions, but permissions can’t be granted in a streaming session. Grant the permission on your phone first.</string>
</resources><|MERGE_RESOLUTION|>--- conflicted
+++ resolved
@@ -1681,13 +1681,10 @@
     <string name="blocked_sensor_button_label">Change</string>
     <!-- Info label for the warning banner title if automotive camera access is off[CHAR LIMIT=none] -->
     <string name="automotive_blocked_camera_title">Camera access is off</string>
-<<<<<<< HEAD
-=======
     <!-- Info label for the warning banner title if automotive microphone access is off[CHAR LIMIT=none] -->
     <string name="automotive_blocked_microphone_title">Microphone access is off</string>
     <!-- Info label for the warning banner title if automotive location access is off[CHAR LIMIT=none] -->
     <string name="automotive_blocked_location_title">Location access is off</string>
->>>>>>> cefba315
     <!-- Info label to display that the sensor is blocked for automotive infotainment apps and services [CHAR LIMIT=none] -->
     <string name="automotive_blocked_infotainment_app_summary">For infotainment apps</string>
      <!-- Info label to display that the sensor is blocked for automotive required apps and services [CHAR LIMIT=none] -->
