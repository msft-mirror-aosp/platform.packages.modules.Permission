--- conflicted
+++ resolved
@@ -71,10 +71,8 @@
     <string name="app_permissions_info_button_label" msgid="7633312050729974623">"Відкрити інформацію про додаток"</string>
     <string name="additional_permissions_more" msgid="5681220714755304407">"{count,plural, =1{Ще #}one{Ще #}few{Ще #}many{Ще #}other{Ще #}}"</string>
     <string name="old_sdk_deny_warning" msgid="2382236998845153919">"Цей додаток створено для старішої версії ОС Android. Якщо скасувати дозвіл, він може працювати неналежним чином."</string>
-    <!-- no translation found for storage_supergroup_warning_allow (103093462784523190) -->
-    <skip />
-    <!-- no translation found for storage_supergroup_warning_deny (6420765672683284347) -->
-    <skip />
+    <string name="storage_supergroup_warning_allow" msgid="103093462784523190">"Цей додаток розроблено для старішої версії ОС Android. Якщо ви надасте цей дозвіл, буде відкрито доступ до всієї пам’яті пристрою (зокрема, фото, відео, музики, аудіо й інших файлів)."</string>
+    <string name="storage_supergroup_warning_deny" msgid="6420765672683284347">"Цей додаток розроблено для старішої версії ОС Android. Якщо ви не надасте цей дозвіл, буде також заборонено доступ до всієї пам’яті пристрою (зокрема, фото, відео, музики, аудіо й інших файлів)."</string>
     <string name="default_permission_description" msgid="4624464917726285203">"виконувати невідому дію"</string>
     <string name="app_permissions_group_summary" msgid="8788419008958284002">"Додатки з дозволом: <xliff:g id="COUNT_0">%1$d</xliff:g> з <xliff:g id="COUNT_1">%2$d</xliff:g>"</string>
     <string name="app_permissions_group_summary2" msgid="4329922444840521150">"Додатків із дозволом: <xliff:g id="COUNT_0">%1$d</xliff:g>/<xliff:g id="COUNT_1">%2$d</xliff:g>"</string>
@@ -87,10 +85,8 @@
     <string name="location_settings" msgid="3624412509133422562">"Доступ до моїх геоданих"</string>
     <string name="location_warning" msgid="2381649060929040962">"Додаток <xliff:g id="APP_NAME">%1$s</xliff:g> є постачальником служб локації для цього пристрою. Доступом до місцезнаходження можна керувати в налаштуваннях геоданих."</string>
     <string name="system_warning" msgid="1173400963234358816">"Якщо ви не надасте цей дозвіл, основні функції пристрою можуть працювати неналежним чином."</string>
-    <!-- no translation found for deny_read_media_visual_warning (3982586279917232827) -->
-    <skip />
-    <!-- no translation found for deny_read_media_aural_warning (8928699919508646732) -->
-    <skip />
+    <string name="deny_read_media_visual_warning" msgid="3982586279917232827">"Цей додаток розроблено для старішої версії ОС Android. Якщо ви забороните йому доступ до фото та відео, він також не матиме доступу до музики й іншого аудіо."</string>
+    <string name="deny_read_media_aural_warning" msgid="8928699919508646732">"Цей додаток розроблено для старішої версії ОС Android. Якщо ви забороните йому доступ до музики й іншого аудіо, він також не матиме доступу до фото та відео."</string>
     <string name="cdm_profile_revoke_warning" msgid="4443893270719106700">"Якщо ви відкличете цей дозвіл, деякі функції вашого пристрою, яким керує цей додаток, можуть працювати неналежно."</string>
     <string name="permission_summary_enforced_by_policy" msgid="4443598170942950519">"Застосовується правилом"</string>
     <string name="permission_summary_disabled_by_policy_background_only" msgid="221995005556362660">"Доступ у фоновому режимі вимкнено правилом"</string>
@@ -240,10 +236,8 @@
     <string name="permission_description_summary_sensors" msgid="1836045815643119949">"Додатки з цим дозволом мають доступ до даних датчиків про ваші життєві показники"</string>
     <string name="permission_description_summary_sms" msgid="725999468547768517">"Додатки з цим дозволом можуть надсилати та переглядати SMS-повідомлення"</string>
     <string name="permission_description_summary_storage" msgid="6575759089065303346">"Додатки з цим дозволом мають доступ до фотографій, медіа й інших файлів на вашому пристрої"</string>
-    <!-- no translation found for permission_description_summary_read_media_aural (2789020637856210454) -->
-    <skip />
-    <!-- no translation found for permission_description_summary_read_media_visual (4210569227927436735) -->
-    <skip />
+    <string name="permission_description_summary_read_media_aural" msgid="2789020637856210454">"Додатки з цим дозволом мають доступ до музики й інших аудіофайлів на пристрої"</string>
+    <string name="permission_description_summary_read_media_visual" msgid="4210569227927436735">"Додатки з цим дозволом мають доступ до фото й відео на пристрої"</string>
     <string name="app_permission_most_recent_summary" msgid="4292074449384040590">"Останній доступ: <xliff:g id="TIME_DATE">%1$s</xliff:g>"</string>
     <string name="app_permission_most_recent_denied_summary" msgid="7659497197737708112">"Наразі заборонено/останній сеанс доступу: <xliff:g id="TIME_DATE">%1$s</xliff:g>"</string>
     <string name="app_permission_never_accessed_summary" msgid="401346181461975090">"Не отримував доступу"</string>
@@ -255,10 +249,8 @@
     <string name="allowed_storage_full" msgid="5356699280625693530">"Можуть керувати всіма файлами"</string>
     <string name="ask_header" msgid="2633816846459944376">"Запитувати щоразу"</string>
     <string name="denied_header" msgid="903209608358177654">"Заборонено"</string>
-    <!-- no translation found for storage_footer_warning_text (2242258357752432337) -->
-    <skip />
-    <!-- no translation found for storage_footer_hyperlink_text (7759955324552930974) -->
-    <skip />
+    <string name="storage_footer_warning_text" msgid="2242258357752432337">"Деякі додатки, що забезпечують роботу основних функцій пристрою, можуть мати спеціальний доступ до всіх ваших файлів"</string>
+    <string name="storage_footer_hyperlink_text" msgid="7759955324552930974">"Переглянути додатки з доступом до всіх файлів"</string>
     <string name="days" msgid="609563020985571393">"{count,plural, =1{1 день}one{# день}few{# дні}many{# днів}other{# дня}}"</string>
     <string name="hours" msgid="3447767892295843282">"{count,plural, =1{1 година}one{# година}few{# години}many{# годин}other{# години}}"</string>
     <string name="minutes" msgid="4408293038068503157">"{count,plural, =1{1 хвилина}one{# хвилина}few{# хвилини}many{# хвилин}other{# хвилини}}"</string>
@@ -276,10 +268,7 @@
     <string name="post_drive_permission_decision_reminder_summary_1_app_2_permissions" msgid="671791184670801301">"Під час руху ви надали додатку <xliff:g id="APP">%1$s</xliff:g> дозвіл на доступ до таких об’єктів: <xliff:g id="PERMISSION_1">%2$s</xliff:g> і <xliff:g id="PERMISSION_2">%3$s</xliff:g>"</string>
     <string name="post_drive_permission_decision_reminder_summary_1_app_multi_permission" msgid="4080701771111456927">"Під час руху ви надали додатку <xliff:g id="APP">%2$s</xliff:g> стільки дозволів: <xliff:g id="COUNT">%1$d</xliff:g>"</string>
     <string name="post_drive_permission_decision_reminder_summary_multi_apps" msgid="5253882771252863902">"{count,plural, =1{Під час руху ви надали дозвіл на доступ додатку <xliff:g id="APP_0">%1$s</xliff:g> і ще одному додатку}one{Під час руху ви надали дозвіл на доступ додатку <xliff:g id="APP_1">%1$s</xliff:g> і ще # додатку}few{Під час руху ви надали дозвіл на доступ додатку <xliff:g id="APP_1">%1$s</xliff:g> і ще # додаткам}many{Під час руху ви надали дозвіл на доступ додатку <xliff:g id="APP_1">%1$s</xliff:g> і ще # додаткам}other{Під час руху ви надали дозвіл на доступ додатку <xliff:g id="APP_1">%1$s</xliff:g> і ще # додатка}}"</string>
-<<<<<<< HEAD
-=======
     <string name="go_to_settings" msgid="1053735612211228335">"Перейти до налаштувань"</string>
->>>>>>> 248ceefa
     <string name="auto_revoke_setting_subtitle" msgid="8631720570723050460">"Деякі додатки не використовувалися кілька місяців"</string>
     <string name="permissions_removed_category_title" msgid="1064754271178447643">"Скасовані дозволи"</string>
     <string name="permission_removed_page_title" msgid="2627436155091001209">"Дозволи скасовано"</string>
@@ -461,16 +450,11 @@
     <string name="permgrouprequest_coarselocation_imagetext" msgid="8650605041483025297">"Приблизне"</string>
     <string name="permgrouprequest_calendar" msgid="1493150855673603806">"Надати додатку &lt;b&gt;<xliff:g id="APP_NAME">%1$s</xliff:g>&lt;/b&gt; доступ до календаря?"</string>
     <string name="permgrouprequest_sms" msgid="5672063688745420991">"Дозволити додатку &lt;b&gt;<xliff:g id="APP_NAME">%1$s</xliff:g>&lt;/b&gt; надсилати та переглядати SMS?"</string>
-    <!-- no translation found for permgrouprequest_storage (7426990523173124539) -->
-    <skip />
-    <!-- no translation found for permgrouprequest_storage_q_to_s (3942779386983426698) -->
-    <skip />
-    <!-- no translation found for permgrouprequest_storage_pre_q (1681166745228672009) -->
-    <skip />
-    <!-- no translation found for permgrouprequest_read_media_aural (5948278590400297839) -->
-    <skip />
-    <!-- no translation found for permgrouprequest_read_media_visual (4188474766470776052) -->
-    <skip />
+    <string name="permgrouprequest_storage" msgid="7426990523173124539">"Надати додатку &lt;b&gt;<xliff:g id="APP_NAME">%1$s</xliff:g>&lt;/b&gt; доступ до &lt;b&gt;файлів і документів&lt;/b&gt; на пристрої?"</string>
+    <string name="permgrouprequest_storage_q_to_s" msgid="3942779386983426698">"Надати додатку &lt;b&gt;<xliff:g id="APP_NAME">%1$s</xliff:g>&lt;/b&gt; доступ до &lt;b&gt;фото, відео, музики й аудіо&lt;/b&gt; на пристрої?"</string>
+    <string name="permgrouprequest_storage_pre_q" msgid="1681166745228672009">"Надати додатку &lt;b&gt;<xliff:g id="APP_NAME">%1$s</xliff:g>&lt;/b&gt; доступ до &lt;b&gt;фото, відео, музики, аудіо й інших файлів&lt;/b&gt; на пристрої?"</string>
+    <string name="permgrouprequest_read_media_aural" msgid="5948278590400297839">"Надати додатку &lt;b&gt;<xliff:g id="APP_NAME">%1$s</xliff:g>&lt;/b&gt; доступ до музики й інших аудіофайлів на цьому пристрої?"</string>
+    <string name="permgrouprequest_read_media_visual" msgid="4188474766470776052">"Надати додатку &lt;b&gt;<xliff:g id="APP_NAME">%1$s</xliff:g>&lt;/b&gt; доступ до фото й відео на цьому пристрої?"</string>
     <string name="permgrouprequest_microphone" msgid="2825208549114811299">"Дозволити додатку &lt;b&gt;<xliff:g id="APP_NAME">%1$s</xliff:g>&lt;/b&gt; записувати аудіо?"</string>
     <string name="permgrouprequestdetail_microphone" msgid="8510456971528228861">"Додаток зможе записувати звук, лише коли ви використовуєте його"</string>
     <string name="permgroupbackgroundrequest_microphone" msgid="8874462606796368183">"Дозволити додатку &lt;b&gt;<xliff:g id="APP_NAME">%1$s</xliff:g>&lt;/b&gt; записувати звук?"</string>
@@ -517,13 +501,9 @@
     <string name="blocked_mic_summary" msgid="8960466941528458347">"Дані мікрофона можуть усе одно передаватися під час виклику на екстрений номер."</string>
     <string name="blocked_sensor_button_label" msgid="6742092634984289658">"Змінити"</string>
     <string name="safety_center_dashboard_page_title" msgid="7514620345152008005">"Безпека й конфіденційність"</string>
-    <!-- no translation found for safety_center_rescan_button (8047036829052958144) -->
-    <skip />
-    <!-- no translation found for safety_center_issue_card_dismiss_button (5113965506144222402) -->
-    <skip />
+    <string name="safety_center_rescan_button" msgid="8047036829052958144">"Сканувати"</string>
+    <string name="safety_center_issue_card_dismiss_button" msgid="5113965506144222402">"Закрити"</string>
     <string name="security_settings" msgid="3808106921175271317">"Налаштування безпеки"</string>
-<<<<<<< HEAD
-=======
     <string name="sensor_permissions_qs" msgid="4365989229426201877">"Доступ до датчиків"</string>
     <string name="privacy_controls_qs" msgid="471793881466080745">"Налаштування конфіденційності"</string>
     <string name="permissions_removed_qs" msgid="8957319130625294572">"Дозвіл вилучено"</string>
@@ -541,7 +521,6 @@
     <string name="recent_app_usage_1_qs" msgid="261450184773310741">"Нещодавно використано в додатку <xliff:g id="APP_NAME">%1$s</xliff:g> (<xliff:g id="ATTRIBUTION_LABEL">%2$s</xliff:g>)"</string>
     <string name="active_app_usage_2_qs" msgid="6107866785243565283">"Використовується в додатку <xliff:g id="APP_NAME">%1$s</xliff:g> (<xliff:g id="ATTRIBUTION_LABEL">%2$s</xliff:g> • <xliff:g id="PROXY_LABEL">%3$s</xliff:g>)"</string>
     <string name="recent_app_usage_2_qs" msgid="3591205954235694403">"Нещодавно використано в додатку <xliff:g id="APP_NAME">%1$s</xliff:g> (<xliff:g id="ATTRIBUTION_LABEL">%2$s</xliff:g> • <xliff:g id="PROXY_LABEL">%3$s</xliff:g>)"</string>
->>>>>>> 248ceefa
     <string name="safety_privacy_qs_tile_title" msgid="5431148204168066203">"Безпека й конфіденційність"</string>
     <string name="safety_privacy_qs_tile_subtitle" msgid="3621544532041936749">"Перевірити статус"</string>
 </resources>