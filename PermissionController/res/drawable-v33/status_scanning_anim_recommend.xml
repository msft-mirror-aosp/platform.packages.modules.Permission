<animated-vector xmlns:android="http://schemas.android.com/apk/res/android"
                 xmlns:aapt="http://schemas.android.com/aapt">
    <aapt:attr name="android:drawable">
        <vector android:height="224dp" android:width="224dp" android:viewportHeight="224"
                android:viewportWidth="224">
            <group android:name="_R_G">
                <group android:name="_R_G_L_2_G" android:translateX="-168" android:translateY="-168"
                       android:pivotX="280" android:pivotY="280" android:scaleX="0.4"
                       android:scaleY="0.4">
<<<<<<< HEAD
                    <path android:name="_R_G_L_2_G_S" android:fillColor="?attr/colorSurface"
=======
                    <path android:name="_R_G_L_2_G_S" android:fillColor="@android:color/transparent"
>>>>>>> fade9edf
                          android:pathData="M0,0 L560,0 L560,560 L0,560z"/>
                </group>
                <group android:name="_R_G_L_1_G" android:pivotX="112" android:pivotY="112"
                       android:scaleX="0.1" android:scaleY="0.1">
                    <path android:name="_R_G_L_1_G_D_0_P_0"
                          android:fillColor="?attr/colorScStatusBackgroundRecommend"
                          android:fillAlpha="1" android:fillType="nonZero"
                          android:pathData=" M112 0 C112,0 112,0 112,0 C173.86,0 224,50.14 224,112 C224,112 224,112 224,112 C224,173.86 173.86,224 112,224 C112,224 112,224 112,224 C50.14,224 0,173.86 0,112 C0,112 0,112 0,112 C0,50.14 50.14,0 112,0c "/>
                </group>
                <group android:name="_R_G_L_0_G">
                    <path android:name="_R_G_L_0_G_D_0_P_0"
                          android:fillColor="?attr/colorScStatusRecommend" android:fillAlpha="1"
                          android:fillType="nonZero"
                          android:pathData=" M112 42 C112,42 56,62.53 56,62.53 C56,62.53 56,105.47 56,105.47 C56,123.2 61.6,139.07 71.87,154 C82.13,168.93 96.13,178.27 112,182 C127.87,178.27 141.87,168.93 152.13,154 C162.4,139.07 168,123.2 168,105.47 C168,105.47 168,62.53 168,62.53 C168,62.53 112,42 112,42c "/>
                </group>
            </group>
            <group android:name="time_group"/>
        </vector>
    </aapt:attr>
    <target android:name="_R_G_L_1_G_D_0_P_0">
        <aapt:attr name="android:animation">
            <set android:ordering="together">
                <objectAnimator android:propertyName="fillAlpha" android:duration="583"
                                android:startOffset="0" android:valueFrom="1" android:valueTo="1"
                                android:valueType="floatType">
                    <aapt:attr name="android:interpolator">
                        <pathInterpolator android:pathData="M 0.0,0.0 c0.167,0 0.667,1 1.0,1.0"/>
                    </aapt:attr>
                </objectAnimator>
                <objectAnimator android:propertyName="fillAlpha" android:duration="417"
                                android:startOffset="583" android:valueFrom="1" android:valueTo="0"
                                android:valueType="floatType">
                    <aapt:attr name="android:interpolator">
                        <pathInterpolator android:pathData="M 0.0,0.0 c0.167,0 0.667,1 1.0,1.0"/>
                    </aapt:attr>
                </objectAnimator>
            </set>
        </aapt:attr>
    </target>
    <target android:name="_R_G_L_1_G">
        <aapt:attr name="android:animation">
            <set android:ordering="together">
                <objectAnimator android:propertyName="scaleX" android:duration="1000"
                                android:startOffset="0" android:valueFrom="0.1" android:valueTo="1"
                                android:valueType="floatType">
                    <aapt:attr name="android:interpolator">
                        <pathInterpolator android:pathData="M 0.0,0.0 c0.167,0.167 0,1 1.0,1.0"/>
                    </aapt:attr>
                </objectAnimator>
                <objectAnimator android:propertyName="scaleY" android:duration="1000"
                                android:startOffset="0" android:valueFrom="0.1" android:valueTo="1"
                                android:valueType="floatType">
                    <aapt:attr name="android:interpolator">
                        <pathInterpolator android:pathData="M 0.0,0.0 c0.167,0.167 0,1 1.0,1.0"/>
                    </aapt:attr>
                </objectAnimator>
            </set>
        </aapt:attr>
    </target>
    <target android:name="time_group">
        <aapt:attr name="android:animation">
            <set android:ordering="together">
                <objectAnimator android:propertyName="translateX" android:duration="1017"
                                android:startOffset="0" android:valueFrom="0" android:valueTo="1"
                                android:valueType="floatType"/>
            </set>
        </aapt:attr>
    </target>
</animated-vector><|MERGE_RESOLUTION|>--- conflicted
+++ resolved
@@ -7,11 +7,7 @@
                 <group android:name="_R_G_L_2_G" android:translateX="-168" android:translateY="-168"
                        android:pivotX="280" android:pivotY="280" android:scaleX="0.4"
                        android:scaleY="0.4">
-<<<<<<< HEAD
-                    <path android:name="_R_G_L_2_G_S" android:fillColor="?attr/colorSurface"
-=======
                     <path android:name="_R_G_L_2_G_S" android:fillColor="@android:color/transparent"
->>>>>>> fade9edf
                           android:pathData="M0,0 L560,0 L560,560 L0,560z"/>
                 </group>
                 <group android:name="_R_G_L_1_G" android:pivotX="112" android:pivotY="112"
