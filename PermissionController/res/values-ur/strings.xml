<?xml version="1.0" encoding="UTF-8"?>
<!--  Copyright (C) 2007 The Android Open Source Project

     Licensed under the Apache License, Version 2.0 (the "License");
     you may not use this file except in compliance with the License.
     You may obtain a copy of the License at

          http://www.apache.org/licenses/LICENSE-2.0

     Unless required by applicable law or agreed to in writing, software
     distributed under the License is distributed on an "AS IS" BASIS,
     WITHOUT WARRANTIES OR CONDITIONS OF ANY KIND, either express or implied.
     See the License for the specific language governing permissions and
     limitations under the License.
 -->

<resources xmlns:android="http://schemas.android.com/apk/res/android"
    xmlns:xliff="urn:oasis:names:tc:xliff:document:1.2">
    <string name="app_name" msgid="6098036489833144040">"اجازت کنٹرولر"</string>
    <string name="ok" msgid="1936281769725676272">"ٹھیک ہے"</string>
    <string name="permission_search_keyword" msgid="1214451577494730543">"اجازتیں"</string>
    <string name="cancel" msgid="8943320028373963831">"منسوخ کریں"</string>
    <string name="back" msgid="6249950659061523680">"واپس جائیں"</string>
    <string name="available" msgid="6007778121920339498">"دستیاب ہے"</string>
    <string name="blocked" msgid="9195547604866033708">"مسدود کردہ"</string>
    <string name="on" msgid="280241003226755921">"آن"</string>
    <string name="off" msgid="1438489226422866263">"آف کریں"</string>
    <string name="uninstall_or_disable" msgid="4496612999740858933">"اَن انسٹال یا غیر فعال کریں"</string>
    <string name="app_not_found_dlg_title" msgid="6029482906093859756">"ایپ نہیں ملی"</string>
    <string name="grant_dialog_button_deny" msgid="88262611492697192">"اجازت نہ دیں"</string>
    <string name="grant_dialog_button_deny_and_dont_ask_again" msgid="1748925431574312595">"اجازت نہ دیں اور دوبارہ نہ پوچھیں"</string>
    <string name="grant_dialog_button_no_upgrade" msgid="8344732743633736625">"”جب تک ایپ استعمال میں ہے“ رکھیں"</string>
    <string name="grant_dialog_button_no_upgrade_one_time" msgid="5125892775684968694">"\"صرف اس وقت\" رکھیں"</string>
    <string name="grant_dialog_button_more_info" msgid="213350268561945193">"مزید معلومات"</string>
    <string name="grant_dialog_button_allow_all" msgid="5939066403732409516">"سبھی کو اجازت دیں"</string>
    <string name="grant_dialog_button_always_allow_all" msgid="1719900027660252167">"ہمیشہ سبھی کو اجازت دیں"</string>
    <string name="grant_dialog_button_allow_limited_access" msgid="5713551784422137594">"محدود رسائی کی اجازت دیں"</string>
    <string name="grant_dialog_button_allow_selected_photos" msgid="5497042471576153842">"تصاویر اور ویڈیوز منتخب کریں"</string>
    <string name="grant_dialog_button_allow_more_selected_photos" msgid="5145657877588697709">"مزید منتخب کریں"</string>
    <string name="grant_dialog_button_dont_select_more" msgid="6643552729129461268">"مزید منتخب نہ کریں"</string>
    <string name="grant_dialog_button_deny_anyway" msgid="7225905870668915151">"کسی بھی صورت میں اجازت نہ دیں"</string>
    <string name="grant_dialog_button_dismiss" msgid="1930399742250226393">"برخاست کریں"</string>
    <string name="current_permission_template" msgid="7452035392573329375">"<xliff:g id="PERMISSION_COUNT">%2$s</xliff:g> میں سے <xliff:g id="CURRENT_PERMISSION_INDEX">%1$s</xliff:g>"</string>
    <string name="permission_warning_template" msgid="2247087781222679458">"‏&lt;b&gt;<xliff:g id="APP_NAME">%1$s</xliff:g>&lt;/b&gt; کو <xliff:g id="ACTION">%2$s</xliff:g> کی اجازت دیں؟"</string>
    <string name="permission_add_background_warning_template" msgid="1812914855915092273">"‏ہمیشہ &lt;b&gt;<xliff:g id="APP_NAME">%1$s</xliff:g>&lt;b&gt; کو <xliff:g id="ACTION">%2$s</xliff:g> کی اجازت دیں؟"</string>
    <string name="allow_permission_foreground_only" msgid="116465816039675404">"صرف ایپ استعمال کرنے کے دوران"</string>
    <string name="allow_permission_always" msgid="5194342531206054051">"ہمیشہ"</string>
    <string name="deny_permission_deny_and_dont_ask_again" msgid="6106035221490102341">"اجازت نہ دیں اور دوبارہ نہ پوچھیں"</string>
    <string name="permission_revoked_count" msgid="4785082705441547086">"<xliff:g id="COUNT">%1$d</xliff:g> غیر فعال ہے"</string>
    <string name="permission_revoked_all" msgid="3397649017727222283">"سبھی غیر فعال ہیں"</string>
    <string name="permission_revoked_none" msgid="9213345075484381180">"کوئی بھی غیر فعال نہیں ہے"</string>
    <string name="grant_dialog_button_allow" msgid="5314677880021102550">"اجازت دیں"</string>
    <string name="grant_dialog_button_allow_always" msgid="4485552579273565981">"ہر وقت اجازت دیں"</string>
    <string name="grant_dialog_button_allow_foreground" msgid="501896824973636533">"ایپ استعمال کرتے وقت"</string>
    <string name="grant_dialog_button_change_to_precise_location" msgid="3273115879467236033">"قطعی مقام پر تبدیل کریں"</string>
    <string name="grant_dialog_button_keey_approximate_location" msgid="438025182769080011">"تخمینی مقام برقرار رکھیں"</string>
    <string name="grant_dialog_button_allow_one_time" msgid="2618088516449706391">"صرف اس وقت"</string>
    <string name="grant_dialog_button_allow_background" msgid="8236044729434367833">"ہر وقت اجازت دیں"</string>
    <string name="grant_dialog_button_allow_all_files" msgid="4955436994954829894">"سبھی فائلز کے نظم و نسق کی اجازت دیں"</string>
    <string name="grant_dialog_button_allow_media_only" msgid="4832877658422573832">"میڈیا فائلز تک رسائی کی اجازت دیں"</string>
    <string name="app_permissions_breadcrumb" msgid="5136969550489411650">"ایپس"</string>
    <string name="app_permissions" msgid="3369917736607944781">"ایپ کی اجازتیں"</string>
    <string name="unused_apps" msgid="2058057455175955094">"غیر مستعمل ایپس"</string>
    <string name="edit_photos_description" msgid="5540108003480078892">"منتخب کریں کہ کن تصاویر تک اس ایپ کو رسائی ہوگی"</string>
    <string name="no_unused_apps" msgid="12809387670415295">"کوئی غیر مستعمل ایپ نہیں ہے"</string>
    <string name="zero_unused_apps" msgid="9024448554157499748">"0 غیر مستعمل ایپس"</string>
    <string name="review_permission_decisions" msgid="309559429150613632">"اجازت کے حالیہ فیصلے"</string>
    <string name="review_permission_decisions_view_all" msgid="90391040431566130">"اجازت کے تمام حالیہ فیصلے دیکھیں"</string>
    <string name="review_permission_decisions_empty" msgid="8120775336417279806">"اجازت کا کوئی حالیہ فیصلہ نہیں"</string>
    <string name="auto_permission_manager_summary" msgid="9157438376234301354">"کیلنڈر، کال لاگز اور مزید تک رسائی کے ڈیٹا کا نظم کریں"</string>
    <string name="granted_permission_decision" msgid="7824827491551861365">"آپ نے <xliff:g id="APP_NAME">%1$s</xliff:g> کو <xliff:g id="PERMISSION_NAME">%2$s</xliff:g> تک رسائی دی"</string>
    <string name="denied_permission_decision" msgid="5308961501779563781">"آپ نے <xliff:g id="APP_NAME">%1$s</xliff:g> کو <xliff:g id="PERMISSION_NAME">%2$s</xliff:g> تک رسائی سے منع کر دیا"</string>
    <string name="days_ago" msgid="6650359081551335629">"{count,plural, =0{آج}=1{1 دن پہلے}other{# دن پہلے}}"</string>
    <string name="app_disable_dlg_positive" msgid="7418444149981904940">"ایپ کو غیر فعال کریں"</string>
    <string name="app_disable_dlg_text" msgid="3126943217146120240">"‏اگر آپ اس ایپ کو غیر فعال کرتے ہیں تو ہو سکتا ہے Android اور دیگر ایپس ٹھیک سے کام نہ کریں۔ ذہن نشین رکھیں کہ آپ اس ایپ کو حذف نہیں کر سکتے ہیں کیونکہ یہ آپ کے آلہ پر پہلے سے انسٹال ہے۔ غیر فعال کر کے، آپ اس ایپ کو آف کر دیتے ہیں اور اس کو اپنے آلہ پر چھپا دیتے ہیں۔"</string>
    <string name="app_permission_manager" msgid="3903811137630909550">"اجازتوں کا مینیجر"</string>
    <string name="never_ask_again" msgid="4728762438198560329">"دوبارہ نہ پوچھیں"</string>
    <string name="no_permissions" msgid="3881676756371148563">"کوئی اجازت نہیں ہے"</string>
    <string name="additional_permissions" msgid="5801285469338873430">"اضافی اجازتیں"</string>
    <string name="app_permissions_info_button_label" msgid="7633312050729974623">"ایپ کی معلومات کھولیں"</string>
    <string name="additional_permissions_more" msgid="5681220714755304407">"{count,plural, =1{# مزید}other{# مزید}}"</string>
    <string name="old_sdk_deny_warning" msgid="2382236998845153919">"‏یہ ایپ Android کے ایک پرانے ورژن کیلئے ڈیزائن کی گئی تھی۔ اجازت دینے سے انکار کرنے پر ممکن ہے کہ یہ مزید ٹھیک سے کام نہ کرے۔"</string>
    <string name="storage_supergroup_warning_allow" msgid="103093462784523190">"‏یہ ایپ Android کے ایک پرانے ورژن کیلئے ڈیزائن کی گئی تھی۔ اگر آپ اس کی اجازت دیتے ہیں تو سبھی اسٹوریج (بشمول تصاویر، ویڈیوز، موسیقی، آڈیو اور دیگر فائلز) تک رسائی کی اجازت درکار ہے۔"</string>
    <string name="storage_supergroup_warning_deny" msgid="6420765672683284347">"‏یہ ایپ Android کے ایک پرانے ورژن کیلئے ڈیزائن کی گئی تھی۔ اگر آپ اس اجازت کو مسترد کرتے ہیں تو سبھی اسٹوریج (بشمول تصاویر، ویڈیوز، موسیقی، آڈیو اور دیگر فائلز) تک رسائی سے مسترد کر دیا جائے گا۔"</string>
    <string name="default_permission_description" msgid="4624464917726285203">"ایک نامعلوم کارروائی انجام دیں"</string>
    <string name="app_permissions_group_summary" msgid="8788419008958284002">"<xliff:g id="COUNT_1">%2$d</xliff:g> میں سے <xliff:g id="COUNT_0">%1$d</xliff:g> ایپس کو اجازت دی گئی ہے"</string>
    <string name="app_permissions_group_summary2" msgid="4329922444840521150">"<xliff:g id="COUNT_0">%1$d</xliff:g>/<xliff:g id="COUNT_1">%2$d</xliff:g> ایپس کو اجازت دی گئی ہے"</string>
    <string name="menu_show_system" msgid="4254021607027872504">"سسٹم دکھائیں"</string>
    <string name="menu_hide_system" msgid="3855390843744028465">"سسٹم چھپائیں"</string>
    <string name="menu_show_7_days_data" msgid="8979611198508523706">"7 دن دکھائیں"</string>
    <string name="menu_show_24_hours_data" msgid="8228054833323380780">"24 گھنٹے دکھائیں"</string>
    <string name="manage_permission" msgid="2895385393037061964">"اجازت کا نظم کریں"</string>
    <string name="no_apps" msgid="2412612731628386816">"کوئی ایپ نہیں ہے"</string>
    <string name="location_settings" msgid="3624412509133422562">"مقام کی ترتیبات"</string>
    <string name="location_warning" msgid="2381649060929040962">"<xliff:g id="APP_NAME">%1$s</xliff:g> اس آلہ کیلئے مقام کی سروسز کا فراہم کنندہ ہے۔ مقام کی رسائی میں مقام کی ترتیبات سے ترمیم کی جا سکتی ہے۔"</string>
    <string name="system_warning" msgid="1173400963234358816">"اگرآپ اس اجازت کو مسترد کرتے ہیں تو شاید آپ کے آلہ کی بنیادی خصوصیات ٹھیک سے کام نہ کریں۔"</string>
    <string name="deny_read_media_visual_warning" msgid="3982586279917232827">"‏یہ ایپ Android کے ایک پرانے ورژن کیلئے ڈیزائن کی گئی تھی۔ اگر آپ اس ایپ کو تصاویر اور ویڈیوز تک رسائی سے مسترد کرتے ہیں تو موسیقی اور دیگر آڈیو تک رسائی سے بھی مسترد کر دیا جائے گا۔"</string>
    <string name="deny_read_media_aural_warning" msgid="8928699919508646732">"‏یہ ایپ Android کے ایک پرانے ورژن کیلئے ڈیزائن کی گئی تھی۔ اگر آپ اس ایپ کو موسیقی اور دیگر آڈیو تک رسائی سے مسترد کرتے ہیں تو تصاویر اور ویڈیوز تک رسائی سے بھی مسترد کر دیا جائے گا۔"</string>
    <string name="cdm_profile_revoke_warning" msgid="4443893270719106700">"اگر آپ اس اجازت کو مسترد کرتے ہیں تو ہو سکتا ہے کہ اس ایپ کے زیر انتظام آپ کے آلے کی کچھ خصوصیات ٹھیک سے کام نہ کریں۔"</string>
    <string name="permission_summary_enforced_by_policy" msgid="4443598170942950519">"پالیسی کے تحت نافذ کردہ"</string>
    <string name="permission_summary_disabled_by_policy_background_only" msgid="221995005556362660">"پالیسی کے تحت پس منظر کی رسائی غیر فعال ہو گئی ہے"</string>
    <string name="permission_summary_enabled_by_policy_background_only" msgid="8287675974767104279">"پالیسی کے تحت پس منظر کی رسائی فعال ہو گئی ہے"</string>
    <string name="permission_summary_enabled_by_policy_foreground_only" msgid="3844582916889767831">"پالیسی کے تحت پیش منظر کی رسائی فعال ہو گئی ہے"</string>
    <string name="permission_summary_enforced_by_admin" msgid="822702574117248700">"کنٹرول کردہ بذریعہ منتظم"</string>
    <string name="permission_summary_disabled_by_admin_background_only" msgid="3127091456731845646">"منتظم نے پس منظر کی رسائی غیر فعال کر دی ہے"</string>
    <string name="permission_summary_enabled_by_admin_background_only" msgid="9132423838440275757">"منتظم نے پس منظر کی رسائی فعال کر دی ہے"</string>
    <string name="permission_summary_enabled_by_admin_foreground_only" msgid="1298432715610745358">"منتظم نے پیش منظر کی رسائی فعال کر دی ہے"</string>
    <string name="permission_summary_enabled_system_fixed" msgid="2438344700184127274">"آپریٹ کرنے کے لیے آلہ کو یہ اجازت درکار ہے"</string>
    <!-- no translation found for background_access_chooser_dialog_choices:0 (1351721623256561996) -->
    <!-- no translation found for background_access_chooser_dialog_choices:1 (9127301153688725448) -->
    <!-- no translation found for background_access_chooser_dialog_choices:2 (4305536986042401191) -->
    <string name="permission_access_always" msgid="1474641821883823446">"ہر وقت اجازت دیں"</string>
    <string name="permission_access_only_foreground" msgid="7801170728159326195">"صرف ایپ استعمال کرتے وقت اجازت دیں"</string>
    <string name="permission_access_never" msgid="4647014230217936900">"اجازت نہ دیں"</string>
    <string name="loading" msgid="4789365003890741082">"لوڈ ہو رہا ہے…"</string>
    <string name="all_permissions" msgid="6911125611996872522">"تمام اجازتیں"</string>
    <string name="other_permissions" msgid="2901186127193849594">"ایپ کی دوسری اہلیتیں"</string>
    <string name="permission_request_title" msgid="8790310151025020126">"اجازت کی درخواست"</string>
    <string name="permission_review_title_template_install" msgid="1284337937156289081">"‏منتخب کریں کہ &lt;b&gt;<xliff:g id="APP_NAME">%1$s</xliff:g>&lt;/b&gt; کو کس چیز تک رسائی کی اجازت دینی ہے"</string>
    <string name="permission_review_title_template_update" msgid="3232333580548588657">"‏&lt;b&gt;<xliff:g id="APP_NAME">%1$s</xliff:g>&lt;/b&gt; اپ ڈیٹ ہو گئی ہے۔ منتخب کریں کہ اس ایپ کو کس تک رسائی کی اجازت دینی ہے۔"</string>
    <string name="review_button_cancel" msgid="2191147944056548886">"منسوخ کریں"</string>
    <string name="review_button_continue" msgid="2527918375047602199">"جاری رکھیں"</string>
    <string name="new_permissions_category" msgid="552995090178417611">"نئی اجازتیں"</string>
    <string name="current_permissions_category" msgid="4292990083585728880">"موجودہ اجازتیں"</string>
    <string name="message_staging" msgid="9110563899955511866">"ایپ کی مرحلہ بندی ہو رہی ہے…"</string>
    <string name="app_name_unknown" msgid="1319665005754048952">"نامعلوم"</string>
    <string name="permission_usage_title" msgid="1568233336351734538">"پرائیویسی ڈیش بورڈ"</string>
    <string name="auto_permission_usage_summary" msgid="7335667266743337075">"دیکھیں کہ حال ہی میں کون سی ایپ نے اجازتوں کا استعمال کیا ہے"</string>
    <string name="permission_group_usage_title" msgid="2595013198075285173">"<xliff:g id="PERMGROUP">%1$s</xliff:g> کا استعمال"</string>
    <string name="perm_usage_adv_info_title" msgid="3357831829538873708">"دیگر اجازتیں دیکھیں"</string>
    <string name="perm_usage_adv_info_summary_2_items" msgid="3702175198750127822">"<xliff:g id="PERMGROUP_0">%1$s</xliff:g>، <xliff:g id="PERMGROUP_1">%2$s</xliff:g>"</string>
    <string name="perm_usage_adv_info_summary_more_items" msgid="949055326299562218">"<xliff:g id="PERMGROUP_0">%1$s</xliff:g>، <xliff:g id="PERMGROUP_1">%2$s</xliff:g> اور <xliff:g id="NUM">%3$s</xliff:g> مزید"</string>
    <string name="permission_group_usage_subtitle_24h" msgid="5120155996322114181">"گزشتہ 24 گھنٹے میں جب ایپس نے آپ کے <xliff:g id="PERMGROUP">%1$s</xliff:g> کا استعمال کیا، اس کا ٹائم لائن"</string>
    <string name="permission_group_usage_subtitle_7d" msgid="1465828402260324654">"گزشتہ 7 دن میں جب ایپس نے آپ کے <xliff:g id="PERMGROUP">%1$s</xliff:g> کا استعمال کیا، اس کا ٹائم لائن"</string>
    <string name="permission_usage_access_dialog_subtitle" msgid="4171772805196955753">"جب اس ایپ نے آپ کی <xliff:g id="PERMGROUP">%1$s</xliff:g> اجازت کا استعمال کیا"</string>
    <string name="permission_usage_access_dialog_learn_more" msgid="7121468469493184613">"مزید جانیں"</string>
    <string name="learn_more_content_description" msgid="8673699744544502539">"<xliff:g id="PERMGROUP">%1$s</xliff:g> کے بارے میں مزید جانیں"</string>
    <string name="manage_permission_summary" msgid="4117555482684114317">"اپنے <xliff:g id="PERMGROUP">%1$s</xliff:g> تک ایپ کی رسائی کو کنٹرول کریں"</string>
    <string name="auto_permission_usage_timeline_summary" msgid="2713135806453218703">"<xliff:g id="ACCESS_TIME">%1$s</xliff:g> • <xliff:g id="SUMMARY_TEXT">%2$s</xliff:g>"</string>
    <string name="history_preference_subtext_2" msgid="1521763591164293683">"<xliff:g id="APP_NAME">%1$s</xliff:g> • <xliff:g id="TRUNCATED_TIME">%2$s</xliff:g>"</string>
    <string name="history_preference_subtext_3" msgid="758761785983094351">"<xliff:g id="ATTRIBUTION_NAME">%1$s</xliff:g> • <xliff:g id="APP_NAME">%2$s</xliff:g> • <xliff:g id="TRUNCATED_TIME">%3$s</xliff:g>"</string>
    <string name="duration_used_days" msgid="8238355545812998877">"{count,plural, =1{# دن}other{# دن}}"</string>
    <string name="duration_used_hours" msgid="4983814806123370332">"{count,plural, =1{# گھنٹہ}other{# گھنٹے}}"</string>
    <string name="duration_used_minutes" msgid="1701379522897227819">"{count,plural, =1{# منٹ}other{# منٹ}}"</string>
    <string name="duration_used_seconds" msgid="4067390990568727715">"{count,plural, =1{# سیکنڈ}other{# سیکنڈ}}"</string>
    <string name="permission_usage_any_permission" msgid="6358023078298106997">"کوئی بھی اجازت"</string>
    <string name="permission_usage_any_time" msgid="3802087027301631827">"کسی بھی وقت"</string>
    <string name="permission_usage_last_n_days" msgid="7882626467375714145">"{count,plural, =1{گزشتہ # دن}other{گزشتہ # دن}}"</string>
    <string name="permission_usage_last_n_hours" msgid="8490466053680267858">"{count,plural, =1{گزشتہ # گھنٹہ}other{گزشتہ # گھنٹے}}"</string>
    <string name="permission_usage_last_n_minutes" msgid="7817864229878281983">"{count,plural, =1{گزشتہ # منٹ}other{گزشتہ # منٹ}}"</string>
    <string name="no_permission_usages" msgid="9119517454177289331">"اجازت کا استعمال نہیں ہوا ہے"</string>
    <string name="permission_usage_list_title_any_time" msgid="8718257027381592407">"کسی بھی وقت پر حالیہ ترین رسائی"</string>
    <string name="permission_usage_list_title_last_7_days" msgid="9048542342670890615">"آخری 7 دنوں میں حالیہ ترین رسائی"</string>
    <string name="permission_usage_list_title_last_day" msgid="8730907824567238461">"آخری 24 گھنٹے میں حالیہ ترین رسائی"</string>
    <string name="permission_usage_list_title_last_hour" msgid="6624161487623223716">"آخری 1 گھنٹے میں حالیہ ترین رسائی"</string>
    <string name="permission_usage_list_title_last_15_minutes" msgid="8615062016024296833">"آخری 15 منٹ میں حالیہ ترین رسائی"</string>
    <string name="permission_usage_list_title_last_minute" msgid="3572792262919886849">"آخری 1 منٹ میں حالیہ ترین رسائی"</string>
    <string name="permission_usage_bar_chart_title_any_time" msgid="2845251288192246754">"کسی بھی وقت اجازت کا استعمال"</string>
    <string name="permission_usage_bar_chart_title_last_7_days" msgid="5796577162176938349">"آخری 7 دنوں میں اجازت کا استعمال"</string>
    <string name="permission_usage_bar_chart_title_last_day" msgid="7950805735777472871">"آخری 24 گھنٹے میں اجازت کا استعمال"</string>
    <string name="permission_usage_bar_chart_title_last_hour" msgid="6571647509660009185">"آخری 1 گھنٹے میں اجازت کا استعمال"</string>
    <string name="permission_usage_bar_chart_title_last_15_minutes" msgid="2743143675412824819">"آخری 15 منٹ میں اجازت کا استعمال"</string>
    <string name="permission_usage_bar_chart_title_last_minute" msgid="820450867183487607">"آخری 1 منٹ میں اجازت کا استعمال"</string>
    <string name="permission_usage_preference_summary_not_used_in_past_n_days" msgid="4771868094611359651">"{count,plural, =1{گزشتہ # دن میں استعمال نہیں کی گئی}other{گزشتہ # دن میں استعمال نہیں کی گئی}}"</string>
    <string name="permission_usage_preference_summary_not_used_in_past_n_hours" msgid="3828973177433435742">"{count,plural, =1{گزشتہ # گھنٹے میں استعمال نہیں کی گئی}other{گزشتہ # گھنٹے میں استعمال نہیں کی گئی}}"</string>
    <string name="permission_usage_preference_label" msgid="8343167938128676378">"{count,plural, =1{1 ایپ کے ذریعے استعمال کردہ}other{# ایپس کے ذریعے استعمال کردہ}}"</string>
    <string name="permission_usage_view_details" msgid="6675335735468752787">"سبھی کو ڈیش بورڈ میں دیکھیں"</string>
    <string name="app_permission_usage_filter_label" msgid="7182861154638631550">"فلٹر کردہ بلحاظ: <xliff:g id="PERM">%1$s</xliff:g>"</string>
    <string name="app_permission_usage_remove_filter" msgid="2926157607436428207">"فلٹر ہٹائیں"</string>
    <string name="filter_by_title" msgid="7300368602759958031">"فلٹر کریں بہ لحاظ"</string>
    <string name="filter_by_permissions" msgid="7613462963111282568">"اجازتوں کے لحاظ سے فلٹر کریں"</string>
    <string name="filter_by_time" msgid="6667864816999691642">"وقت کے لحاظ سے فلٹر کریں"</string>
    <string name="sort_spinner_most_permissions" msgid="1704349738096822836">"زیادہ تر اجازتیں"</string>
    <string name="sort_spinner_most_accesses" msgid="5283913004357220161">"زیادہ تر رسائی"</string>
    <string name="sort_spinner_recent" msgid="7513845273076525203">"حالیہ"</string>
    <string name="sort_by_app" msgid="4055799843051138087">"بلحاظِ استعمالِ ایپ ترتیب دیں"</string>
    <string name="sort_by_time" msgid="5435045320002150456">"وقت کے لحاظ سے ترتیب دیں"</string>
    <string name="item_separator" msgid="4030255389809224513">"، "</string>
    <string name="permission_usage_refresh" msgid="2264056346561305420">"ریفریش کریں"</string>
    <string name="permission_history_title" msgid="8340081285133025225">"اجازت کی سرگزشت"</string>
    <string name="permission_history_category_today" msgid="7496389369158806620">"آج"</string>
    <string name="permission_history_category_yesterday" msgid="7242517121222012521">"گزشتہ کل"</string>
    <string name="app_permission_usage_title" msgid="6676802437831981822">"ایپ کی اجازتوں کا استعمال"</string>
    <string name="app_permission_usage_summary" msgid="390383661936709672">"رسائی: <xliff:g id="NUM">%1$s</xliff:g> مرتبہ۔ کل دورانیہ: <xliff:g id="DURATION">%2$s</xliff:g>۔ <xliff:g id="TIME">%3$s</xliff:g> پہلے آخری بار استعمال کیا گيا۔"</string>
    <string name="app_permission_usage_summary_no_duration" msgid="3698475875179457400">"رسائی: <xliff:g id="NUM">%1$s</xliff:g> مرتبہ۔ <xliff:g id="TIME">%2$s</xliff:g> پہلے آخری بار استعمال کیا گیا۔"</string>
    <string name="app_permission_button_allow" msgid="5808039516494774647">"اجازت دیں"</string>
    <string name="app_permission_button_allow_all_files" msgid="1792232272599018825">"سبھی فائلز کے نظم و نسق کی اجازت دیں"</string>
    <string name="app_permission_button_allow_media_only" msgid="2834282724426046154">"صرف میڈیا تک رسائی کی اجازت دیں"</string>
    <string name="app_permission_button_allow_always" msgid="4573292371734011171">"ہر وقت اجازت دیں"</string>
    <string name="app_permission_button_allow_foreground" msgid="1991570451498943207">"صرف ایپ استعمال کرتے وقت اجازت دیں"</string>
    <string name="app_permission_button_always_allow_all" msgid="4905699259378428855">"ہمیشہ سبھی کو اجازت دیں"</string>
    <string name="app_permission_button_ask" msgid="3342950658789427">"ہر بار پوچھیں"</string>
    <string name="app_permission_button_deny" msgid="6016454069832050300">"اجازت نہ دیں"</string>
    <string name="app_permission_button_allow_limited_access" msgid="8824410215149764113">"محدود رسائی کی اجازت دیں"</string>
    <string name="precise_image_description" msgid="6349638632303619872">"قطعی مقام"</string>
    <string name="approximate_image_description" msgid="938803699637069884">"تخمینی مقام"</string>
    <string name="app_permission_location_accuracy" msgid="7166912915040018669">"قطعی مقام استعمال کریں"</string>
    <string name="app_permission_location_accuracy_subtitle" msgid="2654077606404987210">"قطعی مقام آف ہونے پر ایپس آپ کے تخمینی مقام تک رسائی حاصل کر سکتی ہیں"</string>
    <string name="app_permission_title" msgid="2090897901051370711">"‫<xliff:g id="PERM">%1$s</xliff:g> کی اجازت"</string>
    <string name="app_permission_header" msgid="2951363137032603806">"اس ایپ کیلئے <xliff:g id="PERM">%1$s</xliff:g> تک رسائی"</string>
    <string name="app_permission_header_with_device_name" msgid="7193042925656173271">"<xliff:g id="DEVICE_NAME">%2$s</xliff:g> پر اس ایپ تک رسائی حاصل کریں<xliff:g id="PERM">%1$s</xliff:g>"</string>
    <string name="app_permission_footer_app_permissions_link" msgid="4926890342636587393">"<xliff:g id="APP">%1$s</xliff:g> کی سبھی اجازتیں دیکھیں"</string>
    <string name="app_permission_footer_permission_apps_link" msgid="3941988129992794327">"اس اجازت والی سبھی ایپس دیکھیں"</string>
    <string name="assistant_mic_label" msgid="1011432357152323896">"اسسٹنٹ مائیکروفون کا استعمال دکھائیں"</string>
    <string name="unused_apps_category_title" msgid="2988455616845243901">"غیر استعمال شدہ ایپ کی ترتیبات"</string>
    <string name="auto_revoke_label" msgid="5068393642936571656">"ایپ کے استعمال نہ ہونے پر اجازتیں ہٹائیں"</string>
    <string name="unused_apps_label" msgid="2595428768404901064">"اجازتوں کو ہٹائیں اور جگہ خالی کریں"</string>
    <string name="unused_apps_label_v2" msgid="7058776770056517980">"غیر استعمال شدہ ہو تو ایپ سرگرمی روکیں"</string>
    <string name="unused_apps_label_v3" msgid="693340578642156657">"اگر غیر استعمال شدہ ہے تو ایپ کا نظم کریں"</string>
    <string name="unused_apps_summary" msgid="8839466950318403115">"اجازتیں ہٹائیں، عارضی فائلز حذف کریں اور اطلاعات موقوف کریں"</string>
    <string name="unused_apps_summary_v2" msgid="5011313200815115802">"اجازتیں ہٹائیں، عارضی فائلوں کو حذف کریں، اطلاعات کو روکیں اور ایپ کو آرکائیو کریں"</string>
    <string name="auto_revoke_summary" msgid="5867548789805911683">"آپ کے ڈیٹا کی حفاظت کے لیے، اگر ایپ کو کچھ مہینوں تک استعمال نہیں کیا گیا تو اس ایپ کے لیے اجازتیں ہٹا دی جائیں گی۔"</string>
    <string name="auto_revoke_summary_with_permissions" msgid="389712086597285013">"آپ کے ڈیٹا کی حفاظت کے لیے، اگر ایپ کو کچھ مہینوں تک استعمال نہیں کیا گيا تو درج ذیل اجازتیں ہٹا دی جائیں گی: <xliff:g id="PERMS">%1$s</xliff:g>"</string>
    <string name="auto_revoked_apps_page_summary" msgid="6594753657893756536">"آپ کے ڈیٹا کی حفاظت کے لیے، اجازتوں کو ان ایپس سے ہٹا دیا گیا ہے جنہیں آپ نے کچھ مہینوں سے استعمال نہیں کیا ہے۔"</string>
    <string name="auto_revoke_open_app_message" msgid="8075556291711205039">"اگر آپ دوبارہ اجازتیں دینا چاہتے ہیں تو ایپ کھولیں۔"</string>
    <string name="auto_revoke_disabled" msgid="8697684442991567188">"اس ایپ کے لیے خودکار طور پر ہٹانے کی سہولت فی الحال غیر فعال ہے۔"</string>
    <string name="auto_revocable_permissions_none" msgid="8334929619113991466">"فی الحال کوئی بھی خودکار قابل منسوخ اجازت نہیں دی گئی ہے"</string>
    <string name="auto_revocable_permissions_one" msgid="5299112369449458176">"<xliff:g id="PERM">%1$s</xliff:g> کی اجازت ہٹا دی جائے گی۔"</string>
    <string name="auto_revocable_permissions_two" msgid="4874067408752041716">"<xliff:g id="PERM_0">%1$s</xliff:g> اور <xliff:g id="PERM_1">%2$s</xliff:g> کی اجازتیں ہٹا دی جائیں گی۔"</string>
    <string name="auto_revocable_permissions_many" msgid="1521807896206032992">"وہ اجازتیں جو ہٹا دی جائیں گی: <xliff:g id="PERMS">%1$s</xliff:g>۔"</string>
    <string name="auto_manage_title" msgid="7693181026874842935">"خودکار طور پر اجازتوں کا نظم کریں"</string>
    <string name="auto_revoked_app_summary_one" msgid="7093213590301252970">"<xliff:g id="PERMISSION_NAME">%s</xliff:g> اجازت کو ہٹایا گیا"</string>
    <string name="auto_revoked_app_summary_two" msgid="1910545340763709389">"<xliff:g id="PERMISSION_NAME_0">%1$s</xliff:g> اور <xliff:g id="PERMISSION_NAME_1">%2$s</xliff:g> اجازتوں کو ہٹایا گیا"</string>
    <string name="auto_revoked_app_summary_many" msgid="5930976230827378798">"<xliff:g id="PERMISSION_NAME">%1$s</xliff:g> اور <xliff:g id="NUMBER">%2$s</xliff:g> دیگر اجازتوں کو ہٹایا گیا"</string>
    <string name="unused_apps_page_title" msgid="6986983535677572559">"غیر مستعمل ایپس"</string>
    <string name="unused_apps_page_summary" msgid="1867593913217272155">"اگر کوئی ایپ کچھ ماہ تک استعمال نہیں ہوتی ہے تو:\n\n• آپ کے ڈیٹا کی حفاظت کرنے کیلئے اجازتوں کو ہٹا دیا جاتا ہے\n• بیٹری محفوظ کرنے کیلئے اطلاعات کو روک دیا جاتا ہے\n• اسپیس خالی کرنے کیلئے عارضی فائلز کو ہٹا دیا جاتا ہے\n\nاجازتوں اور اطلاعات کو دوبارہ اجازت دینے کیلئے ایپ کو کھولیں۔"</string>
    <string name="unused_apps_page_tv_summary" msgid="2624911608663778308">"اگر کوئی ایپ ایک ماہ تک استعمال نہیں ہوتی ہے تو:\n\n• آپ کے ڈیٹا کی حفاظت کے لیے اجازتوں کو ہٹا دیا جاتا ہے\n• اسپیس خالی کرنے کے لیے عارضی فائلز کو ہٹا دیا جاتا ہے\n\nاجازتوں کو دوبارہ اجازت دینے کے لیے ایپ کھولیں۔"</string>
    <string name="last_opened_category_title" msgid="8796557894614236128">"{count,plural, =1{آخری بار # ماہ سے زیادہ پہلے کھولی گئی}other{آخری بار # ماہ سے زیادہ پہلے کھولی گئی}}"</string>
    <string name="last_opened_summary" msgid="5248984030024968808">"ایپ آخری بار <xliff:g id="DATE">%s</xliff:g> کو کھولی گئی"</string>
    <string name="last_opened_summary_short" msgid="1646067226191176825">"آخری بار <xliff:g id="DATE">%s</xliff:g> کو کھولی گئی"</string>
    <string name="app_permission_footer_special_file_access" msgid="1884202176147657788">"اگر آپ سبھی فائلز کی مینیجمنٹ کی اجازت دیتے ہیں تو یہ ایپ اس آلہ یا منسلک اسٹوریج آلات پر مشترکہ اسٹوریج میں موجود کسی بھی فائل تک رسائی، اس میں ترمیم اور حذف کر سکتی ہے۔ ایپ آپ سے پوچھے بغیر فائلز تک رسائی حاصل کر سکتی ہے۔"</string>
    <string name="special_file_access_dialog" msgid="583804114020740610">"اس ایپ کو آلہ یا کسی منسلک اسٹوریج آلات پر فائلز تک رسائی، اس میں ترمیم اور حذف کرنے کی اجازت دیں؟ یہ ایپ آپ سے پوچھے بغیر فائلز تک رسائی حاصل کر سکتی ہے۔"</string>
    <string name="permission_description_summary_generic" msgid="5401399408814903391">"اس اجازت والی ایپس یہ کام کر سکتی ہیں: <xliff:g id="DESCRIPTION">%1$s</xliff:g>"</string>
    <string name="permission_description_summary_activity_recognition" msgid="2652850576497070146">"اس اجازت والی اپپس آپ کی جسمانی سرگرمی، جیسے کہ چہل قدمی، بائی سائیکلنگ، ڈرائیونگ، قدموں کی تعداد اور مزید تک رسائی حاصل کر سکتی ہیں"</string>
    <string name="permission_description_summary_calendar" msgid="103329982944411010">"اس اجازت والی ایپس کو آپ کے کیلنڈر تک رسائی حاصل ہو سکتی ہے"</string>
    <string name="permission_description_summary_call_log" msgid="7321437186317577624">"اس اجازت والی ایپس فون کے کال لاگ کو پڑھ اور لکھ سکتی ہیں"</string>
    <string name="permission_description_summary_camera" msgid="108004375101882069">"اس اجازت والی ایپس تصاویر لے اور ویڈیو ریکارڈ کر سکتی ہیں"</string>
    <string name="permission_description_summary_contacts" msgid="2337798886460408996">"اس اجازت والی ایپس کو آپ کے رابطوں تک رسائی حاصل ہو سکتی ہے"</string>
    <string name="permission_description_summary_location" msgid="2817531799933480694">"اس اجازت والی ایپس کو اس آلہ کے مقام تک رسائی حاصل ہو سکتی ہے"</string>
    <string name="permission_description_summary_nearby_devices" msgid="8269183818275073741">"اس اجازت والی ایپس قریبی آلات کو تلاش کر سکتی، ان سے منسلک ہو سکتی اور ان کی متعلقہ پوزیشن کا تعین کر سکتی ہیں"</string>
    <string name="permission_description_summary_microphone" msgid="630834800308329907">"اس اجازت والی ایپس آڈیو ریکارڈ کر سکتی ہیں"</string>
    <string name="permission_description_summary_phone" msgid="4515277217435233619">"اس اجازت والی ایپس فون کالز کر اور ان کا نظم کر سکتی ہیں"</string>
    <string name="permission_description_summary_sensors" msgid="1836045815643119949">"اس اجازت والی ایپس آپ کے اہم اشاروں کے متعلق سینسر ڈیٹا تک رسائی حاصل کر سکتی ہیں"</string>
    <string name="permission_description_summary_sms" msgid="725999468547768517">"‏اس اجازت والی ایپس SMS پیغامات بھیج اور دیکھ سکتی ہیں"</string>
    <string name="permission_description_summary_storage" msgid="6575759089065303346">"آپ کے آلہ پر اس اجازت والی اپپس تصاویر، میڈیا اور فائلز تک رسائی حاصل کر سکتی ہیں"</string>
    <string name="permission_description_summary_read_media_aural" msgid="3354728149930482199">"اس آلے پر اس اجازت والی اپپس موسیقی اور دیگر آڈیو فائلز تک رسائی حاصل کر سکتی ہیں"</string>
    <string name="permission_description_summary_read_media_visual" msgid="4991801977881732641">"اس آلے پر اس اجازت والی اپپس تصاویر اور ویڈیوز تک رسائی حاصل کر سکتی ہیں"</string>
    <string name="app_permission_most_recent_summary" msgid="4292074449384040590">"آخری رسائی: <xliff:g id="TIME_DATE">%1$s</xliff:g>"</string>
    <string name="app_permission_most_recent_denied_summary" msgid="7659497197737708112">"حال ہی میں مسترد کردہ / آخری رسائی: <xliff:g id="TIME_DATE">%1$s</xliff:g>"</string>
    <string name="app_permission_never_accessed_summary" msgid="401346181461975090">"کبھی بھی رسائی حاصل نہیں کی"</string>
    <string name="app_permission_never_accessed_denied_summary" msgid="6596000497490905146">"مسترد کر دیا / کبھی رسائی حاصل نہیں کی"</string>
    <string name="allowed_header" msgid="7769277978004790414">"اجازت یافتہ"</string>
    <string name="allowed_always_header" msgid="6455903312589013545">"ہر وقت اجازت یافتہ"</string>
    <string name="allowed_foreground_header" msgid="6845655788447833353">"صرف استعمال کے دوران اجازت ہے"</string>
    <string name="allowed_storage_scoped" msgid="5383645873719086975">"صرف میڈیا تک رسائی کی اجازت دیں"</string>
    <string name="allowed_storage_full" msgid="5356699280625693530">"سبھی فائلز کا نظم کرنے کے ليے اجازت یافتہ"</string>
    <string name="ask_header" msgid="2633816846459944376">"ہر بار پوچھیں"</string>
    <string name="denied_header" msgid="903209608358177654">"اجازت نہیں ہے"</string>
    <string name="permission_group_name_with_device_name" msgid="8798741850536024820">"<xliff:g id="DEVICE_NAME">%2$s</xliff:g> پر <xliff:g id="PERM_GROUP_NAME">%1$s</xliff:g>"</string>
    <string name="storage_footer_hyperlink_text" msgid="8873343987957834810">"مزید ایپس دیکھیں جو تمام فائلز تک رسائی حاصل کر سکتی ہیں"</string>
    <string name="days" msgid="609563020985571393">"{count,plural, =1{1 دن}other{# دن}}"</string>
    <string name="hours" msgid="7302866489666950038">"{count,plural, =1{# گھنٹہ}other{# گھنٹے}}"</string>
    <string name="minutes" msgid="4868414855445375753">"{count,plural, =1{# منٹ}other{# منٹ}}"</string>
    <string name="seconds" msgid="5893958182059842734">"{count,plural, =1{# سیکنڈ}other{# سیکنڈ}}"</string>
    <string name="permission_reminders" msgid="6528257957664832636">"اجازت کی یاددہانیاں"</string>
    <string name="auto_revoke_permission_reminder_notification_title_one" msgid="6690347469376854137">"1 غیر مستعمل ایپ"</string>
    <string name="auto_revoke_permission_reminder_notification_title_many" msgid="6062217713645069960">"<xliff:g id="NUMBER_OF_APPS">%s</xliff:g> غیر مستعمل ایپس"</string>
    <string name="auto_revoke_permission_reminder_notification_content" msgid="4492228990462107487">"آپ کی رازداری کی حفاظت کے لیے اجازتوں کو ہٹا دیا گیا۔ جائزہ کے لیے تھپتھپائیں"</string>
    <string name="auto_revoke_permission_notification_title" msgid="2629844160853454657">"غیر مستعمل ایپس کے ليے اجازتیں ہٹا دی گئیں"</string>
    <string name="auto_revoke_permission_notification_content" msgid="5125990886047799375">"کچھ ایپس کا استعمال کچھ مہینوں سے نہیں کیا گیا ہے۔ جائزے کے لیے تھپتھپائیں۔"</string>
    <string name="unused_apps_notification_title" msgid="4314832015894238019">"{count,plural, =1{# غیر مستعمل ایپ}other{# غیر مستعمل ایپس}}"</string>
    <string name="unused_apps_notification_content" msgid="9195026773244581246">"اجازتوں اور عارضی فائلز کو ہٹا دیا گیا ہے اور اطلاعات کو روک دیا گیا۔ جائزے کے لیے تھپتھپائیں۔"</string>
    <string name="unused_apps_safety_center_card_title" msgid="5638409355530099149">"ہٹائی گئی اجازتوں والی ایپس کا جائزہ لیں"</string>
    <string name="unused_apps_safety_center_card_content" msgid="1088557243627427820">"آپ نے جن ایپس کا کچھ عرصے سے استعمال نہیں کیا ہے ان کی اجازتیں اور عارضی فائلز ہٹا دی گئیں اور اطلاعات کو روک دیا گیا۔"</string>
    <string name="unused_apps_safety_center_action_title" msgid="8865914432518993194">"ایپس کا جائزہ لیں"</string>
    <string name="post_drive_permission_decision_reminder_title" msgid="1290697371418139976">"حالیہ اجازتیں چیک کریں"</string>
    <string name="post_drive_permission_decision_reminder_summary_1_app_1_permission" msgid="670521503734140711">"ڈرائیونگ کے دوران، آپ نے <xliff:g id="APP">%1$s</xliff:g> کو <xliff:g id="PERMISSION">%2$s</xliff:g> تک رسائی دی"</string>
    <string name="post_drive_permission_decision_reminder_summary_1_app_2_permissions" msgid="671791184670801301">"ڈرائیونگ کے دوران، آپ نے <xliff:g id="APP">%1$s</xliff:g> کو <xliff:g id="PERMISSION_1">%2$s</xliff:g> اور <xliff:g id="PERMISSION_2">%3$s</xliff:g> تک رسائی دی"</string>
    <string name="post_drive_permission_decision_reminder_summary_1_app_multi_permission" msgid="4080701771111456927">"ڈرائیونگ کے دوران، آپ نے <xliff:g id="APP">%2$s</xliff:g> کو <xliff:g id="COUNT">%1$d</xliff:g> اجازتیں دیں"</string>
    <string name="post_drive_permission_decision_reminder_summary_multi_apps" msgid="5253882771252863902">"{count,plural, =1{ڈرائیونگ کے دوران، آپ نے <xliff:g id="APP_0">%1$s</xliff:g> اور # دیگر ایپ تک رسائی دی}other{ڈرائیونگ کے دوران، آپ نے <xliff:g id="APP_1">%1$s</xliff:g> اور # دیگر ایپس تک رسائی دی}}"</string>
    <string name="go_to_settings" msgid="1053735612211228335">"ترتیبات پر جائیں"</string>
    <string name="auto_revoke_setting_subtitle" msgid="8631720570723050460">"کچھ ایپس کا استعمال کچھ مہینوں سے نہیں کیا گیا ہے"</string>
    <string name="permissions_removed_category_title" msgid="1064754271178447643">"ہٹائی گئی اجازتیں"</string>
    <string name="permission_removed_page_title" msgid="2627436155091001209">"اجازتیں ہٹا دی گئیں"</string>
    <string name="all_unused_apps_category_title" msgid="755663524704745414">"سبھی غیر مستعمل ایپس"</string>
    <string name="months_ago" msgid="1766026492610646354">"<xliff:g id="COUNT">%1$d</xliff:g> ماہ پہلے"</string>
    <string name="auto_revoke_preference_summary" msgid="5517958331781391481">"آپ کی رازداری کی حفاظت کے لیے اجازتوں کو ہٹایا گیا"</string>
    <string name="background_location_access_reminder_notification_title" msgid="1140797924301941262">"<xliff:g id="APP_NAME">%s</xliff:g> نے پس منظر میں آپ کا مقام حاصل کر لیا ہے"</string>
    <string name="background_location_access_reminder_notification_content" msgid="7787084707336546245">"یہ ایپ ہمیشہ آپ کے مقام تک رسائی حاصل کر سکتی ہے۔ تبدیل کرنے کے لیے تھپتھپائیں۔"</string>
    <string name="notification_listener_reminder_notification_title" msgid="3747210460187479091">"اپنی اطلاعات کی رسائی والی ایپ کا جائزہ لیں"</string>
    <string name="notification_listener_reminder_notification_content" msgid="831476101108863427">"<xliff:g id="APP_NAME">%s</xliff:g> آپ کی اطلاعات کے اندر مواد کو برخاست کر سکتی، اس پر کارروائی کر سکتی اور اس تک رسائی حاصل کر سکتی ہے"</string>
    <string name="notification_listener_warning_card_content" msgid="7840973324284115893">"یہ ایپ آپ کی اطلاعات کے اندر مواد کو برخاست کر سکتی، اس پر کارروائی کر سکتی اور اس تک رسائی حاصل کر سکتی ہے کچھ ایپس کو حسب منشا کام کرنے کے لیے اس رسائی کی ضرورت ہوتی ہے۔"</string>
    <string name="notification_listener_remove_access_button_label" msgid="7101898782417817097">"رسائی ہٹائیں"</string>
    <string name="notification_listener_review_app_button_label" msgid="3433073281029143924">"مزید اختیارات دیکھیں"</string>
    <string name="notification_listener_remove_access_success_label" msgid="2477611529875633107">"رسائی ہٹا دی گئی"</string>
    <string name="accessibility_access_reminder_notification_title" msgid="2971317234668807566">"آلے کی مکمل رسائی کے ساتھ ایپ کا جائزہ لیں"</string>
    <string name="accessibility_access_reminder_notification_content" msgid="7389454158175306720">"‫<xliff:g id="APP_NAME">%s</xliff:g> آپ کی اسکرین دیکھ اور آپ کے آلے پر کارروائیاں کر سکتی ہے۔ ایکسیسبیلٹی ایپس کو حسب منشا کام کرنے کے لیے اس قسم کی رسائی کی ضرورت ہوتی ہے۔"</string>
    <string name="accessibility_access_warning_card_content" msgid="4370327190293217358">"یہ ایپ آپ کی اسکرین دیکھ اور آپ کے آلے پر کارروائیاں کر سکتی ہے۔ ایکسیسبیلٹی ایپس کو حسب منشا کام کرنے کے لیے اس قسم کی رسائی کی ضرورت ہوتی ہے لیکن ایپ کو چیک کریں اور یقینی بنائیں کہ آپ اس پر اعتماد کرتے ہیں۔"</string>
    <string name="accessibility_remove_access_button_label" msgid="44145801526711640">"رسائی ہٹائیں"</string>
    <string name="accessibility_show_all_apps_button_label" msgid="960067249326392280">"مکمل رسائی والی ایپس دیکھیں"</string>
    <string name="accessibility_remove_access_success_label" msgid="4380995302917014670">"رسائی ہٹا دی گئی"</string>
    <string name="safety_center_notification_app_label" msgid="2457720616141926534">"‏Android سسٹم"</string>
    <string name="auto_revoke_after_notification_title" msgid="5417761027669887431">"رازداری کی حفاظت کے لیے ایپ کی اجازتوں کو ہٹایا گیا"</string>
    <string name="auto_revoke_after_notification_content_one" msgid="6804038707453662753">"<xliff:g id="APP_NAME">%s</xliff:g> کا استعمال کچھ مہینوں سے نہیں کیا گیا ہے۔ جائزہ کے لیے تھپتھپائیں۔"</string>
    <string name="auto_revoke_after_notification_content_two" msgid="9108709764831425172">"<xliff:g id="APP_NAME">%s</xliff:g> اور 1 دیگر ایپس کا استعمال کچھ مہینوں سے نہیں کیا گیا ہے۔ جائزہ کے لیے تھپتھپائیں۔"</string>
    <string name="auto_revoke_after_notification_content_many" msgid="4774106206289751220">"<xliff:g id="APP_NAME">%1$s</xliff:g> اور<xliff:g id="NUMBER_OF_APPS">%2$s</xliff:g> دوسری ایپس کو کچھ مہینوں سے استعمال نہیں کیا گیا ہے۔ جائزہ کے لیے تھپتھپائیں۔"</string>
    <string name="auto_revoke_before_notification_title_one" msgid="6758024954464359876">"1 ایپ غیر مستعمل ہے"</string>
    <string name="auto_revoke_before_notification_title_many" msgid="4415543943846385685">"<xliff:g id="NUMBER_OF_APPS">%s</xliff:g> ایپس غیر مستعمل ہیں"</string>
    <string name="auto_revoke_before_notification_content_one" msgid="1156635373417068822">"آپ کی رازداری کی حفاظت کے لیے اجازتوں کو ہٹا دیا جائے گا۔ جائزہ کے لیے تھپتھپائیں۔"</string>
    <string name="unused_apps_title" msgid="8589298917717872239">"غیر مستعمل ایپس"</string>
    <string name="unused_apps_subtitle_after" msgid="2034267519506357898">"سے اجازتوں کو ہٹایا گیا"</string>
    <string name="unused_apps_subtitle_before" msgid="5233302577076132427">"سے اجازتیں ہٹا دی جائیں گی"</string>
    <string name="unused_permissions_subtitle_two" msgid="2207266295008423015">"<xliff:g id="PERM_NAME_0">%1$s</xliff:g> اور <xliff:g id="PERM_NAME_1">%2$s</xliff:g>"</string>
    <string name="unused_permissions_subtitle_many" msgid="4387289202207450238">"<xliff:g id="PERM_NAME_0">%1$s</xliff:g>، <xliff:g id="PERM_NAME_1">%2$s</xliff:g> اور <xliff:g id="NUMBER_OF_PERMISSIONS">%3$s</xliff:g> مزید"</string>
    <string name="unused_app_permissions_removed_summary" msgid="6779039455326071033">"آپ کے ڈیٹا کی حفاظت کے لیے، اجازتوں کو ان ایپس سے ہٹا دیا گیا ہے جنہیں آپ نے کچھ مہینوں سے استعمال نہیں کیا ہے"</string>
    <string name="unused_app_permissions_removed_summary_some" msgid="5080490037831563441">"آپ کے ڈیٹا کی حفاظت کے لیے، اجازتوں کو کچھ ان ایپس سے ہٹا دیا گیا ہے جنہیں آپ نے کچھ مہینوں سے استعمال نہیں کیا ہے"</string>
    <string name="one_unused_app_summary" msgid="7831913934488881991">"1 ایپ کا استعمال کچھ مہینوں سے نہیں کیا گیا ہے"</string>
    <string name="num_unused_apps_summary" msgid="1870719749940571227">"<xliff:g id="NUMBER_OF_APPS">%s</xliff:g> ایپس کا استعمال کچھ مہینوں سے نہیں کیا گیا ہے"</string>
    <string name="permission_subtitle_only_in_foreground" msgid="9068389431267377564">"صرف اپپ کے زیر استعمال ہونے کے دوران"</string>
    <string name="permission_subtitle_media_only" msgid="8917869683764720717">"میڈیا"</string>
    <string name="permission_subtitle_all_files" msgid="4982613338298067862">"سبھی فائلز"</string>
    <string name="permission_subtitle_background" msgid="8916750995309083180">"ہر وقت اجازت یافتہ"</string>
    <string name="app_perms_24h_access" msgid="99069906850627181">"‫<xliff:g id="TIME_DATE">%1$s</xliff:g> پر آخری بار رسائی حاصل کی گئی"</string>
    <string name="app_perms_24h_access_yest" msgid="5411926024794555022">"گزشتہ کل <xliff:g id="TIME_DATE">%1$s</xliff:g> پر آخری بار رسائی حاصل کی گئی"</string>
    <string name="app_perms_7d_access" msgid="4945055548894683751">"‫<xliff:g id="TIME_DATE_0">%1$s</xliff:g> کو <xliff:g id="TIME_DATE_1">%2$s</xliff:g> پر آخری بار رسائی حاصل کی گئی"</string>
    <string name="app_perms_content_provider_24h" msgid="1055526027667508972">"گزشتہ 24 گھنٹے میں رسائی حاصل کی گئی"</string>
    <string name="app_perms_content_provider_7d" msgid="3215454898257814868">"گزشتہ 7 دن میں رسائی حاصل کی گئی"</string>
    <string name="app_perms_24h_access_background" msgid="3413674718969576843">"‫<xliff:g id="TIME_DATE">%1$s</xliff:g> پر آخری بار رسائی حاصل کی گئی • ہر وقت اجازت یافتہ"</string>
    <string name="app_perms_24h_access_yest_background" msgid="9174750810998076725">"گزشتہ کل <xliff:g id="TIME_DATE">%1$s</xliff:g> پر آخری بار رسائی حاصل کی گئی • ہر وقت اجازت یافتہ"</string>
    <string name="app_perms_7d_access_background" msgid="408099213372185627">"‫<xliff:g id="TIME_DATE_0">%1$s</xliff:g> کو <xliff:g id="TIME_DATE_1">%2$s</xliff:g> پر آخری بار رسائی حاصل کی گئی • ہر وقت اجازت یافتہ"</string>
    <string name="app_perms_content_provider_24h_background" msgid="3825902995186961496">"گزشتہ 24 گھنٹے میں رسائی حاصل کی گئی • ہر وقت اجازت یافتہ"</string>
    <string name="app_perms_content_provider_7d_background" msgid="4818839672116463542">"گزشتہ 7 دن میں رسائی حاصل کی گئی • ہر وقت اجازت یافتہ"</string>
    <string name="app_perms_24h_access_media_only" msgid="6651699644199132054">"‫<xliff:g id="TIME_DATE">%1$s</xliff:g> پر آخری بار رسائی حاصل کی گئی • میڈیا"</string>
    <string name="app_perms_24h_access_yest_media_only" msgid="7213187706424998792">"گزشتہ کل <xliff:g id="TIME_DATE">%1$s</xliff:g> پر آخری بار رسائی حاصل کی گئی • میڈیا"</string>
    <string name="app_perms_7d_access_media_only" msgid="1031096653668235200">"‫<xliff:g id="TIME_DATE_0">%1$s</xliff:g> کو <xliff:g id="TIME_DATE_1">%2$s</xliff:g> پر آخری بار رسائی حاصل کی گئی • میڈیا"</string>
    <string name="app_perms_content_provider_24h_media_only" msgid="7797963000596179491">"گزشتہ 24 گھنٹے میں رسائی حاصل کی گئی • میڈیا"</string>
    <string name="app_perms_content_provider_7d_media_only" msgid="8446239884570262243">"گزشتہ 7 دن میں رسائی حاصل کی گئی • میڈیا"</string>
    <string name="app_perms_24h_access_all_files" msgid="8902360456978159091">"‫<xliff:g id="TIME_DATE">%1$s</xliff:g> پر آخری بار رسائی حاصل کی گئی • سبھی فائلز"</string>
    <string name="app_perms_24h_access_yest_all_files" msgid="5708424073126844909">"‫<xliff:g id="TIME_DATE">%1$s</xliff:g> پر آخری بار رسائی حاصل کی گئی • سبھی فائلز"</string>
    <string name="app_perms_7d_access_all_files" msgid="8246193786397635824">"‫<xliff:g id="TIME_DATE_0">%1$s</xliff:g> کو <xliff:g id="TIME_DATE_1">%2$s</xliff:g> پر آخری بار رسائی حاصل کی گئی • تمام فائلز"</string>
    <string name="app_perms_content_provider_24h_all_files" msgid="573104317727770850">"گزشتہ 24 گھنٹے میں رسائی حاصل کی گئی • سبھی فائلز"</string>
    <string name="app_perms_content_provider_7d_all_files" msgid="7962416229708835558">"گزشتہ 7 دن میں رسائی حاصل کی گئی • تمام فائلز"</string>
    <string name="no_permissions_allowed" msgid="6081976856354669209">"کوئی اجازت نہیں دی گئی"</string>
    <string name="no_permissions_denied" msgid="8159923922804043282">"کوئی بھی اجازت مسترد نہیں ہے"</string>
    <string name="no_apps_allowed" msgid="7718822655254468631">"کسی ایپ کو اجازت نہیں ہے"</string>
    <string name="no_apps_allowed_full" msgid="8011716991498934104">"تمام فائلز کے لیے کسی ایپ کو اجازت نہیں ہے"</string>
    <string name="no_apps_allowed_scoped" msgid="4908850477787659501">"صرف میڈیا کے لیے کسی ایپ کو اجازت نہیں ہے"</string>
    <string name="no_apps_denied" msgid="7663435886986784743">"کسی ایپ کو انکار نہیں کیا گیا ہے"</string>
    <string name="car_permission_selected" msgid="180837028920791596">"منتخب کردہ"</string>
    <string name="settings" msgid="5409109923158713323">"ترتیبات"</string>
    <string name="accessibility_service_dialog_title_single" msgid="7956432823014102366">"<xliff:g id="SERVICE_NAME">%s</xliff:g> کو آپ کے آلہ تک مکمل رسائی حاصل ہے"</string>
    <string name="accessibility_service_dialog_title_multiple" msgid="5527879210683548175">"<xliff:g id="NUM_SERVICES">%s</xliff:g> ایکسیسبیلٹی ایپس کو آپ کے آلہ تک مکمل رسائی حاصل ہے"</string>
    <string name="accessibility_service_dialog_bottom_text_single" msgid="1128666197822205958">"<xliff:g id="SERVICE_NAME">%s</xliff:g> آپ کی اسکرین، کارروائیوں اور ان پٹس کو دیکھ، کارروائیاں کر اور ڈسپلے کو کنٹرول کر سکتی ہے۔"</string>
    <string name="accessibility_service_dialog_bottom_text_multiple" msgid="7009848932395519852">"یہ ایپس آپ کی اسکرین، کارروائیوں اور ان پُٹس کو دیکھ ، ان پر کارروائیاں اور ڈسپلے کو کنٹرول کر سکتی ہیں۔"</string>
    <string name="role_assistant_label" msgid="4727586018198208128">"ڈیفالٹ ڈیجیٹل اسسٹنٹ ایپ"</string>
    <string name="role_assistant_short_label" msgid="3369003713187703399">"ڈیجیٹل اسسٹنٹ ایپ"</string>
    <string name="role_assistant_description" msgid="6622458130459922952">"آپ جو اسکرین دیکھ رہے ہیں اس کی معلومات کی بنیاد پر معاون ایپس آپ کی مدد کر سکتی ہیں۔ کچھ ایپس آپ کو مربوط مدد فراہم کرنے کے لیے لانچر اور صوتی ان پُٹ کی سروسز دونوں میں سپورٹ کرتی ہیں۔"</string>
    <string name="role_browser_label" msgid="2877796144554070207">"ڈیفالٹ براؤزر ایپ"</string>
    <string name="role_browser_short_label" msgid="6745009127123292296">"براؤزر ایپ"</string>
    <string name="role_browser_description" msgid="3465253637499842671">"وہ ایپس جو آپ کو انٹرنیٹ تک رسائی فراہم کرتی ہیں اور ان لنکس کو ڈسپلے کرتی ہیں جن پر آپ تھپتھپاتے ہیں"</string>
    <string name="role_browser_request_title" msgid="2895200507835937192">"<xliff:g id="APP_NAME">%1$s</xliff:g> کو آپ کی ڈیفالٹ براؤزر ایپ کے بطور سیٹ کریں؟"</string>
    <string name="role_browser_request_description" msgid="5888803407905985941">"کوئی اجازت درکار نہیں ہے"</string>
    <string name="role_dialer_label" msgid="1100224146343237968">"ڈیفالٹ فون ایپ"</string>
    <string name="role_dialer_short_label" msgid="7186888549465352489">"فون ایپ"</string>
    <string name="role_dialer_description" msgid="8768708633696539612">"وہ ایپس جو آپ کو آپ کے آلہ پر ٹیلیفون کالز کرنے اور وصول کرنے کی اجازت دیتی ہیں"</string>
    <string name="role_dialer_request_title" msgid="5959618560705912058">"<xliff:g id="APP_NAME">%1$s</xliff:g> کو آپ کی ڈیفالٹ فون ایپ کے بطور سیٹ کریں؟"</string>
    <string name="role_dialer_request_description" msgid="6288839625724909320">"‏اس ایپ کو آپ کے کیمرا، رابطوں، مائیکروفون، فون اور SMS تک رسائی دی جائے گی"</string>
    <string name="role_dialer_search_keywords" msgid="3324448983559188087">"ڈائلر"</string>
    <string name="role_sms_label" msgid="8456999857547686640">"‏ڈیفالٹ SMS ایپ"</string>
    <string name="role_sms_short_label" msgid="4371444488034692243">"‏SMS ایپ"</string>
    <string name="role_sms_description" msgid="3424020199148153513">"وہ ایپس جو مختصر متنی پیغامات، تصاویر، ویڈیوز وغیرہ بھیجنے اور وصول کرنے کے لیے آپ کو اپنا فون نمبر استعمال کرنے کی اجازت دیتی ہیں"</string>
    <string name="role_sms_request_title" msgid="7953552109601185602">"‏<xliff:g id="APP_NAME">%1$s</xliff:g> کو آپ کی ڈیفالٹ SMS ایپ کے بطور سیٹ کریں؟"</string>
    <string name="role_sms_request_description" msgid="2691004766132144886">"‏اس ایپ کو آپ کے کیمرا، رابطوں، فائلز اور میڈیا، مائیکروفون، فون اور SMS تک رسائی دی جائے گی"</string>
    <string name="role_sms_search_keywords" msgid="8022048144395047352">"ٹیکسٹ پیغام، پیغام بھیجنا، پیغامات، پیغام رسانی"</string>
    <string name="role_emergency_label" msgid="7028825857206842366">"ڈیفالٹ ایمرجنسی ایپ"</string>
    <string name="role_emergency_short_label" msgid="2388431453335350348">"ایمرجنسی ایپ"</string>
    <string name="role_emergency_description" msgid="5051840234887686630">"وہ ایپس جو آپ کو آپ کی طبی معلومات ریکارڈ کرنے اور اسے ایمرجنسی طبی مدد فراہم کنندگان کے لیے قابل رسائی بنانے؛ خطرناک موسمی واقعات اور آفات کے بارے میں الرٹس حاصل کرنے؛ آپ کو مدد درکار ہونے پر دوسروں کو اطلاع دینے کی اجازت دیتی ہیں"</string>
    <string name="role_emergency_request_title" msgid="8469579020654348567">"<xliff:g id="APP_NAME">%1$s</xliff:g> کو آپ کی ڈیفالٹ ایمرجنسی ایپ کے بطور سیٹ کریں؟"</string>
    <string name="role_emergency_request_description" msgid="131645948770262850">"کوئی اجازت درکار نہیں ہے"</string>
    <string name="role_emergency_search_keywords" msgid="1920007722599213358">"ایمرجنسی، آئس، ایپ، ڈیفالٹ"</string>
    <string name="role_home_label" msgid="3871847846649769412">"ڈیفالٹ ہوم ایپ"</string>
    <string name="role_home_short_label" msgid="8544733747952272337">"ہوم ایپ"</string>
    <string name="role_home_description" msgid="7997371519626556675">"‏وہ ایپس، جنہیں اکثر لانچرز کہا جاتا ہے، جو آپ کے Android آلہ پر ہوم اسکرینز کی جگہ لے لیتی ہیں اور آپ کے آلہ کے مواد اور خصوصیات تک آپ کو رسائی فراہم کرتی ہیں"</string>
    <string name="role_home_request_title" msgid="738136983453341081">"<xliff:g id="APP_NAME">%1$s</xliff:g> کو آپ کی ڈیفالٹ ہوم ایپ کے بطور سیٹ کریں؟"</string>
    <string name="role_home_request_description" msgid="2658833966716057673">"کوئی اجازت درکار نہیں ہے"</string>
    <string name="role_home_search_keywords" msgid="3830755001192666285">"لانچر"</string>
    <string name="role_call_redirection_label" msgid="5785304207206147590">"کال ری ڈائریکٹنگ کی ڈیفالٹ ایپ"</string>
    <string name="role_call_redirection_short_label" msgid="7568143419571217757">"کال ری ڈائریکٹ کرنے والی اپپ"</string>
    <string name="role_call_redirection_description" msgid="6091669882014664420">"وہ ایپس جو آپ کو کسی دوسرے فون نمبر پر باہر جانے والی کالز کو فارورڈ کرنے کی اجازت دیتی ہیں"</string>
    <string name="role_call_redirection_request_title" msgid="2816244455003562925">"<xliff:g id="APP_NAME">%1$s</xliff:g> کو کال ری ڈائریکشن کی آپ کی ڈیفالٹ ایپ کے بطور سیٹ کریں؟"</string>
    <string name="role_call_redirection_request_description" msgid="3118895714178527164">"کوئی اجازت درکار نہیں ہے"</string>
    <string name="role_call_screening_label" msgid="883935222060878724">"‏ڈیفالٹ کالر ID اور اسپام ایپ"</string>
    <string name="role_call_screening_short_label" msgid="2048465565063130834">"‏کالر ID اور اسپام کی ایپ"</string>
    <string name="role_call_screening_description" msgid="2349431420497468981">"ایسی ایپس جو آپ کو کالز کی شناخت کرنے اور اسپام، روبوکالز، یا ناپسندیدہ نمبروں کو مسدود کرنے کی اجازت دیتی ہیں"</string>
    <string name="role_call_screening_request_title" msgid="7358309224566977290">"‏<xliff:g id="APP_NAME">%1$s</xliff:g> کو کالر ID اور اسپام کی آپ کی ڈیفالٹ ایپ کے بطور سیٹ کریں؟"</string>
    <string name="role_call_screening_request_description" msgid="7338511921032446006">"کوئی اجازت درکار نہیں ہے"</string>
    <string name="role_automotive_navigation_label" msgid="2701890757955474751">"ڈیفالٹ نیویگیشن ایپ"</string>
    <string name="role_automotive_navigation_short_label" msgid="5165823092506922457">"نیویگیشن ایپ"</string>
    <string name="role_automotive_navigation_description" msgid="7834601873792870134">"ایسی ایپس جو دلچسپی کے پوائنٹ سے متعلق تلاش اور موڈ در موڈ نیویگیشن کی رہنمائی فراہم کر سکتی ہیں"</string>
    <string name="role_automotive_navigation_request_title" msgid="7525693151489384300">"<xliff:g id="APP_NAME">%1$s</xliff:g> کو آپ کی ڈیفالٹ نیویگیشن ایپ کے بطور سیٹ کریں؟"</string>
    <string name="role_automotive_navigation_request_description" msgid="7073023813249245540">"کوئی اجازت درکار نہیں ہے"</string>
    <string name="role_watch_description" msgid="267003778693177779">"‏<xliff:g id="APP_NAME">%1$s</xliff:g> کو آپ کی اطلاعات کے ساتھ تعامل کرنے اور آپ کے فون، SMS، رابطوں اور کیلنڈر کی اجازتوں تک رسائی کی اجازت ہوگی۔"</string>
    <string name="role_app_streaming_description" msgid="7341638576226183992">"<xliff:g id="APP_NAME">%1$s</xliff:g> آپ کی اطلاعات کے ساتھ تعامل کرنے اور آپ کی ایپس کے منسلک آلے پر سلسلہ بندی کرنے کی اجازت ہوگی۔"</string>
    <string name="role_companion_device_computer_description" msgid="416099879217066377">"یہ سروس آپ کی تصاویر، میڈیا اور اطلاعات کو آپ کے فون سے دوسرے آلات پر اشتراک کرتی ہے۔"</string>
    <string name="role_notes_label" msgid="7451627001058089536">"ڈیفالٹ نوٹس ایپ"</string>
    <string name="role_notes_short_label" msgid="8796604147546125285">"نوٹس ایپ"</string>
    <string name="role_notes_description" msgid="8496852798616883551">"ایسی ایپس جو آپ کو آپ کے آلے پر نوٹس لینے کی اجازت دیتی ہیں"</string>
    <string name="role_notes_search_keywords" msgid="7710756695666744631">"نوٹس"</string>
    <string name="role_wallet_label" msgid="3719419175656204207">"ڈیفالٹ والٹ ایپ"</string>
    <string name="role_wallet_short_label" msgid="6521288403762457452">"والٹ ایپ"</string>
    <string name="role_wallet_description" msgid="3726535836165949838">"والٹ ایپس آپ کے کریڈٹ اور لائلٹی کارڈز، کار کی کلیدوں اور دیگر چیزوں کو ٹرانزیکشنز کی مختلف شکلوں میں مدد کے لیے اسٹور کر سکتی ہیں۔"</string>
    <string name="role_wallet_request_title" msgid="4770217108262737093">"<xliff:g id="APP_NAME">%1$s</xliff:g> کو آپ کی ڈیفالٹ والٹ ایپ کے طور پر سیٹ کریں؟"</string>
    <string name="role_wallet_request_description" msgid="6305487425777483053">"کوئی اجازت درکار نہیں ہے"</string>
    <string name="request_role_current_default" msgid="738722892438247184">"موجودہ ڈیفالٹ"</string>
    <string name="request_role_dont_ask_again" msgid="3556017886029520306">"دوبارہ نہ پوچھیں"</string>
    <string name="request_role_set_as_default" msgid="4253949643984172880">"بطور ڈیفالٹ سیٹ کریں"</string>
    <string name="phone_call_uses_microphone" msgid="233569591461187177">"‏&lt;b&gt;فون کال&lt;/b&gt; میں مائیکروفون کا استعمال کیا جاتا ہے"</string>
    <string name="phone_call_uses_microphone_and_camera" msgid="6291898755681748189">"‏&lt;b&gt;ویڈیو کال&lt;/b&gt; میں کیمرا اور مائیکروفون کا استعمال کیا جاتا ہے"</string>
    <string name="phone_call_uses_camera" msgid="2048417022147857418">"‏کیمرا &lt;b&gt;ویڈیو کالll&lt;/b&gt; میں استعمال کیا جاتا ہے"</string>
    <string name="system_uses_microphone" msgid="576672130318877143">"سسٹم سروس کا استعمال کر کے مائیکروفون تک رسائی حاصل کیا جاتا ہے"</string>
    <string name="system_uses_microphone_and_camera" msgid="5124478304275138804">"سسٹم سروس کا استعمال کر کے کیمرا اور مائیکروفون تک رسائی حاصل کیا جاتا ہے"</string>
    <string name="system_uses_camera" msgid="1911223105234441470">"سسٹم سروس کا استعمال کر کے کیمرا تک رسائی حاصل کیا جاتا ہے"</string>
    <string name="other_use" msgid="6564855051022776692">"دیگر استعمال:"</string>
    <string name="ongoing_usage_dialog_ok" msgid="103556809118460072">"سمجھ آ گئی"</string>
    <string name="ongoing_usage_dialog_title" msgid="683836493556628569">"<xliff:g id="TYPES_LIST">%s</xliff:g> کا حالیہ استعمال"</string>
    <string name="ongoing_usage_dialog_title_mic" msgid="5966714811125593992">"مائیکروفون کا حالیہ استعمال"</string>
    <string name="ongoing_usage_dialog_title_camera" msgid="7819329688650711470">"کیمرا کا حالیہ استعمال"</string>
    <string name="ongoing_usage_dialog_title_mic_camera" msgid="9079747867228772797">"مائیکروفون اور کیمرا کا حالیہ استعمال"</string>
    <string name="ongoing_usage_dialog_separator" msgid="1715181526581520068">"، "</string>
    <string name="ongoing_usage_dialog_last_separator" msgid="4170995004748832163">" اور "</string>
    <string name="default_app_search_keyword" msgid="8330125736889689743">"ڈیفالٹ ایپس"</string>
    <string name="permgroup_list_microphone_and_camera" msgid="962768198001487969">"مائیکروفون اور کیمرا"</string>
    <string name="settings_button" msgid="4414988414732479636">"ترتیبات"</string>
    <string name="default_apps" msgid="5119201969348748639">"ڈیفالٹ ایپس"</string>
    <string name="no_default_apps" msgid="2593466527182950231">"کوئی ڈیفالٹ ایپ نہیں ہے"</string>
    <string name="default_apps_more" msgid="4078194675848858093">"مزید ڈیفالٹس"</string>
    <string name="default_apps_manage_domain_urls" msgid="6775566451561036069">"شروعاتی لنکس"</string>
    <string name="default_apps_for_work" msgid="4970308943596201811">"کام کیلئے ڈیفالٹ"</string>
    <string name="default_apps_for_private_profile" msgid="2022024112144880785">"پرائیویٹ اسپیس کے لیے ڈیفالٹ"</string>
    <string name="default_app_none" msgid="9084592086808194457">"کوئی نہیں"</string>
    <string name="default_app_system_default" msgid="6218386768175513760">"(سسٹم ڈیفالٹ)"</string>
    <string name="default_app_no_apps" msgid="115720991680586885">"کوئی ایپس نہیں ہیں"</string>
    <string name="car_default_app_selected" msgid="5416420830430644174">"منتخب کردہ"</string>
    <string name="car_default_app_selected_with_info" msgid="1932204186080593500">"منتخب کردہ - <xliff:g id="ADDITIONAL_INFO">%1$s</xliff:g>"</string>
    <string name="special_app_access_search_keyword" msgid="8032347212290774210">"ایپ کی خاص رسائی"</string>
    <string name="special_app_access" msgid="5019319067120213797">"خاص ایپ تک رسائی"</string>
    <string name="no_special_app_access" msgid="6950277571805106247">"خاص ایپ تک کوئی رسائی نہیں ہے"</string>
    <string name="special_app_access_no_apps" msgid="4102911722787886970">"کوئی ایپ نہیں ہے"</string>
    <string name="home_missing_work_profile_support" msgid="1756855847669387977">"دفتری پروفائل کا تعاون نہیں کرتا ہے"</string>
    <string name="encryption_unaware_confirmation_message" msgid="8274491794636402484">"نوٹ: اگر آپ اپنے آلہ کو دوبارہ شروع کرتے ہیں اور آپ کے پاس اسکرین لاک کا سیٹ ہے تو یہ ایپ تب تک شروع نہیں ہو سکتی جب تک آپ اپنا آلہ غیر مقفل نہ کر لیں۔"</string>
    <string name="assistant_confirmation_message" msgid="7476540402884416212">"اسسٹنٹ آپ کے سسٹم پر زیر استعمال ایپس کے بارے میں معلومات، بشمول آپ کی اسکرین پر نظر آنے والی یا ایپس کے اندر قابل رسائی معلومات پڑھ سکے گی۔"</string>
    <string name="incident_report_channel_name" msgid="3144954065936288440">"ڈیبگنگ ڈیٹا کا اشتراک کریں"</string>
    <string name="incident_report_notification_title" msgid="4635984625656519773">"ڈیبگنگ کے تفصیلی ڈیٹا کا اشتراک کریں؟"</string>
    <string name="incident_report_notification_text" msgid="3376480583513587923">"<xliff:g id="APP_NAME">%1$s</xliff:g> ڈیبگنگ کی معلومات اپ لوڈ کرنا چاہتی ہے۔"</string>
    <string name="incident_report_dialog_title" msgid="669104389325204095">"ڈیبگنگ ڈیٹا کا اشتراک کریں؟"</string>
    <string name="incident_report_dialog_intro" msgid="5897733669850951832">"سسٹم نے ایک مسئلے کا پتا لگایا ہے۔"</string>
    <string name="incident_report_dialog_text" msgid="5675553296891757523">"<xliff:g id="APP_NAME_0">%1$s</xliff:g> <xliff:g id="DATE">%2$s</xliff:g> کو <xliff:g id="TIME">%3$s</xliff:g> پر اس آلہ سے لی گئی بگ رپورٹ اپ لوڈ کرنے کی درخواست کر رہی ہے۔ بگ رپورٹس میں آپ کے آلہ کے بارے میں یا ایپس کے ذریعے لاگ کی گئی ذاتی معلومات، جیسے کہ صارف کے نام، مقام کا ڈیٹا، آلہ کے شناخت کاران اور نیٹ ورک کی معلومات شامل ہوتی ہیں۔ صرف ان ہی لوگوں اور ایپس کے ساتھ بگ رپورٹس کا اشتراک کریں جن پر آپ کو اس معلومات کے تعلق سے بھروسہ ہے۔ <xliff:g id="APP_NAME_1">%4$s</xliff:g> کو بگ رپورٹ اپ لوڈ کرنے کی اجازت دیں؟"</string>
    <string name="incident_report_error_dialog_text" msgid="4189647113387092272">"<xliff:g id="APP_NAME">%1$s</xliff:g> کیلئے بگ رپورٹ پر کارروائی کرنے میں ایک خرابی تھی۔ اس لئے ڈیبگنگ کے مفصل ڈیٹا کے اشتراک کی اجازت نہیں دی گئی۔ رکاوٹ کیلئے معذرت۔"</string>
    <string name="incident_report_dialog_allow_label" msgid="2970242967721155239">"اجازت دیں"</string>
    <string name="incident_report_dialog_deny_label" msgid="3535314290677579383">"مسترد کریں"</string>
    <string name="adjust_user_sensitive_title" msgid="4196724451314280527">"جدید ترین ترتیبات"</string>
    <string name="menu_adjust_user_sensitive" msgid="6497923610654425780">"جدید ترین ترتیبات"</string>
    <string name="adjust_user_sensitive_globally_title" msgid="8649190949066029174">"سسٹم اپپ کا استعمال دکھائيں"</string>
    <string name="adjust_user_sensitive_globally_summary" msgid="129467818433773912">"اسٹیٹس بار، ڈیش بورڈ اور کسی بھی جگہ پر اجازتوں کے سسٹم اپپ کے استعمال کو شو کریں"</string>
    <string name="adjust_user_sensitive_per_app_header" msgid="4543506440989005648">"مندرجہ ذیل کے استعمال کو نمایاں کریں"</string>
    <string name="assistant_record_audio_user_sensitive_title" msgid="5532123360322362378">"اسسٹنٹ ٹریگر کا پتہ لگانا دکھائیں"</string>
    <string name="assistant_record_audio_user_sensitive_summary" msgid="6482937591816401619">"جب صوتی معاون کو فعال کرنے کے لیے مائیکروفون کا استعمال کیا جائے تو اسٹیٹس بار میں آئیکن دکھائیں"</string>
    <string name="permgrouprequest_storage_isolated" msgid="4892154224026852295">"‏‎&lt;b&gt;<xliff:g id="APP_NAME">%1$s</xliff:g>&lt;/b&gt;‎ کو آپ کے آلہ پر تصاویر اور میڈیا تک رسائی کی اجازت دیں؟"</string>
    <string name="permgrouprequest_device_aware_storage_isolated" msgid="6463062962458809752">"‏&lt;b&gt;‏<xliff:g id="APP_NAME">%1$s</xliff:g>&lt;/b&gt; کو &lt;b&gt;‏<xliff:g id="DEVICE_NAME">%2$s</xliff:g>&lt;/b&gt; پر تصاویر اور میڈیا تک رسائی کی اجازت دیں؟"</string>
    <string name="permgrouprequest_contacts" msgid="8391550064551053695">"‏&lt;b&gt;<xliff:g id="APP_NAME">%1$s</xliff:g>&lt;/b&gt; کو آپ کے رابطوں تک رسائی کی اجازت دیں؟"</string>
    <string name="permgrouprequest_device_aware_contacts" msgid="731025863972535928">"‏&lt;b&gt;<xliff:g id="DEVICE_NAME">%2$s</xliff:g>&lt;/b&gt; پر آپ کے رابطوں تک رسائی کے ليے lt;b&gt;<xliff:g id="APP_NAME">%1$s</xliff:g>&lt;/b&gt; کو اجازت ديں؟"</string>
    <string name="permgrouprequest_location" msgid="6990232580121067883">"‏&lt;b&gt;<xliff:g id="APP_NAME">%1$s</xliff:g>&lt;/b&gt; کو اس آلہ کے مقام تک رسائی کی اجازت دیں؟"</string>
    <string name="permgrouprequest_device_aware_location" msgid="6075412127429878638">"‏&lt;b&gt;<xliff:g id="DEVICE_NAME">%2$s</xliff:g>’s&lt;/b&gt; کے مقام تک رسائی کے ليے &lt;b&gt;<xliff:g id="APP_NAME">%1$s</xliff:g>&lt;/b&gt; کو اجازت ديں؟"</string>
    <string name="permgrouprequestdetail_location" msgid="2635935335778429894">"جب آپ ایپ استعمال کریں گے تبھی ایپ کو مقام تک رسائی حاصل ہوگی"</string>
    <string name="permgroupbackgroundrequest_location" msgid="1085680897265734809">"‏&lt;b&gt;<xliff:g id="APP_NAME">%1$s</xliff:g>&lt;/b&gt; کو اس آلہ کے مقام تک رسائی کی اجازت دیں؟"</string>
    <string name="permgroupbackgroundrequest_device_aware_location" msgid="1264484517831380016">"‏&lt;b&gt;<xliff:g id="DEVICE_NAME">%2$s</xliff:g>’s&lt;/b&gt; کے مقام تک رسائی کے ليے &lt;b&gt;<xliff:g id="APP_NAME">%1$s</xliff:g>&lt;/b&gt; کو اجازت ديں؟"</string>
    <string name="permgroupbackgroundrequestdetail_location" msgid="8021219324989662957">"ممکن ہے یہ ایپ ہر وقت آپ کے مقام تک رسائی حاصل کرنا چاہے، اگرچہ آپ ایپ استعمال نہ کر رہے ہوں۔ "<annotation id="link"></annotation>"ترتیبات میں اجازت دیں۔"</string>
    <string name="permgroupupgraderequest_location" msgid="8328408946822691636">"‏&lt;b&gt;<xliff:g id="APP_NAME">%1$s</xliff:g>&lt;/b&gt; کے ليے مقام تک رسائی تبدیل کریں"</string>
    <string name="permgroupupgraderequest_device_aware_location" msgid="1812338666887726191">"‏&lt;b&gt;‏<xliff:g id="DEVICE_NAME">%2$s</xliff:g>&lt;/b&gt; پر &lt;b&gt;‏<xliff:g id="APP_NAME">%1$s</xliff:g>&lt;/b&gt; کی مقام تک رسائی کو تبدیل کریں؟"</string>
    <string name="permgroupupgraderequestdetail_location" msgid="1550899076845189165">"یہ ایپ ہر وقت آپ کے مقام تک رسائی حاصل کرنا چاہتی ہے، اگرچہ آپ ایپ استعمال نہ کر رہے ہوں۔ "<annotation id="link"></annotation>"ترتیبات میں اجازت دیں۔"</string>
    <string name="permgrouprequest_nearby_devices" msgid="2272829282660436700">"‏‎&lt;b&gt;<xliff:g id="APP_NAME">%1$s</xliff:g>&lt;/b&gt;‎ کو قریبی آلات تلاش کرنے، ان سے منسلک ہونے اور ان کی متعلقہ پوزیشن کا تعین کرنے کی اجازت دیں؟"</string>
    <string name="permgrouprequest_device_aware_nearby_devices" msgid="5293478278408567442">"‏&lt;b&gt;‏<xliff:g id="APP_NAME">%1$s</xliff:g>&lt;/b&gt; کو آپ کے &lt;b&gt;‏<xliff:g id="DEVICE_NAME">%2$s</xliff:g>&lt;/b&gt; پر قریبی آلات کی متعلقہ پوزیشن تلاش کرنے، ان سے منسلک ہونے اور اس کا تعین کرنے کی اجازت دیں؟"</string>
    <string name="permgroupupgraderequestdetail_nearby_devices" msgid="6877531270654738614">"‏‎&lt;b&gt;<xliff:g id="APP_NAME">%1$s</xliff:g>&lt;/b&gt;‎ کو قریبی آلات تلاش کرنے، ان سے منسلک ہونے اور ان کی متعلقہ پوزیشن کا تعین کرنے کی اجازت دیں؟ "<annotation id="link">"ترتیبات میں اجازت دیں۔"</annotation></string>
    <string name="permgrouprequest_fineupgrade" msgid="2334242928821697672">"<xliff:g id="APP_NAME">&lt;b&gt;%1$s&lt;/b&gt;</xliff:g> کے مقام تک رسائی کو تخمینی سے قطعی میں تبدیل کریں؟"</string>
    <string name="permgrouprequest_device_aware_fineupgrade" msgid="4453775952305587571">"‏&lt;b&gt;‏<xliff:g id="DEVICE_NAME">%2$s</xliff:g>&lt;/b&gt; پر &lt;b&gt;‏<xliff:g id="APP_NAME">&lt;b&gt;%1$s&lt;/b&gt;</xliff:g>&lt;/b&gt; کے مقام تک رسائی کو تخمینی سے قطعی میں تبدیل کریں؟"</string>
    <string name="permgrouprequest_coarselocation" msgid="7244605063736425232">"‏&lt;b&gt;<xliff:g id="APP_NAME">%1$s</xliff:g>&lt;/b&gt; کو اس آلے کے تخمینی مقام تک رسائی کی اجازت دیں؟"</string>
    <string name="permgrouprequest_device_aware_coarselocation" msgid="8367540370912066757">"‏&lt;b&gt;<xliff:g id="DEVICE_NAME">%2$s</xliff:g>&lt;/b&gt; کے تخمینی مقام تک رسائی حاصل کرنے کے ليے &lt;b&gt;<xliff:g id="APP_NAME">%1$s</xliff:g>&lt;/b&gt; کو اجازت ديں؟"</string>
    <string name="permgrouprequest_finelocation_imagetext" msgid="1313062433398914334">"قطعی"</string>
    <string name="permgrouprequest_coarselocation_imagetext" msgid="8650605041483025297">"تخمینی"</string>
    <string name="permgrouprequest_calendar" msgid="1493150855673603806">"‏&lt;b&gt;<xliff:g id="APP_NAME">%1$s</xliff:g>&lt;/b&gt; کو آپ کے کیلنڈر تک رسائی کی اجازت دیں؟"</string>
    <string name="permgrouprequest_device_aware_calendar" msgid="7161929851377463612">"‏&lt;b&gt;<xliff:g id="DEVICE_NAME">%2$s</xliff:g>&lt;/b&gt; پر اپنے کیلنڈر تک رسائی حاصل کرنے کے لیے &lt;b&gt;<xliff:g id="APP_NAME">%1$s</xliff:g>&lt;/b&gt; کو اجازت ديں؟"</string>
    <string name="permgrouprequest_sms" msgid="5672063688745420991">"‏&lt;b&gt;<xliff:g id="APP_NAME">%1$s</xliff:g>&lt;/b&gt; کو SMS پیغامات بھیجنے اور انہیں ملاحظہ کرنے کی اجازت دیں؟"</string>
    <string name="permgrouprequest_device_aware_sms" msgid="6639977653040502291">"‏&lt;b&gt;<xliff:g id="DEVICE_NAME">%2$s</xliff:g>&lt;/b&gt; پر SMS پیغامات بھیجیںے اور ديکھنے کے ليے &lt;b&gt;<xliff:g id="APP_NAME">%1$s</xliff:g>&lt;/b&gt; کو اجازت ديں؟"</string>
    <string name="permgrouprequest_storage" msgid="8717773092518621602">"‏&lt;b&gt;<xliff:g id="APP_NAME">%1$s</xliff:g>&lt;/b&gt; کو آپ کے آلہ پر تصاویر، میڈیا اور فائلوں تک رسائی کی اجازت دیں؟"</string>
    <string name="permgrouprequest_device_aware_storage" msgid="6933251810928606636">"‏&lt;b&gt;<xliff:g id="DEVICE_NAME">%2$s</xliff:g>&lt;/b&gt; پر تصاویر، میڈیا اور فائلز کی رسائی کے ليے &lt;b&gt;<xliff:g id="APP_NAME">%1$s</xliff:g>&lt;/b&gt; کو اجازت ديں؟"</string>
    <string name="permgrouprequest_storage_q_to_s" msgid="8213701872983685505">"‏اس آلے پر &lt;b&gt;<xliff:g id="APP_NAME">%1$s</xliff:g>&lt;/b&gt; کو &lt;b&gt;تصاویر، ویڈیوز، موسیقی اور آڈیو&lt;/b&gt; تک رسائی کی اجازت دیں؟"</string>
    <string name="permgrouprequest_storage_pre_q" msgid="168130651144569428">"‏اس آلے پر &lt;b&gt;<xliff:g id="APP_NAME">%1$s</xliff:g>&lt;/b&gt; کو &lt;b&gt;تصاویر، ویڈیوز، موسیقی، آڈیو اور دیگر فائلز&lt;/b&gt; تک رسائی کی اجازت دیں؟"</string>
    <string name="permgrouprequest_read_media_aural" msgid="2593365397347577812">"‏اس آلے پر &lt;b&gt;<xliff:g id="APP_NAME">%1$s</xliff:g>&lt;/b&gt; کو موسیقی اور آڈیو تک رسائی کی اجازت دیں؟"</string>
    <string name="permgrouprequest_device_aware_read_media_aural" msgid="7927884506238101064">"‏&lt;b&gt;‏<xliff:g id="APP_NAME">%1$s</xliff:g>&lt;/b&gt; کو آپ کے &lt;b&gt;‏<xliff:g id="DEVICE_NAME">%2$s</xliff:g>&lt;/b&gt; پر موسیقی اور آڈیو تک رسائی کی اجازت دیں؟"</string>
    <string name="permgrouprequest_read_media_visual" msgid="5548780620779729975">"‏اس آلے پر &lt;b&gt;<xliff:g id="APP_NAME">%1$s</xliff:g>&lt;/b&gt; کو تصاویر اور ویڈیوز تک رسائی کی اجازت دیں؟"</string>
    <string name="permgrouprequest_device_aware_read_media_visual" msgid="3122576538319059333">"‏&lt;b&gt;‏<xliff:g id="APP_NAME">%1$s</xliff:g>&lt;/b&gt; کو &lt;b&gt;‏<xliff:g id="DEVICE_NAME">%2$s</xliff:g>&lt;/b&gt; پر تصاویر اور ویڈیوز تک رسائی کی اجازت دیں؟"</string>
    <string name="permgrouprequest_more_photos" msgid="128933814654231321">"‏‎&lt;b&gt;<xliff:g id="APP_NAME">%1$s</xliff:g>&lt;/b&gt;‎ کو اس آلے پر مزید تصاویر اور ویڈیوز تک رسائی کی اجازت دیں؟"</string>
    <string name="permgrouprequest_device_aware_more_photos" msgid="1703469013613723053">"‏&lt;b&gt;<xliff:g id="DEVICE_NAME">%2$s</xliff:g>&lt;/b&gt; پر مزيد تصاوير اور ویڈیوز تک رسائی حاصل کرنے کے ليے &lt;b&gt;<xliff:g id="APP_NAME">%1$s</xliff:g>&lt;/b&gt; کو اجازت ديں؟"</string>
    <string name="permgrouprequest_microphone" msgid="2825208549114811299">"‏آڈیو ریکارڈ کرنے کے لیے &lt;b&gt;<xliff:g id="APP_NAME">%1$s</xliff:g>&lt;/b&gt; کو اجازت دیں؟"</string>
    <string name="permgrouprequest_device_aware_microphone" msgid="8821701550505437951">"‏&lt;b&gt;<xliff:g id="DEVICE_NAME">%2$s</xliff:g>&lt;/b&gt; پر آڈيو ریکارڈ کرنے کے لیے &lt;b&gt;<xliff:g id="APP_NAME">%1$s</xliff:g>&lt;/b&amp;gt کو اجازت ديں؟"</string>
    <string name="permgrouprequestdetail_microphone" msgid="8510456971528228861">"جب آپ ایپ استعمال کر رہے ہوں تب ایپ صرف آڈیو ریکارڈ کر پائے گی"</string>
    <string name="permgroupbackgroundrequest_microphone" msgid="8874462606796368183">"‏آڈیو ریکارڈ کرنے کے لیے &lt;b&gt;<xliff:g id="APP_NAME">%1$s</xliff:g>&lt;/b&gt; کو اجازت دیں؟"</string>
    <string name="permgroupbackgroundrequest_device_aware_microphone" msgid="3321823187623762958">"‏&lt;b&gt;<xliff:g id="DEVICE_NAME">%2$s</xliff:g>&lt;/b&gt; پر آڈيو ریکارڈ کرنے کے لیے &lt;b&gt;<xliff:g id="APP_NAME">%1$s</xliff:g>&lt;/b&amp;gt کو اجازت ديں؟"</string>
    <string name="permgroupbackgroundrequestdetail_microphone" msgid="553702902263681838">"ممکن ہے یہ ایپ ہر وقت آڈیو ریکارڈ کرنا چاہے، اگرچہ آپ ایپ استعمال نہ کر رہے ہوں۔ "<annotation id="link">"ترتیبات میں اجازت دیں۔"</annotation></string>
    <string name="permgroupupgraderequest_microphone" msgid="1362781696161233341">"‏&lt;b&gt;<xliff:g id="APP_NAME">%1$s</xliff:g>&lt;/b&gt;? کے ليے مائیکروفون تک رسائی تبدیل کریں؟"</string>
    <string name="permgroupupgraderequest_device_aware_microphone" msgid="8722411173971679806">"‏&lt;b&gt;‏<xliff:g id="DEVICE_NAME">%2$s</xliff:g>&lt;/b&gt; پر &lt;b&gt;‏<xliff:g id="APP_NAME">%1$s</xliff:g>&lt;/b&gt; کی مائیکروفون تک رسائی تبدیل کریں؟"</string>
    <string name="permgroupupgraderequestdetail_microphone" msgid="2870497719571464239">"یہ ایپ ہر وقت آڈیو ریکارڈ کرنا چاہتی ہے، اگرچہ آپ ایپ استعمال نہ کر رہے ہوں۔ "<annotation id="link">"ترتیبات میں اجازت دیں۔"</annotation></string>
    <string name="permgrouprequest_activityRecognition" msgid="5415121592794230330">"‏‎&lt;b&gt;<xliff:g id="APP_NAME">%1$s</xliff:g>&lt;b&gt;‎ کو آپ کی جسمانی سرگرمی کی شناخت کرنے کی اجازت دیں؟"</string>
    <string name="permgrouprequest_device_aware_activityRecognition" msgid="1243869530588745374">"‏&lt;b&gt;‏<xliff:g id="APP_NAME">%1$s</xliff:g>&lt;/b&gt; کو آپ کے &lt;b&gt;‏<xliff:g id="DEVICE_NAME">%2$s</xliff:g>&lt;/b&gt; پر آپ کی جسمانی سرگرمی تک رسائی کی اجازت دیں؟"</string>
    <string name="permgrouprequest_camera" msgid="5123097035410002594">"‏&lt;b&gt;<xliff:g id="APP_NAME">%1$s</xliff:g>&lt;/b&gt; کو تصاویر لینے اور ویڈیو ریکارڈ کرنے کی اجازت دیں؟"</string>
    <string name="permgrouprequest_device_aware_camera" msgid="5340173564041615494">"‏&lt;b&gt;<xliff:g id="DEVICE_NAME">%2$s</xliff:g>&lt;/b&gt; پر تصاویر لینے اور ویڈیو ریکارڈ کرنے کے ليے &lt;b&gt;<xliff:g id="APP_NAME">%1$s</xliff:g>&lt;/b&gt; کو اجازت ديں؟"</string>
    <string name="permgrouprequestdetail_camera" msgid="9085323239764667883">"جب آپ ایپ استعمال کر رہے ہوں تب ایپ صرف تصاویر لے سکے گی اور ویڈیوز ریکارڈ کر پائے گی"</string>
    <string name="permgroupbackgroundrequest_camera" msgid="1274286575704213875">"‏&lt;b&gt;<xliff:g id="APP_NAME">%1$s</xliff:g>&lt;/b&gt; کو تصاویر لینے اور ویڈیو ریکارڈ کرنے کی اجازت دیں؟"</string>
    <string name="permgroupbackgroundrequest_device_aware_camera" msgid="8533353179594971475">"‏&lt;b&gt;<xliff:g id="DEVICE_NAME">%2$s</xliff:g>&lt;/b&gt; پر تصاویر لینے اور ویڈیو ریکارڈ کرنے کے ليے &lt;b&gt;<xliff:g id="APP_NAME">%1$s</xliff:g>&lt;/b&gt; کو اجازت ديں؟"</string>
    <string name="permgroupbackgroundrequestdetail_camera" msgid="4458783509089859078">"ممکن ہے یہ ایپ ہر وقت تصاویر لینا اور ویڈیو ریکارڈ کرنا چاہے، اگرچہ آپ ایپ استعمال نہ کر رہے ہوں۔ "<annotation id="link">"ترتیبات میں اجازت دیں۔"</annotation></string>
    <string name="permgroupupgraderequest_camera" msgid="640758449200241582">"‏&lt;b&gt;<xliff:g id="APP_NAME">%1$s</xliff:g>&lt;/b&gt;? کے ليے کیمرا تک رسائی تبدیل کریں؟"</string>
    <string name="permgroupupgraderequest_device_aware_camera" msgid="3290160912843715236">"‏&lt;b&gt;‏<xliff:g id="DEVICE_NAME">%2$s</xliff:g>&lt;/b&gt; پر &lt;b&gt;‏<xliff:g id="APP_NAME">%1$s</xliff:g>&lt;/b&gt; کی کیمرا تک رسائی تبدیل کریں؟"</string>
    <string name="permgroupupgraderequestdetail_camera" msgid="6642747548010962597">"یہ ایپ ہر وقت تصاویر لینا اور ویڈیو ریکارڈ کرنا چاہتی ہے، اگرچہ آپ ایپ استعمال نہ کر رہے ہوں۔ "<annotation id="link">"ترتیبات میں اجازت دیں۔"</annotation></string>
    <string name="permgrouprequest_calllog" msgid="2065327180175371397">"‏‎&lt;b&gt;<xliff:g id="APP_NAME">%1$s</xliff:g>&lt;/b&gt;‎ کو آپ کے فون کال لاگز تک رسائی کی اجازت دیں؟"</string>
    <string name="permgrouprequest_device_aware_calllog" msgid="8220927190376843309">"‏&lt;b&gt;<xliff:g id="DEVICE_NAME">%2$s</xliff:g>&lt;/b&gt; پر اپنے فون کال لاگز تک رسائی حاصل کرنے کے لیے &lt;b&gt;<xliff:g id="APP_NAME">%1$s</xliff:g>&lt;/b&gt; کو اجازت ديں؟"</string>
    <string name="permgrouprequest_phone" msgid="1829234136997316752">"‏&lt;/b&gt;<xliff:g id="APP_NAME">%1$s</xliff:g>&lt;/b&gt; کو فون کالز کرنے اور ان کا نظم کرنے کی اجازت دیں؟"</string>
    <string name="permgrouprequest_device_aware_phone" msgid="590399263670349955">"‏&lt;b&gt;<xliff:g id="DEVICE_NAME">%2$s</xliff:g>&lt;/b&amp;gt پر فون کالز کرنے اور ان کا نطم کرنے کے لیے &lt;b&gt;<xliff:g id="APP_NAME">%1$s</xliff:g>&lt;/b&gt; کی اجازت ديں؟"</string>
    <string name="permgrouprequest_sensors" msgid="4397358316850652235">"‏&lt;b&gt;<xliff:g id="APP_NAME">%1$s</xliff:g>&lt;/b&gt; کو آپ کے اہم اشاروں کے متعلق سینسر ڈیٹا تک رسائی کی اجازت دیں؟"</string>
    <string name="permgrouprequest_device_aware_sensors" msgid="3874451050573615157">"‏&lt;b&gt;‏<xliff:g id="APP_NAME">%1$s</xliff:g>&lt;/b&gt; کو &lt;b&gt;‏<xliff:g id="DEVICE_NAME">%2$s</xliff:g>&lt;/b&gt; پر آپ کی علامات حیات کے بارے میں سینسر ڈیٹا تک رسائی کی اجازت دیں؟"</string>
    <string name="permgroupupgraderequestdetail_sensors" msgid="6651914048792092835">"جب آپ ایپ استعمال نہ کر رہے ہوں اس صورت میں بھی یہ ایپ ہر وقت آپ کی صحت کی اہم علامتوں کے متعلق سینسر ڈیٹا تک رسائی حاصل کرنا چاہتی ہے۔ یہ تبدیلی کرنے کے لیے "<annotation id="link">"ترتیبات پر جائیں۔"</annotation></string>
    <string name="permgroupbackgroundrequest_sensors" msgid="5661924322018503886">"‏&lt;b&gt;<xliff:g id="APP_NAME">%1$s</xliff:g>&lt;/b&gt; کو آپ کے اہم اشاروں کے متعلق سینسر ڈیٹا تک رسائی کی اجازت دیں؟"</string>
    <string name="permgroupbackgroundrequest_device_aware_sensors" msgid="3687673359121603824">"‏&lt;b&gt;‏<xliff:g id="APP_NAME">%1$s</xliff:g>&lt;/b&gt; کو آپ کے &lt;b&gt;‏<xliff:g id="DEVICE_NAME">%2$s</xliff:g>&lt;/b&gt; پر آپ کی علامات حیات کے بارے میں سینسر ڈیٹا تک رسائی کی اجازت دیں؟"</string>
    <string name="permgroupbackgroundrequestdetail_sensors" msgid="7726767635834043501">"آپ کے ایپ کا استعمال نہ کرنے کے باوجود اس ایپ کو ہر وقت باڈی سینسر ڈیٹا تک رسائی کی اجازت دینے کے لیے "<annotation id="link">"ترتیبات پر جائیں۔"</annotation></string>
    <string name="permgroupupgraderequest_sensors" msgid="7576527638411370468">"‏ایپ کے استعمال میں ہونے کے دوران ‎&lt;b&gt;<xliff:g id="APP_NAME">%1$s</xliff:g>&lt;/b&gt;‎ کو باڈی سینسر ڈیٹا تک رسائی کی اجازت دینا جاری رکھیں؟"</string>
    <string name="permgroupupgraderequest_device_aware_sensors" msgid="5542771499929819675">"‏ايپ استمال ہونے تک &lt;/b&gt;<xliff:g id="DEVICE_NAME">%2$s</xliff:g>&lt;b&gt; پر باڈی سینسر ڈيٹا کی رسائی کے ليے &lt;b&gt;<xliff:g id="APP_NAME">%1$s</xliff:g>&lt;/b&gt; کو اجازت ديتے رہيں؟"</string>
    <string name="permgrouprequest_notifications" msgid="6396739062335106181">"‏&lt;b&gt;<xliff:g id="APP_NAME">%1$s</xliff:g>‏&lt;/b&gt; کو آپ کو اطلاعات بھیجنے کی اجازت دیں؟"</string>
    <string name="permgrouprequest_device_aware_notifications" msgid="857671638951040514">"‏&lt;b&gt;<xliff:g id="DEVICE_NAME">%2$s</xliff:g>&lt;/b&gt; پر آپ کو اطلاعات بھيجنے کے ليے &lt;b&gt;<xliff:g id="APP_NAME">%1$s</xliff:g>&lt;/b&gt; کی اجازت ديں؟"</string>
    <string name="auto_granted_permissions" msgid="6009452264824455892">"کنٹرول کی گئی اجازتیں"</string>
    <string name="auto_granted_location_permission_notification_title" msgid="7570818224669050377">"<xliff:g id="APP_NAME">%1$s</xliff:g> کے پاس مقام تک رسائی حاصل ہے"</string>
    <string name="auto_granted_permission_notification_body" msgid="5040234389205471318">"آپ کی تنظیم <xliff:g id="APP_NAME">%1$s</xliff:g> کو آپ کے مقام تک رسائی کی اجازت دیتی ہے"</string>
    <string name="other_permissions_label" msgid="8986184335503271992">"دیگر اجازتیں"</string>
    <string name="not_used_permissions_label" msgid="3939839426115141264">"سسٹم کے ذریعے استعمال کردہ اجازتیں"</string>
    <string name="not_used_permissions_description" msgid="7595514824169388718">"صرف سسٹم ایپلیکیشنز کے ذریعے استعمال کردہ اجازتیں۔"</string>
    <string name="additional_permissions_label" msgid="7693557637462569046">"اضافی اجازتیں"</string>
    <string name="additional_permissions_description" msgid="2186611950890732112">"ایپلیکیشنز کے ذریعے وضاحت کردہ اجازتیں۔"</string>
    <string name="privdash_label_camera" msgid="1426440033626198096">"کیمرا"</string>
    <string name="privdash_label_microphone" msgid="8415035835803511693">"مائیکروفون"</string>
    <string name="privdash_label_location" msgid="6882400763866489291">"مقام"</string>
    <string name="privdash_label_other" msgid="3710394147423236033">"دیگر"</string>
    <string name="privdash_label_none" msgid="5991866260360484858">"کوئی نہیں"</string>
    <string name="privdash_label_24h" msgid="1512532123865375319">"گزشتہ\n24 گھنٹے"</string>
    <string name="privdash_label_7d" msgid="5645301995348656931">"گزشتہ\n7 دن"</string>
    <string name="privdash_usage_percent" msgid="6893824766124414127">"<xliff:g id="PERMISSION_NAME">%1$s</xliff:g> <xliff:g id="PERCENT">%2$d</xliff:g> فیصد"</string>
    <string name="exempt_mic_camera_info_label" msgid="6273581737010902815">"‏‫Android <xliff:g id="APP_NAME">%1$s</xliff:g> کے ساتھ تحفظ یافتہ ہے۔ کیونکہ آپ کے ڈیٹا پر اس آلے پر کارروائی کی جاتی ہے، اس ایپ کی اجازت کا استعمال اسٹیٹس بار یا آپ کے پرائیویسی ڈیش بورڈ پر دکھائی نہیں دیتا ہے۔"</string>
    <string name="exempt_info_label" msgid="6286190981253476699">"‏Android <xliff:g id="APP_NAME">%1$s</xliff:g> کے ساتھ تحفظ یافتہ ہے۔ کیونکہ آپ کے ڈیٹا پر اس آلے پر کارروائی کی جاتی ہے، اس ایپ کی اجازت کا استعمال آپ کے پرائیویسی ڈیش بورڈ پر دکھائی نہیں دیتا ہے۔"</string>
    <string name="blocked_camera_title" msgid="1128510551791284384">"آلے کا کیمرا مسدود ہے"</string>
    <string name="blocked_microphone_title" msgid="1631517143648232585">"آلے کا مائیکروفون مسدود ہے"</string>
    <string name="blocked_location_title" msgid="2005608279812892383">"آلے کا مقام آف ہے"</string>
    <string name="blocked_sensor_summary" msgid="4443707628305027375">"ایپس اور سروسز کے لیے"</string>
    <string name="blocked_mic_summary" msgid="8960466941528458347">"جب آپ ایمرجنسی نمبر پر کال کرتے ہیں تو مائیکروفون کے ڈیٹا کا اب بھی اشتراک کیا جا سکتا ہے۔"</string>
    <string name="blocked_sensor_button_label" msgid="6742092634984289658">"تبدیل کریں"</string>
    <string name="automotive_blocked_camera_title" msgid="6142362431548829416">"کیمرا تک رسائی آف ہے"</string>
<<<<<<< HEAD
=======
    <string name="automotive_blocked_microphone_title" msgid="3956311098238620220">"مائیکروفون تک رسائی آف ہے"</string>
    <string name="automotive_blocked_location_title" msgid="6047574747593264689">"مقام تک رسائی آف ہے"</string>
>>>>>>> d6db8b34
    <string name="automotive_blocked_infotainment_app_summary" msgid="8217099645064950860">"معلوماتی انٹرٹینمنٹ ایپس کے لیے"</string>
    <string name="automotive_blocked_required_app_summary" msgid="8591513745681168088">"درکار ایپس کیلئے"</string>
    <string name="automotive_required_app_title" msgid="2992168288249988735">"یہ ایپ درکار ہے"</string>
    <string name="automotive_required_app_summary" msgid="6514902316658090465">"یہ ایپ آپ کی کار کے مینوفیکچرر کو درکار ہے"</string>
    <string name="safety_center_dashboard_page_title" msgid="2810774008694315854">"سیکیورٹی اور رازداری"</string>
    <string name="safety_center_rescan_button" msgid="4517514567809409596">"آلہ اسکین کریں"</string>
    <string name="safety_center_issue_card_dismiss_button" msgid="5113965506144222402">"برخاست کریں"</string>
    <string name="safety_center_issue_card_dismiss_confirmation_title" msgid="2734809473425036382">"اس الرٹ کو برخاست کریں؟"</string>
    <string name="safety_center_issue_card_dismiss_confirmation_message" msgid="3775418736671093563">"مزید تحفظ شامل کرنے کے لیے کسی بھی وقت اپنی سیکیورٹی اور رازداری کی ترتیبات کا جائزہ لیں"</string>
    <string name="safety_center_issue_card_confirm_dismiss_button" msgid="5884137843083634556">"برخاست کریں"</string>
    <string name="safety_center_issue_card_cancel_dismiss_button" msgid="2874578798877712346">"منسوخ کریں"</string>
    <string name="safety_center_entries_category_title" msgid="34356964062813115">"ترتیبات"</string>
    <string name="safety_status_preference_title_and_summary_content_description" msgid="3511373256505058464">"سیکیورٹی اور رازداری کا اسٹیٹس۔ <xliff:g id="OVERALL_SAFETY_STATUS">%1$s</xliff:g>۔ <xliff:g id="SUMMARY_OF_DEVICE_STATUS">%2$s</xliff:g>"</string>
    <string name="security_settings" msgid="3808106921175271317">"سیکیورٹی کی ترتیبات"</string>
    <string name="sensor_permissions_qs" msgid="1022267900031317472">"اجازتیں"</string>
    <string name="safety_privacy_qs_tile_title" msgid="727301867710374052">"سیکیورٹی اور رازداری"</string>
    <string name="safety_privacy_qs_tile_subtitle" msgid="3621544532041936749">"صورتحال چیک کریں"</string>
    <string name="privacy_controls_qs" msgid="5780144882040591169">"آپ کی رازداری کے کنٹرولز"</string>
    <string name="security_settings_button_label_qs" msgid="8280343822465962330">"مزید ترتیبات"</string>
    <string name="camera_toggle_label_qs" msgid="3880261453066157285">"کیمرا تک رسائی"</string>
    <string name="microphone_toggle_label_qs" msgid="8132912469813396552">"مائیکروفون تک رسائی"</string>
    <string name="permissions_removed_qs" msgid="8957319130625294572">"اجازت کو ہٹایا گیا"</string>
    <string name="camera_usage_qs" msgid="4394233566086665994">"کیمرے کا حالیہ استعمال دیکھیں"</string>
    <string name="microphone_usage_qs" msgid="8527666682168170417">"مائیک کا حالیہ استعمال دیکھیں"</string>
    <string name="remove_camera_qs" msgid="3649996161066883350">"اس ایپ کے لیے اجازت ہٹائیں"</string>
    <string name="remove_microphone_qs" msgid="1276551965129953198">"اس ایپ کے لیے اجازت ہٹائیں"</string>
    <string name="manage_service_qs" msgid="7862555549364153805">"سروس کا نظم کریں"</string>
    <string name="manage_permissions_qs" msgid="3780541819763475434">"اجازتوں کا نظم کریں"</string>
    <string name="active_call_usage_qs" msgid="8559974395932523391">"فون کال کے ذریعے استعمال کیا جا رہا ہے"</string>
    <string name="recent_call_usage_qs" msgid="743044899599410935">"فون کال میں حال ہی میں استعمال کیا گیا"</string>
    <string name="active_app_usage_qs" msgid="4063912870936464727">"<xliff:g id="APP_NAME">%1$s</xliff:g> کے ذریعے استعمال کیا جا رہا ہے"</string>
    <string name="recent_app_usage_qs" msgid="6650259601306212327">"حال ہی میں <xliff:g id="APP_NAME">%1$s</xliff:g> نے استعمال کیا"</string>
    <string name="active_app_usage_1_qs" msgid="4325136375823357052">"<xliff:g id="APP_NAME">%1$s</xliff:g> (<xliff:g id="ATTRIBUTION_LABEL">%2$s</xliff:g>) کے ذریعے استعمال کیا جا رہا ہے"</string>
    <string name="recent_app_usage_1_qs" msgid="261450184773310741">"<xliff:g id="APP_NAME">%1$s</xliff:g> (<xliff:g id="ATTRIBUTION_LABEL">%2$s</xliff:g>) کے ذریعے حال ہی میں استعمال کیا گیا"</string>
    <string name="active_app_usage_2_qs" msgid="6107866785243565283">"<xliff:g id="APP_NAME">%1$s</xliff:g> (<xliff:g id="ATTRIBUTION_LABEL">%2$s</xliff:g> • <xliff:g id="PROXY_LABEL">%3$s</xliff:g>) کے ذریعے استعمال کیا جا رہا ہے"</string>
    <string name="recent_app_usage_2_qs" msgid="3591205954235694403">"<xliff:g id="APP_NAME">%1$s</xliff:g> (<xliff:g id="ATTRIBUTION_LABEL">%2$s</xliff:g> • <xliff:g id="PROXY_LABEL">%3$s</xliff:g>) کے ذریعے حال ہی میں استعمال کیا گیا"</string>
    <string name="media_confirm_dialog_positive_button" msgid="9020793594051526399">"تصدیق کریں"</string>
    <string name="media_confirm_dialog_negative_button" msgid="226987376924861785">"پیچھے"</string>
    <string name="media_confirm_dialog_title_a_to_p_aural_allow" msgid="8560601114044699903">"دیگر فائلز تک رسائی کی بھی اجازت ہوگی"</string>
    <string name="media_confirm_dialog_title_a_to_p_aural_deny" msgid="7841428716317307685">"دیگر فائلز تک رسائی کی بھی اجازت نہیں ہوگی"</string>
    <string name="media_confirm_dialog_title_a_to_p_visual_allow" msgid="6469086448310893751">"دیگر فائلز تک رسائی کی بھی اجازت ہوگی"</string>
    <string name="media_confirm_dialog_title_a_to_p_visual_deny" msgid="5767849609024384226">"دیگر فائلز تک رسائی کی بھی اجازت نہیں ہوگی"</string>
    <string name="media_confirm_dialog_title_q_to_s_aural_allow" msgid="3191904399336990537">"تصاویر اور ویڈیوز تک رسائی کی بھی اجازت ہوگی"</string>
    <string name="media_confirm_dialog_title_q_to_s_aural_deny" msgid="3128147568953297969">"تصاویر اور ویڈیوز تک رسائی کی بھی اجازت نہیں ہوگی"</string>
    <string name="media_confirm_dialog_title_q_to_s_visual_allow" msgid="6310682466493330434">"موسیقی اور آڈیو فائلز تک رسائی کی بھی اجازت ہوگی"</string>
    <string name="media_confirm_dialog_title_q_to_s_visual_deny" msgid="1123845663785900471">"موسیقی اور آڈیو فائلز تک رسائی کی بھی اجازت نہیں ہوگی"</string>
    <string name="media_confirm_dialog_message_a_to_p_aural_allow" msgid="7865167246140107623">"‏یہ ایپ Android کے تازہ ترین ورژن کو سپورٹ نہیں کرتی ہے۔ اگر یہ ایپ موسیقی اور آڈیو فائلز تک رسائی حاصل کر سکتی ہے تو اسے تصاویر، ویڈیوز اور دیگر فائلز تک بھی رسائی کی بھی اجازت ہوگی۔"</string>
    <string name="media_confirm_dialog_message_a_to_p_aural_deny" msgid="287502523664804786">"‏یہ ایپ Android کے تازہ ترین ورژن کو سپورٹ نہیں کرتی ہے۔ اگر یہ ایپ موسیقی اور آڈیو فائلز تک رسائی حاصل نہیں کر سکتی ہے تو اسے تصاویر، ویڈیوز اور دیگر فائلز تک رسائی کی بھی اجازت نہیں ہوگی۔"</string>
    <string name="media_confirm_dialog_message_a_to_p_visual_allow" msgid="4952410892939590487">"‏یہ ایپ Android کے تازہ ترین ورژن کو سپورٹ نہیں کرتی ہے۔ اگر یہ ایپ تصاویر اور ویڈیوز تک رسائی حاصل کر سکتی ہے تو اسے موسیقی، آڈیو اور دیگر فائلز تک رسائی کی بھی اجازت ہوگی۔"</string>
    <string name="media_confirm_dialog_message_a_to_p_visual_deny" msgid="6609500525590757681">"‏یہ ایپ Android کے تازہ ترین ورژن کو سپورٹ نہیں کرتی ہے۔ اگر یہ ایپ تصاویر اور ویڈیوز تک رسائی حاصل نہیں کر سکتی تو اسے موسیقی، آڈیو، دیگر فائلز تک رسائی کی بھی اجازت نہیں ہوگی۔"</string>
    <string name="media_confirm_dialog_message_q_to_s_aural_allow" msgid="1702402580147536160">"‏یہ ایپ Android کے تازہ ترین ورژن کو سپورٹ نہیں کرتی ہے۔ اگر یہ ایپ موسیقی اور آڈیو فائلز تک رسائی حاصل کر سکتی ہے تو اسے تصاویر اور ویڈیوز تک رسائی کی بھی اجازت ہوگی۔"</string>
    <string name="media_confirm_dialog_message_q_to_s_aural_deny" msgid="6832087393653561911">"‏یہ ایپ Android کے تازہ ترین ورژن کو سپورٹ نہیں کرتی ہے۔ اگر یہ ایپ موسیقی اور آڈیو فائلز تک رسائی حاصل نہیں کر سکتی ہے تو اسے تصاویر اور ویڈیوز تک رسائی کی بھی اجازت نہیں ہوگی۔"</string>
    <string name="media_confirm_dialog_message_q_to_s_visual_allow" msgid="3504335060843147760">"‏یہ ایپ Android کے تازہ ترین ورژن کو سپورٹ نہیں کرتی ہے۔ اگر یہ ایپ تصاویر اور ویڈیوز تک رسائی حاصل کر سکتی ہے تو اسے موسیقی اور آڈیو فائلز تک رسائی کی بھی اجازت ہوگی۔"</string>
    <string name="media_confirm_dialog_message_q_to_s_visual_deny" msgid="2145973462806481992">"‏یہ ایپ Android کے تازہ ترین ورژن کو سپورٹ نہیں کرتی ہے۔ اگر یہ ایپ موسیقی اور آڈیو فائلز تک رسائی حاصل نہیں کر سکتی ہے تو اسے تصاویر اور ویڈیوز تک رسائی کی بھی اجازت نہیں ہوگی۔"</string>
    <string name="safety_center_background_location_access_notification_title" msgid="8933610618810588237">"پس منظر میں مقام کے ڈیٹا کی رسائی والی ایپ کا جائزہ لیں"</string>
    <string name="safety_center_background_location_access_reminder_notification_content" msgid="4066560182507301022">"<xliff:g id="APP_NAME">%s</xliff:g> ایپ کے بند ہونے پر بھی ہمیشہ آپ کے مقام تک رسائی حاصل کر سکتی ہے"</string>
    <string name="safety_center_background_location_access_reminder_title" msgid="5477847038103863843">"پس منظر میں مقام کے ڈیٹا کی رسائی والی ایپ کا جائزہ لیں"</string>
    <string name="safety_center_background_location_access_reminder_summary" msgid="7431657777510537658">"یہ ایپ بند ہونے پر بھی ہمیشہ آپ کے مقام تک رسائی حاصل کر سکتی ہے۔\n\nکچھ حفاظتی اور ایمرجنسی ایپس کو حسب منشا کام کرنے کے لیے پس منظر میں آپ کے مقام تک رسائی کی ضرورت ہوتی ہے۔"</string>
    <string name="safety_center_background_location_access_revoked" msgid="6972274943343442213">"رسائی تبدیل ہو گئی"</string>
    <string name="safety_center_view_recent_location_access" msgid="3524391299490678243">"حالیہ مقام کا استعمال دیکھیں"</string>
    <string name="privacy_controls_title" msgid="7605929972256835199">"رازداری سے متعلق کنٹرولز"</string>
    <string name="camera_toggle_title" msgid="1251201397431837666">"کیمرا تک رسائی"</string>
    <string name="mic_toggle_title" msgid="2649991093496110162">"مائیکروفون تک رسائی"</string>
    <string name="perm_toggle_description" msgid="7801326363741451379">"ایپس اور سروسز کے لیے"</string>
    <string name="mic_toggle_description" msgid="9163104307990677157">"ایپس اور سروسز کے لیے۔ اگر یہ ترتیب آف ہو تو آپ کے ایمرجنسی نمبر پر کال کرتے وقت بھی مائیکروفون کے ڈیٹا کا اشتراک کیا جا سکتا ہے۔"</string>
    <string name="location_settings_subtitle" msgid="2328360561197430695">"ایسی ایپس اور سروسز دیکھیں جن کو مقام تک رسائی حاصل ہے"</string>
    <string name="show_clip_access_notification_title" msgid="5168467637351109096">"کلپ بورڈ تک رسائی دکھائیں"</string>
    <string name="show_clip_access_notification_summary" msgid="3532020182782112687">"ایپس کے آپ کے کاپی کردہ ٹیکسٹ، تصاویر یا دیگر مواد تک رسائی حاصل کرنے پر پیغام دکھائیں"</string>
    <string name="show_password_title" msgid="2877269286984684659">"پاس ورڈز دکھائیں"</string>
    <string name="show_password_summary" msgid="1110166488865981610">"ٹائپ کرتے وقت حروف کو مختصر طور پر ڈسپلے کریں"</string>
    <string name="permission_rationale_message_location" msgid="2153841534298068414">"اس ایپ نے بتایا ہے کہ یہ مقام کے ڈیٹا کا اشتراک فریقین ثالث کے ساتھ کر سکتی ہے"</string>
    <string name="permission_rationale_location_title" msgid="2404797182678793506">"ڈیٹا کا اشتراک اور مقام"</string>
    <string name="permission_rationale_data_sharing_source_title" msgid="6874604543125814316">"ڈیٹا کے اشتراک کی معلومات کا ذریعہ"</string>
    <string name="permission_rationale_data_sharing_device_manufacturer_message" msgid="7569261218145653185">"ڈویلپر نے اس آلہ کے مینوفیکچرر کو معلومات فراہم کی کہ یہ ایپ ڈیٹا کا اشتراک کیسے کرتی ہے۔ ڈویلپر وقت کے ساتھ اس معلومات کو اپ ڈیٹ کر سکتا ہے۔"</string>
    <string name="permission_rationale_data_sharing_source_message" msgid="8330794595417986883">"‏ڈویلپر نے "<annotation id="link"><annotation id="install_source" example="App Store">"‏%1$s"</annotation></annotation>" کو معلومات فراہم کی کہ یہ ایپ ڈیٹا کا اشتراک کیسے کرتی ہے۔ ڈویلپر وقت کے ساتھ اس معلومات کو اپ ڈیٹ کر سکتا ہے۔"</string>
    <string name="permission_rationale_location_purpose_title" msgid="5115877143670012618">"یہ ایپ ذیل کے لیے مقام کے ڈیٹا کا اشتراک کر سکتی ہے:"</string>
    <string name="permission_rationale_permission_data_sharing_varies_title" msgid="9103718980919908316">"ڈیٹا کا اشتراک مختلف ہوتا ہے"</string>
    <string name="permission_rationale_data_sharing_varies_message" msgid="4224469559084489222">"آپ کے ایپ ورژن، استعمال، علاقے اور عمر کی بنیاد پر ڈیٹا پریکٹسز مختلف ہو سکتے ہیں۔ "<annotation id="link">"ڈیٹا کے اشتراک کے بارے میں مزید"</annotation></string>
    <string name="permission_rationale_data_sharing_varies_message_without_link" msgid="4912763761399025094">"آپ کے ایپ ورژن، استعمال، علاقے اور عمر کی بنیاد پر ڈیٹا پریکٹسز مختلف ہو سکتے ہیں۔"</string>
    <string name="permission_rationale_location_settings_title" msgid="7204145004850190953">"آپ کے مقام کا ڈیٹا"</string>
    <string name="permission_rationale_permission_settings_message" msgid="631286040979660267"><annotation id="link">"رازداری کی ترتیبات"</annotation>" میں اس ایپ کی رسائی کو تبدیل کریں"</string>
    <string name="permission_rationale_purpose_app_functionality" msgid="8397736681065841405">"ایپ کی فعالیت"</string>
    <string name="permission_rationale_purpose_analytics" msgid="2070800501189620712">"اینالیٹکس"</string>
    <string name="permission_rationale_purpose_developer_communications" msgid="6453047018892062374">"ڈیولپر سے مواصلات"</string>
    <string name="permission_rationale_purpose_advertising" msgid="7156966429245180236">"تشہیر یا مارکیٹنگ"</string>
    <string name="permission_rationale_purpose_fraud_prevention_security" msgid="4262104770357031902">"دھوکے سے بچاؤ، سیکیورٹی اور تعمیل"</string>
    <string name="permission_rationale_purpose_personalization" msgid="1589973273682238708">"ذاتی نوعیت سازی"</string>
    <string name="permission_rationale_purpose_account_management" msgid="2985772421946688879">"اکاؤنٹ کا نظم و نسق"</string>
    <string name="app_permission_rationale_message" msgid="8511466916077100713">"ڈیٹا کی حفاظت"</string>
    <string name="app_location_permission_rationale_title" msgid="925420340572401350">"مقام کے ڈیٹا کا اشتراک کیا جا سکتا ہے"</string>
    <string name="app_location_permission_rationale_subtitle" msgid="6986985722752868692">"اس ایپ نے بتایا ہے کہ یہ آپ کے مقام کے ڈیٹا کا اشتراک فریقین ثالث کے ساتھ کر سکتی ہے"</string>
    <string name="data_sharing_updates_title" msgid="7996933386875213859">"مقام کیلئے ڈیٹا کے اشتراک کی اپ ڈیٹس"</string>
    <string name="data_sharing_updates_summary" msgid="764113985772233889">"ان ایپس کا جائزہ لیں جنہوں نے آپ کے مقام کے ڈیٹا کے اشتراک کے اپنے ممکنہ طریقے کو تبدیل کر دیا"</string>
    <string name="data_sharing_updates_subtitle" msgid="6311537708950632329">"ان ایپس نے آپ کے مقام کے ڈیٹا کے اشتراک کے اپنے ممکنہ طریقے کو تبدیل کر دیا ہے۔ ہو سکتا ہے کہ انہوں نے پہلے اس کا اشتراک نہ کیا ہو یا ممکنہ طور پر اب تشہیر یا مارکیٹنگ کے مقاصد کے لیے اس کا اشتراک کر سکتی ہیں۔"</string>
    <string name="data_sharing_updates_footer_message" msgid="1582711655172892107">"‏ان ایپس کے ڈویلپرز نے اپنے ڈیٹا کے اشتراک کے طریقوں کے بارے میں App اسٹور کو معلومات فراہم کیں۔ وہ اسے وقت کے ساتھ اپ ڈیٹ کر سکتے ہیں۔\n\nڈیٹا کے اشتراک کے طریقے آپ کے ایپ ورژن، استعمال، علاقے اور عمر کی بنیاد پر مختلف ہو سکتے ہیں۔"</string>
    <string name="learn_about_data_sharing" msgid="4200480587079488045">"ڈیٹا کے اشتراک کے بارے میں جانیں"</string>
    <string name="shares_location_with_third_parties" msgid="2278051743742057767">"آپ کے مقام کے ڈیٹا کا اشتراک اب فریقین ثالث کے ساتھ کیا جاتا ہے"</string>
    <string name="shares_location_with_third_parties_for_advertising" msgid="1918588064014480513">"آپ کے مقام کے ڈیٹا کا اشتراک اب تشہیر یا مارکیٹنگ کے لیے فریقین ثالث کے ساتھ کیا جاتا ہے"</string>
    <string name="updated_in_last_days" msgid="8371811947153042322">"{count,plural, =0{آخری دن کے اندر اپ ڈیٹ کی گئی}=1{آخری دن کے اندر اپ ڈیٹ کی گئی}other{# دن کے اندر اپ ڈیٹ کی گئی}}"</string>
    <string name="no_updates_at_this_time" msgid="9031085635689982935">"اس وقت کوئی اپ ڈیٹ نہیں ہے"</string>
    <string name="safety_label_changes_notification_title" msgid="4479955083472203839">"ڈیٹا کے اشتراک کی اپ ڈیٹس"</string>
    <string name="safety_label_changes_notification_desc" msgid="7808764283266234675">"کچھ ایپس نے آپ کے مقام کے ڈیٹا کے اشتراک کے اپنے ممکنہ طریقے کو تبدیل کر دیا"</string>
    <string name="safety_label_changes_gear_description" msgid="2655887555599138509">"ترتیبات"</string>
    <string name="wear_app_perms_24h_access" msgid="8668121661337328895">"<xliff:g id="TIME_DATE">%1$s</xliff:g> پر رسائی حاصل کی گئی"</string>
    <string name="wear_app_perms_24h_access_yest" msgid="7069312481704735679">"گزشتہ کل <xliff:g id="TIME_DATE">%1$s</xliff:g> پر رسائی حاصل کی گئی"</string>
    <string name="wear_app_perms_7d_access" msgid="4608069019194676432">"<xliff:g id="TIME_DATE_0">%1$s</xliff:g> <xliff:g id="TIME_DATE_1">%2$s</xliff:g> پر رسائی حاصل کی گئی"</string>
    <string name="test_otp_msg" msgid="7559110574222727550">"آپ کا ایک وقتی پاس ورڈ 132435 ہے"</string>
    <string name="enhanced_confirmation_dialog_title" msgid="7562437438040966351">"محدود ترتیب"</string>
    <string name="enhanced_confirmation_dialog_desc" msgid="5921240234843839219">"آپ کی سیکیورٹی کیلئے، یہ ترتیب فی الحال دستیاب نہیں ہے۔"</string>
    <string name="enhanced_confirmation_dialog_title_permission" msgid="2149144789394238266">"<xliff:g id="PERMISSION_NAME">%1$s</xliff:g> تک ایپ کی رسائی کو مسترد کر دیا گیا"</string>
    <string name="enhanced_confirmation_dialog_desc_permission" msgid="3150778951946468945">"‏ایپ نے ایک حساس اجازت تک رسائی کی درخواست کی ہے جو آپ کی ذاتی اور مالی معلومات کو خطرے میں ڈال سکتی ہے۔<xliff:g id="ID_1">&lt;br&gt;&lt;br&gt;</xliff:g>یہ ممکن ہے کہ اس محدود اجازت کے بغیر ایپ ٹھیک سے کام نہ کرے۔ &lt;a href=<xliff:g id="LEARN_MORE_LINK">%1$s</xliff:g>&gt;رسائی کی اجازت دینے کا طریقہ جانیں&lt;/a&gt;"</string>
    <string name="enhanced_confirmation_dialog_title_role" msgid="1737023798483772780">"ڈیفالٹ <xliff:g id="ROLE_NAME">%1$s</xliff:g> ہونے کے لیے ایپ کی رسائی کو مسترد کر دیا گیا"</string>
    <string name="enhanced_confirmation_dialog_desc_role" msgid="6369601947905234551">"‏ایپ نے حساس اجازتوں تک رسائی کی درخواست کی ہے جو آپ کی ذاتی اور مالی معلومات کو خطرے میں ڈال سکتی ہیں۔<xliff:g id="ID_1">&lt;br&gt;&lt;br&gt;</xliff:g>یہ ممکن ہے کہ ان محدود اجازتوں کے بغیر ایپ ٹھیک سے کام نہ کرے۔ &lt;a href=<xliff:g id="LEARN_MORE_LINK">%1$s</xliff:g>&gt;رسائی کی اجازت دینے کا طریقہ جانیں&lt;/a&gt;"</string>
    <string name="enhanced_confirmation_dialog_title_settings_default" msgid="1858092969721041576">"ایپ کی رسائی کو مسترد کر دیا گیا"</string>
    <string name="enhanced_confirmation_dialog_desc_settings_default" msgid="6911632348359332981">"‏اس اجازت تک رسائی آپ کی ذاتی اور مالی معلومات کو خطرے میں ڈال سکتی ہے۔<xliff:g id="ID_1">&lt;br&gt;&lt;br&gt;</xliff:g>یہ ممکن ہے کہ اس محدود اجازت کے بغیر ایپ ٹھیک سے کام نہ کرے۔ &lt;a href=<xliff:g id="LEARN_MORE_LINK">%1$s</xliff:g>&gt;رسائی کی اجازت دینے کا طریقہ جانیں&lt;/a&gt;"</string>
    <string name="enhanced_confirmation_dialog_learn_more" msgid="5226619861379095709">"مزید جانیں"</string>
    <string name="enhanced_confirmation_dialog_ok" msgid="8560373821598619924">"ٹھیک ہے"</string>
    <string name="permission_grant_dialog_streaming_blocked_title" msgid="8905241017017043649">"اجازت کی درخواست مسترد کر دی گئی"</string>
    <string name="permission_grant_dialog_streaming_blocked_description" msgid="838165608934085319">"یہ ایپ اضافی اجازتوں کی درخواست کر رہی ہے، لیکن سلسلہ بندی کے سیشن میں اجازتیں نہیں دی جا سکتیں۔ پہلے اپنے فون پر اجازت دیں۔"</string>
</resources><|MERGE_RESOLUTION|>--- conflicted
+++ resolved
@@ -560,11 +560,8 @@
     <string name="blocked_mic_summary" msgid="8960466941528458347">"جب آپ ایمرجنسی نمبر پر کال کرتے ہیں تو مائیکروفون کے ڈیٹا کا اب بھی اشتراک کیا جا سکتا ہے۔"</string>
     <string name="blocked_sensor_button_label" msgid="6742092634984289658">"تبدیل کریں"</string>
     <string name="automotive_blocked_camera_title" msgid="6142362431548829416">"کیمرا تک رسائی آف ہے"</string>
-<<<<<<< HEAD
-=======
     <string name="automotive_blocked_microphone_title" msgid="3956311098238620220">"مائیکروفون تک رسائی آف ہے"</string>
     <string name="automotive_blocked_location_title" msgid="6047574747593264689">"مقام تک رسائی آف ہے"</string>
->>>>>>> d6db8b34
     <string name="automotive_blocked_infotainment_app_summary" msgid="8217099645064950860">"معلوماتی انٹرٹینمنٹ ایپس کے لیے"</string>
     <string name="automotive_blocked_required_app_summary" msgid="8591513745681168088">"درکار ایپس کیلئے"</string>
     <string name="automotive_required_app_title" msgid="2992168288249988735">"یہ ایپ درکار ہے"</string>
