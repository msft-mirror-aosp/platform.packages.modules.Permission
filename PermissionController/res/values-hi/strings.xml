--- conflicted
+++ resolved
@@ -525,11 +525,7 @@
     <string name="permgrouprequest_device_aware_calllog" msgid="8220927190376843309">"क्या &lt;b&gt;<xliff:g id="APP_NAME">%1$s</xliff:g>&lt;/b&gt; को &lt;b&gt;<xliff:g id="DEVICE_NAME">%2$s</xliff:g>&lt;/b&gt; में मौजूद, कॉल लॉग का ऐक्सेस देना है?"</string>
     <string name="permgrouprequest_phone" msgid="1829234136997316752">"&lt;b&gt;<xliff:g id="APP_NAME">%1$s</xliff:g>&lt;/b&gt; को फ़ोन कॉल करने और उन्हें मैनेज करने की अनुमति देनी है?"</string>
     <string name="permgrouprequest_device_aware_phone" msgid="590399263670349955">"क्या &lt;b&gt;<xliff:g id="APP_NAME">%1$s</xliff:g>&lt;/b&gt; को &lt;b&gt;<xliff:g id="DEVICE_NAME">%2$s</xliff:g>&lt;/b&gt; से फ़ोन कॉल करने और उन्हें मैनेज करने का ऐक्सेस देना है?"</string>
-<<<<<<< HEAD
-    <string name="permgrouprequest_sensors" msgid="4397358316850652235">"&lt;b&gt;<xliff:g id="APP_NAME">%1$s</xliff:g>&lt;/b&gt; को अपने स्वास्थ्य से जुड़ी ज़रूरी जानकारी इस्तेमाल करने की अनुमति देनी है?"</string>
-=======
     <string name="permgrouprequest_sensors" msgid="4397358316850652235">"&lt;b&gt;<xliff:g id="APP_NAME">%1$s</xliff:g>&lt;/b&gt; को बीपी, धड़कन वगैरह की जानकारी इस्तेमाल करने की अनुमति देनी है?"</string>
->>>>>>> d6db8b34
     <string name="permgrouprequest_device_aware_sensors" msgid="3874451050573615157">"क्या &lt;b&gt;<xliff:g id="APP_NAME">%1$s</xliff:g>&lt;/b&gt; को &lt;b&gt;<xliff:g id="DEVICE_NAME">%2$s</xliff:g>&lt;/b&gt; में मौजूद, शरीर के बारे में ज़रूरी जानकारी देने वाले सेंसर डेटा का ऐक्सेस देना है?"</string>
     <string name="permgroupupgraderequestdetail_sensors" msgid="6651914048792092835">"यह ऐप्लिकेशन, आपके शरीर के बारे में ज़रूरी जानकारी देने वाले सेंसर डेटा को हमेशा ऐक्सेस करने की अनुमति मांगता है. यह अनुमति उस समय के लिए भी मांगी जाती है जिस समय ऐप्लिकेशन का इस्तेमाल न हो रहा हो. यह अनुमति देने के लिए, "<annotation id="link">"सेटिंग पर जाएं."</annotation></string>
     <string name="permgroupbackgroundrequest_sensors" msgid="5661924322018503886">"&lt;b&gt;<xliff:g id="APP_NAME">%1$s</xliff:g>&lt;/b&gt; को अपने शरीर के बारे में जानकारी देने वाले लक्षणों के सेंसर डेटा को ऐक्सेस करने की अनुमति दें?"</string>
@@ -564,11 +560,8 @@
     <string name="blocked_mic_summary" msgid="8960466941528458347">"जब आपातकालीन नंबर पर कॉल किया जाता है, तो माइक ब्लॉक होने के बावजूद माइक्रोफ़ोन का डेटा शेयर किया जा सकता है."</string>
     <string name="blocked_sensor_button_label" msgid="6742092634984289658">"बदलें"</string>
     <string name="automotive_blocked_camera_title" msgid="6142362431548829416">"कैमरे का ऐक्सेस बंद है"</string>
-<<<<<<< HEAD
-=======
     <string name="automotive_blocked_microphone_title" msgid="3956311098238620220">"माइक्रोफ़ोन इस्तेमाल करने की अनुमति नहीं है"</string>
     <string name="automotive_blocked_location_title" msgid="6047574747593264689">"जगह की जानकारी इस्तेमाल करने की अनुमति नहीं है"</string>
->>>>>>> d6db8b34
     <string name="automotive_blocked_infotainment_app_summary" msgid="8217099645064950860">"सूचना और मनोरंजन की सुविधा देने वाले ऐप्लिकेशन के लिए"</string>
     <string name="automotive_blocked_required_app_summary" msgid="8591513745681168088">"ज़रूरी ऐप्लिकेशन के लिए"</string>
     <string name="automotive_required_app_title" msgid="2992168288249988735">"यह ऐप्लिकेशन ज़रूरी है"</string>
