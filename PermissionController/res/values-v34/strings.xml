<?xml version="1.0" encoding="utf-8"?>
<!--
  ~ Copyright (C) 2022 The Android Open Source Project
  ~
  ~ Licensed under the Apache License, Version 2.0 (the "License");
  ~ you may not use this file except in compliance with the License.
  ~ You may obtain a copy of the License at
  ~
  ~      http://www.apache.org/licenses/LICENSE-2.0
  ~
  ~ Unless required by applicable law or agreed to in writing, software
  ~ distributed under the License is distributed on an "AS IS" BASIS,
  ~ WITHOUT WARRANTIES OR CONDITIONS OF ANY KIND, either express or implied.
  ~ See the License for the specific language governing permissions and
  ~ limitations under the License.
  -->

<resources xmlns:xliff="urn:oasis:names:tc:xliff:document:1.2">
    <!-- String representing the security and privacy brand name [CHAR LIMIT=NONE] -->
    <string name="security_privacy_brand_name">Security &amp; privacy</string>
    <!-- Header for the controls category on the privacy subpage of Safety Center [CHAR LIMIT=NONE] -->
    <string name="privacy_subpage_controls_header">Controls</string>

    <!-- Title shown for Health Connect [CHAR LIMIT=50] -->
    <string name="health_connect_title" description="Health connect title">Health&#160;Connect</string>
<<<<<<< HEAD
    <string name="health_connect_summary" description="Health connect summary, which describes what user can do when they click Health Connect">App permissions and data management</string>
=======
    <string name="health_connect_summary" description="Health connect summary, which describes what user can do when they click Health Connect">Manage app access to health data</string>

    <!-- Title for the link to location settings [CHAR LIMIT=30] -->
    <string name="location_settings">Location access</string>

    <!-- Describes what is affected by the mic toggle [CHAR LIMIT=NONE] -->
    <string name="mic_toggle_description">For apps and services. If this setting is off, microphone data may still be shared when you call an emergency number</string>
    <!-- Subtitle for the link to location settings [CHAR LIMIT=NONE] -->
    <string name="location_settings_subtitle">For apps and services</string>
>>>>>>> af8f8f10
</resources><|MERGE_RESOLUTION|>--- conflicted
+++ resolved
@@ -23,9 +23,6 @@
 
     <!-- Title shown for Health Connect [CHAR LIMIT=50] -->
     <string name="health_connect_title" description="Health connect title">Health&#160;Connect</string>
-<<<<<<< HEAD
-    <string name="health_connect_summary" description="Health connect summary, which describes what user can do when they click Health Connect">App permissions and data management</string>
-=======
     <string name="health_connect_summary" description="Health connect summary, which describes what user can do when they click Health Connect">Manage app access to health data</string>
 
     <!-- Title for the link to location settings [CHAR LIMIT=30] -->
@@ -35,5 +32,4 @@
     <string name="mic_toggle_description">For apps and services. If this setting is off, microphone data may still be shared when you call an emergency number</string>
     <!-- Subtitle for the link to location settings [CHAR LIMIT=NONE] -->
     <string name="location_settings_subtitle">For apps and services</string>
->>>>>>> af8f8f10
 </resources>