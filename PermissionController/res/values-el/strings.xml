<?xml version="1.0" encoding="UTF-8"?>
<!--  Copyright (C) 2007 The Android Open Source Project

     Licensed under the Apache License, Version 2.0 (the "License");
     you may not use this file except in compliance with the License.
     You may obtain a copy of the License at

          http://www.apache.org/licenses/LICENSE-2.0

     Unless required by applicable law or agreed to in writing, software
     distributed under the License is distributed on an "AS IS" BASIS,
     WITHOUT WARRANTIES OR CONDITIONS OF ANY KIND, either express or implied.
     See the License for the specific language governing permissions and
     limitations under the License.
 -->

<resources xmlns:android="http://schemas.android.com/apk/res/android"
    xmlns:xliff="urn:oasis:names:tc:xliff:document:1.2">
    <string name="app_name" msgid="6098036489833144040">"Εργαλείο ελέγχου αδειών"</string>
    <string name="ok" msgid="1936281769725676272">"ΟΚ"</string>
    <string name="permission_search_keyword" msgid="1214451577494730543">"άδειες"</string>
    <string name="cancel" msgid="8943320028373963831">"Ακύρωση"</string>
    <string name="back" msgid="6249950659061523680">"Πίσω"</string>
    <string name="available" msgid="6007778121920339498">"Διαθέσιμο"</string>
    <string name="blocked" msgid="9195547604866033708">"Αποκλεισμένο"</string>
    <string name="uninstall_or_disable" msgid="4496612999740858933">"Απεγκατάσταση ή απενεργοποίηση"</string>
    <string name="app_not_found_dlg_title" msgid="6029482906093859756">"Η εφαρμογή δεν βρέθηκε"</string>
    <string name="grant_dialog_button_deny" msgid="88262611492697192">"Να μην επιτρέπεται"</string>
    <string name="grant_dialog_button_deny_and_dont_ask_again" msgid="1748925431574312595">"Να μην επιτρέπεται και να μην γίνει ερώτηση ξανά"</string>
    <string name="grant_dialog_button_no_upgrade" msgid="8344732743633736625">"Διατήρηση της επιλογής \"Όταν χρησιμοποιείται η εφαρμογή\""</string>
    <string name="grant_dialog_button_no_upgrade_one_time" msgid="5125892775684968694">"Διατήρηση μόνο αυτήν τη φορά"</string>
    <string name="grant_dialog_button_more_info" msgid="213350268561945193">"Περισσότερα"</string>
    <string name="grant_dialog_button_deny_anyway" msgid="7225905870668915151">"Να μην επιτρέπεται καθόλου"</string>
    <string name="grant_dialog_button_dismiss" msgid="1930399742250226393">"Παράβλεψη"</string>
    <string name="current_permission_template" msgid="7452035392573329375">"<xliff:g id="CURRENT_PERMISSION_INDEX">%1$s</xliff:g> από <xliff:g id="PERMISSION_COUNT">%2$s</xliff:g>"</string>
    <string name="permission_warning_template" msgid="2247087781222679458">"Να επιτρέπεται στο &lt;b&gt;<xliff:g id="APP_NAME">%1$s</xliff:g>&lt;/b&gt; να <xliff:g id="ACTION">%2$s</xliff:g>;"</string>
    <string name="permission_add_background_warning_template" msgid="1812914855915092273">"Να επιτρέπεται πάντα στην εφαρμογή &lt;b&gt;<xliff:g id="APP_NAME">%1$s</xliff:g>&lt;/b&gt; να <xliff:g id="ACTION">%2$s</xliff:g>;"</string>
    <string name="allow_permission_foreground_only" msgid="116465816039675404">"Μόνο κατά τη χρήση της εφαρμογής"</string>
    <string name="allow_permission_always" msgid="5194342531206054051">"Πάντα"</string>
    <string name="deny_permission_deny_and_dont_ask_again" msgid="6106035221490102341">"Να μην επιτρέπεται και να μην γίνει ερώτηση ξανά"</string>
    <string name="permission_revoked_count" msgid="4785082705441547086">"έχουν απενεργοποιηθεί <xliff:g id="COUNT">%1$d</xliff:g>"</string>
    <string name="permission_revoked_all" msgid="3397649017727222283">"έχουν απενεργοποιηθεί όλες"</string>
    <string name="permission_revoked_none" msgid="9213345075484381180">"δεν έχει απενεργοποιηθεί καμία"</string>
    <string name="grant_dialog_button_allow" msgid="5314677880021102550">"Αποδοχή"</string>
    <string name="grant_dialog_button_allow_always" msgid="4485552579273565981">"Να επιτρέπεται πάντα"</string>
    <string name="grant_dialog_button_allow_foreground" msgid="501896824973636533">"Κατά τη χρήση της εφαρμογής"</string>
    <string name="grant_dialog_button_change_to_precise_location" msgid="3273115879467236033">"Αλλαγή σε ακριβή τοποθεσία"</string>
    <string name="grant_dialog_button_keey_approximate_location" msgid="438025182769080011">"Διατήρηση κατά προσέγγιση τοποθεσίας"</string>
    <string name="grant_dialog_button_allow_one_time" msgid="2618088516449706391">"Μόνο αυτήν τη φορά"</string>
    <string name="grant_dialog_button_allow_background" msgid="8236044729434367833">"Να επιτρέπεται πάντα"</string>
    <string name="grant_dialog_button_allow_all_files" msgid="4955436994954829894">"Να επιτρέπεται η διαχείριση όλων των αρχείων"</string>
    <string name="grant_dialog_button_allow_media_only" msgid="4832877658422573832">"Να επιτρέπεται η πρόσβαση σε αρχεία μέσων"</string>
    <string name="app_permissions_breadcrumb" msgid="5136969550489411650">"Εφαρμογές"</string>
    <string name="app_permissions" msgid="3369917736607944781">"Άδειες εφαρμογών"</string>
    <string name="unused_apps" msgid="2058057455175955094">"Εφαρ. που δεν χρησιμοποιούνται"</string>
    <string name="no_unused_apps" msgid="12809387670415295">"Όλες οι εφαρμογές χρησ/νται"</string>
    <string name="zero_unused_apps" msgid="9024448554157499748">"0 εφαρμογές που δεν χρησ/νται"</string>
    <string name="review_permission_decisions" msgid="309559429150613632">"Πρόσφατες αποφάσεις για άδειες"</string>
    <string name="review_permission_decisions_view_all" msgid="90391040431566130">"Προβολή όλων των πρόσφατων αποφάσεων για άδειες"</string>
    <string name="review_permission_decisions_empty" msgid="8120775336417279806">"Δεν υπάρχουν πρόσφατες αποφάσεις για άδειες"</string>
    <string name="auto_permission_manager_summary" msgid="9157438376234301354">"Διαχείριση της πρόσβασης δεδομένων σε ημερολόγιο, αρχεία καταγραφής κλήσεων κ.ά."</string>
    <string name="granted_permission_decision" msgid="7824827491551861365">"Παραχωρήσατε στην εφαρμογή <xliff:g id="APP_NAME">%1$s</xliff:g> πρόσβαση στην άδεια <xliff:g id="PERMISSION_NAME">%2$s</xliff:g>"</string>
    <string name="denied_permission_decision" msgid="5308961501779563781">"Δεν επιτρέψατε στην εφαρμογή <xliff:g id="APP_NAME">%1$s</xliff:g> να έχει πρόσβαση στην άδεια <xliff:g id="PERMISSION_NAME">%2$s</xliff:g>"</string>
    <string name="days_ago" msgid="6650359081551335629">"{count,plural, =0{Σήμερα}=1{Πριν από 1 ημέρα}other{Πριν από # ημέρες}}"</string>
    <string name="app_disable_dlg_positive" msgid="7418444149981904940">"Απενεργοποίηση εφαρμογής"</string>
    <string name="app_disable_dlg_text" msgid="3126943217146120240">"Εάν απενεργοποιήσετε αυτήν την εφαρμογή, η λειτουργία του Android και άλλων εφαρμογών ενδέχεται να μην είναι η αναμενόμενη. Λάβετε υπόψη ότι δεν είναι δυνατή η διαγραφή αυτής της εφαρμογής καθώς ήταν προεγκατεστημένη στη συσκευή σας. Με την απενεργοποίηση, απενεργοποιείτε αυτήν την εφαρμογή και την αποκρύπτετε στη συσκευή σας."</string>
    <string name="app_permission_manager" msgid="3903811137630909550">"Διαχείριση αδειών"</string>
    <string name="never_ask_again" msgid="4728762438198560329">"Να μην ερωτηθώ ξανά"</string>
    <string name="no_permissions" msgid="3881676756371148563">"Δεν υπάρχουν άδειες"</string>
    <string name="additional_permissions" msgid="5801285469338873430">"Πρόσθετες άδειες"</string>
    <string name="app_permissions_info_button_label" msgid="7633312050729974623">"Άνοιγμα πληροφοριών εφαρμογής"</string>
    <string name="additional_permissions_more" msgid="5681220714755304407">"{count,plural, =1{# ακόμη}other{# ακόμη}}"</string>
    <string name="old_sdk_deny_warning" msgid="2382236998845153919">"Αυτή η εφαρμογή σχεδιάστηκε για παλαιότερη έκδοση του Android. Η άρνηση παραχώρησης άδειας μπορεί να έχει ως αποτέλεσμα να διακοπεί η κανονική λειτουργία της."</string>
    <!-- no translation found for storage_supergroup_warning_allow (103093462784523190) -->
    <skip />
    <!-- no translation found for storage_supergroup_warning_deny (6420765672683284347) -->
    <skip />
    <string name="default_permission_description" msgid="4624464917726285203">"εκτέλεση άγνωστης ενέργειας"</string>
    <string name="app_permissions_group_summary" msgid="8788419008958284002">"Επιτρέπονται <xliff:g id="COUNT_0">%1$d</xliff:g> από <xliff:g id="COUNT_1">%2$d</xliff:g> εφαρμογές"</string>
    <string name="app_permissions_group_summary2" msgid="4329922444840521150">"Επιτρέπονται <xliff:g id="COUNT_0">%1$d</xliff:g>/<xliff:g id="COUNT_1">%2$d</xliff:g> εφαρμογές"</string>
    <string name="menu_show_system" msgid="4254021607027872504">"Εμφάνιση συστήματος"</string>
    <string name="menu_hide_system" msgid="3855390843744028465">"Απόκρυψη συστήματος"</string>
    <string name="menu_show_7_days_data" msgid="8979611198508523706">"Εμφάνιση επτά ημερών"</string>
    <string name="menu_show_24_hours_data" msgid="8228054833323380780">"Εμφάνιση 24 ωρών"</string>
    <string name="manage_permission" msgid="2895385393037061964">"Διαχείριση άδειας"</string>
    <string name="no_apps" msgid="2412612731628386816">"Δεν υπάρχουν εφαρμογές"</string>
    <string name="location_settings" msgid="3624412509133422562">"Ρυθμίσεις τοποθεσίας"</string>
    <string name="location_warning" msgid="2381649060929040962">"Η εφαρμογή <xliff:g id="APP_NAME">%1$s</xliff:g> είναι ο πάροχος των υπηρεσιών τοποθεσίας για τη συγκεκριμένη συσκευή. Μπορείτε να τροποποιήσετε την πρόσβαση τοποθεσίας από τις ρυθμίσεις τοποθεσίας."</string>
    <string name="system_warning" msgid="1173400963234358816">"Εάν αρνηθείτε να παραχωρήσετε αυτήν την άδεια, ορισμένες βασικές λειτουργίες της συσκευής σας μπορεί να μην εκτελούνται πλέον με τον αναμενόμενο τρόπο."</string>
    <!-- no translation found for deny_read_media_visual_warning (3982586279917232827) -->
    <skip />
    <!-- no translation found for deny_read_media_aural_warning (8928699919508646732) -->
    <skip />
    <string name="cdm_profile_revoke_warning" msgid="4443893270719106700">"Εάν απορρίψετε αυτήν την άδεια, ορισμένες λειτουργίες της συσκευής σας τις οποίες διαχειρίζεται αυτή η εφαρμογή, ενδέχεται να μην λειτουργούν με τον αναμενόμενο τρόπο."</string>
    <string name="permission_summary_enforced_by_policy" msgid="4443598170942950519">"Επιβάλλεται βάσει πολιτικής"</string>
    <string name="permission_summary_disabled_by_policy_background_only" msgid="221995005556362660">"Η πρόσβαση στο παρασκήνιο απενεργοποιήθηκε βάσει πολιτικής"</string>
    <string name="permission_summary_enabled_by_policy_background_only" msgid="8287675974767104279">"Η πρόσβαση στο παρασκήνιο ενεργοποιήθηκε βάσει πολιτικής"</string>
    <string name="permission_summary_enabled_by_policy_foreground_only" msgid="3844582916889767831">"Η πρόσβαση στο προσκήνιο ενεργοποιήθηκε βάσει πολιτικής"</string>
    <string name="permission_summary_enforced_by_admin" msgid="822702574117248700">"Ελέγχεται από τον διαχειριστή"</string>
    <string name="permission_summary_disabled_by_admin_background_only" msgid="3127091456731845646">"Η πρόσβαση στο παρασκήνιο απενεργοποιήθ. από τον διαχειριστή"</string>
    <string name="permission_summary_enabled_by_admin_background_only" msgid="9132423838440275757">"Η πρόσβαση στο παρασκήνιο ενεργοποιήθηκε από τον διαχειριστή"</string>
    <string name="permission_summary_enabled_by_admin_foreground_only" msgid="1298432715610745358">"Η πρόσβαση στο προσκήνιο ενεργοποιήθηκε από τον διαχειριστή"</string>
    <string name="permission_summary_enabled_system_fixed" msgid="2438344700184127274">"Για τη λειτουργία της συσκευής απαιτείται αυτή η άδεια"</string>
    <!-- no translation found for background_access_chooser_dialog_choices:0 (1351721623256561996) -->
    <!-- no translation found for background_access_chooser_dialog_choices:1 (9127301153688725448) -->
    <!-- no translation found for background_access_chooser_dialog_choices:2 (4305536986042401191) -->
    <string name="permission_access_always" msgid="1474641821883823446">"Να επιτρέπεται πάντα"</string>
    <string name="permission_access_only_foreground" msgid="7801170728159326195">"Μόνο με τη χρήση της εφαρμογής"</string>
    <string name="permission_access_never" msgid="4647014230217936900">"Να μην επιτρέπεται"</string>
    <string name="loading" msgid="4789365003890741082">"Φόρτωση…"</string>
    <string name="all_permissions" msgid="6911125611996872522">"Όλες οι άδειες"</string>
    <string name="other_permissions" msgid="2901186127193849594">"Άλλες δυνατότητες εφαρμογής"</string>
    <string name="permission_request_title" msgid="8790310151025020126">"Αίτημα άδειας"</string>
    <string name="screen_overlay_title" msgid="6977038513913222078">"Εντοπίστηκε επικάλυψη οθόνης"</string>
    <string name="screen_overlay_message" msgid="5622563069757142102">"Για να αλλάξετε αυτήν τη ρύθμιση άδειας, θα πρέπει πρώτα να απενεργοποιήσετε την επικάλυψη οθόνης από τις Ρυθμίσεις &gt; Εφαρμογές"</string>
    <string name="screen_overlay_button" msgid="4655005928054025250">"Άνοιγμα ρυθμίσεων"</string>
    <string name="wear_not_allowed_dlg_title" msgid="1429467891296932713">"Android Wear"</string>
    <string name="wear_not_allowed_dlg_text" msgid="512340555334769098">"Οι ενέργειες εγκατάστασης/απεγκατάστασης δεν υποστηρίζονται στο Wear."</string>
    <string name="permission_review_title_template_install" msgid="1284337937156289081">"Επιλέξτε σε τι θα έχει πρόσβαση η εφαρμογή &lt;b&gt;<xliff:g id="APP_NAME">%1$s</xliff:g>&lt;/b&gt;"</string>
    <string name="permission_review_title_template_update" msgid="3232333580548588657">"Η εφαρμογή &lt;b&gt;<xliff:g id="APP_NAME">%1$s</xliff:g>&lt;/b&gt; ενημερώθηκε. Επιλέξτε σε τι θα έχει πρόσβαση αυτή η εφαρμογή."</string>
    <string name="review_button_cancel" msgid="2191147944056548886">"Ακύρωση"</string>
    <string name="review_button_continue" msgid="2527918375047602199">"Συνέχεια"</string>
    <string name="new_permissions_category" msgid="552995090178417611">"Νέες άδειες"</string>
    <string name="current_permissions_category" msgid="4292990083585728880">"Τρέχουσες άδειες"</string>
    <string name="message_staging" msgid="9110563899955511866">"Σταδιακή διάθεση εφαρμογής…"</string>
    <string name="app_name_unknown" msgid="1319665005754048952">"Άγνωστο"</string>
    <string name="permission_usage_title" msgid="1568233336351734538">"Πίνακας ελέγχου απορρήτου"</string>
    <string name="auto_permission_usage_summary" msgid="7335667266743337075">"Δείτε ποιες εφαρμογές χρησιμοποίησαν πρόσφατα άδειες"</string>
    <string name="permission_group_usage_title" msgid="2595013198075285173">"Χρήση άδειας \"<xliff:g id="PERMGROUP">%1$s</xliff:g>\""</string>
    <string name="perm_usage_adv_info_title" msgid="3357831829538873708">"Δείτε άλλες άδειες"</string>
    <string name="perm_usage_adv_info_summary_2_items" msgid="3702175198750127822">"<xliff:g id="PERMGROUP_0">%1$s</xliff:g>, <xliff:g id="PERMGROUP_1">%2$s</xliff:g>"</string>
    <string name="perm_usage_adv_info_summary_more_items" msgid="949055326299562218">"<xliff:g id="PERMGROUP_0">%1$s</xliff:g>, <xliff:g id="PERMGROUP_1">%2$s</xliff:g> και <xliff:g id="NUM">%3$s</xliff:g> ακόμη"</string>
    <string name="permission_group_usage_subtitle_24h" msgid="5120155996322114181">"Χρονολόγιο των περιπτώσεων που οι εφαρμογές χρησιμοπ. την ομάδα αδειών \"<xliff:g id="PERMGROUP">%1$s</xliff:g>\" τις τελευταίες 24 ώρες"</string>
    <string name="permission_group_usage_subtitle_7d" msgid="1465828402260324654">"Χρονολόγιο των περιπτώσεων που οι εφαρμογές χρησιμοπ. την ομάδα αδειών \"<xliff:g id="PERMGROUP">%1$s</xliff:g>\" τις τελευταίες επτά ημέρες"</string>
    <string name="permission_usage_access_dialog_subtitle" msgid="4171772805196955753">"Πότε η συγκεκριμένη εφαρμογή χρησιμοποίησε την άδεια <xliff:g id="PERMGROUP">%1$s</xliff:g>"</string>
    <string name="permission_usage_access_dialog_learn_more" msgid="7121468469493184613">"Μάθετε περισσότερα"</string>
    <string name="manage_permission_summary" msgid="4117555482684114317">"Έλεγχος της πρόσβασης εφαρμογών σε <xliff:g id="PERMGROUP">%1$s</xliff:g>"</string>
    <string name="auto_permission_usage_timeline_summary" msgid="2713135806453218703">"<xliff:g id="ACCESS_TIME">%1$s</xliff:g> • <xliff:g id="SUMMARY_TEXT">%2$s</xliff:g>"</string>
    <string name="history_preference_subtext_2" msgid="1521763591164293683">"<xliff:g id="APP_NAME">%1$s</xliff:g> • <xliff:g id="TRUNCATED_TIME">%2$s</xliff:g>"</string>
    <string name="history_preference_subtext_3" msgid="758761785983094351">"<xliff:g id="ATTRIBUTION_NAME">%1$s</xliff:g> • <xliff:g id="APP_NAME">%2$s</xliff:g> • <xliff:g id="TRUNCATED_TIME">%3$s</xliff:g>"</string>
    <string name="duration_used_days" msgid="8293010131040301793">"{count,plural, =1{1 ημέρα}other{# ημέρες}}"</string>
    <string name="duration_used_hours" msgid="1128716208752263576">"{count,plural, =1{1 ώρα}other{# ώρες}}"</string>
    <string name="duration_used_minutes" msgid="5335824115042576567">"{count,plural, =1{1 λεπτό}other{# λεπτά}}"</string>
    <string name="duration_used_seconds" msgid="6543746449171675028">"{count,plural, =1{1 δευτ.}other{# δευτ.}}"</string>
    <string name="permission_usage_any_permission" msgid="6358023078298106997">"Οποιαδήποτε άδεια"</string>
    <string name="permission_usage_any_time" msgid="3802087027301631827">"οποιαδήποτε στιγμή"</string>
    <string name="permission_usage_last_7_days" msgid="7386221251886130065">"τελευταίες 7 ημέρες"</string>
    <string name="permission_usage_last_day" msgid="1512880889737305115">"τελευταίες 24 ώρες"</string>
    <string name="permission_usage_last_hour" msgid="3866005205535400264">"τελευταία 1 ώρα"</string>
    <string name="permission_usage_last_15_minutes" msgid="9077554653436200702">"τελευταία 15 λεπτά"</string>
    <string name="permission_usage_last_minute" msgid="7297055967335176238">"τελευταίο 1 λεπτό"</string>
    <string name="no_permission_usages" msgid="9119517454177289331">"Καμία χρήση δικαιωμάτων"</string>
    <string name="permission_usage_list_title_any_time" msgid="8718257027381592407">"Πιο πρόσφατη πρόσβαση ανά πάσα στιγμή"</string>
    <string name="permission_usage_list_title_last_7_days" msgid="9048542342670890615">"Πιο πρόσφατη πρόσβαση τις τελευταίες 7 ημέρες"</string>
    <string name="permission_usage_list_title_last_day" msgid="8730907824567238461">"Πιο πρόσφατη πρόσβαση τις τελευταίες 24 ώρες"</string>
    <string name="permission_usage_list_title_last_hour" msgid="6624161487623223716">"Πιο πρόσφατη πρόσβαση την τελευταία 1 ώρα"</string>
    <string name="permission_usage_list_title_last_15_minutes" msgid="8615062016024296833">"Πιο πρόσφατη πρόσβαση τα τελευταία 15 λεπτά"</string>
    <string name="permission_usage_list_title_last_minute" msgid="3572792262919886849">"Πιο πρόσφατη πρόσβαση το τελευταίο 1 λεπτό"</string>
    <string name="permission_usage_bar_chart_title_any_time" msgid="2845251288192246754">"Χρήση αδειών οποιαδήποτε στιγμή"</string>
    <string name="permission_usage_bar_chart_title_last_7_days" msgid="5796577162176938349">"Χρήση αδειών τις τελευταίες 7 ημέρες"</string>
    <string name="permission_usage_bar_chart_title_last_day" msgid="7950805735777472871">"Χρήση αδειών τις τελευταίες 24 ώρες"</string>
    <string name="permission_usage_bar_chart_title_last_hour" msgid="6571647509660009185">"Χρήση άδειας την τελευταία 1 ώρα"</string>
    <string name="permission_usage_bar_chart_title_last_15_minutes" msgid="2743143675412824819">"Χρήση αδειών τα τελευταία 15 λεπτά"</string>
    <string name="permission_usage_bar_chart_title_last_minute" msgid="820450867183487607">"Χρήση άδειας το τελευταίο 1 λεπτό"</string>
    <string name="permission_usage_preference_summary_not_used_24h" msgid="3087783232178611025">"Δεν έχει χρησιμοποιηθεί τις τελευταίες 24 ώρες"</string>
    <string name="permission_usage_preference_summary_not_used_7d" msgid="4592301300810120096">"Δεν έχει χρησιμοποιηθεί τις τελευταίες επτά ημέρες"</string>
    <string name="permission_usage_preference_label" msgid="8343167938128676378">"{count,plural, =1{Χρησιμοποιείται από 1 εφαρμογή}other{Χρησιμοποιείται από # εφαρμογές}}"</string>
    <string name="permission_usage_view_details" msgid="6675335735468752787">"Εμφάνιση όλων στον Πίνακα ελέγχου"</string>
    <string name="app_permission_usage_filter_label" msgid="7182861154638631550">"Φιλτράρισμα κατά: <xliff:g id="PERM">%1$s</xliff:g>"</string>
    <string name="app_permission_usage_remove_filter" msgid="2926157607436428207">"Κατάργηση φίλτρου"</string>
    <string name="filter_by_title" msgid="7300368602759958031">"Φιλτράρισμα κατά"</string>
    <string name="filter_by_permissions" msgid="7613462963111282568">"Φιλτράρισμα κατά άδεια"</string>
    <string name="filter_by_time" msgid="6667864816999691642">"Φιλτράρισμα κατά χρόνο"</string>
    <string name="sort_spinner_most_permissions" msgid="1704349738096822836">"Περισσότερες άδειες"</string>
    <string name="sort_spinner_most_accesses" msgid="5283913004357220161">"Περισσότερες προσβάσεις"</string>
    <string name="sort_spinner_recent" msgid="7513845273076525203">"Πρόσφατες"</string>
    <string name="sort_by_app" msgid="4055799843051138087">"Ταξινόμηση ανά χρήση εφαρμογής"</string>
    <string name="sort_by_time" msgid="5435045320002150456">"Ταξινόμηση κατά ώρα"</string>
    <string name="item_separator" msgid="4030255389809224513">", "</string>
    <string name="permission_usage_refresh" msgid="2264056346561305420">"Ανανέωση"</string>
    <string name="permission_history_title" msgid="8340081285133025225">"Ιστορικό αδειών"</string>
    <string name="permission_history_category_today" msgid="7496389369158806620">"Σήμερα"</string>
    <string name="permission_history_category_yesterday" msgid="7242517121222012521">"Χθες"</string>
    <string name="app_permission_usage_title" msgid="6676802437831981822">"Χρήση αδειών εφαρμογής"</string>
    <string name="app_permission_usage_summary" msgid="390383661936709672">"Πρόσβαση: <xliff:g id="NUM">%1$s</xliff:g> φορές. Συνολική διάρκεια: <xliff:g id="DURATION">%2$s</xliff:g>. Τελευταία χρήση πριν από <xliff:g id="TIME">%3$s</xliff:g>."</string>
    <string name="app_permission_usage_summary_no_duration" msgid="3698475875179457400">"Πρόσβαση: <xliff:g id="NUM">%1$s</xliff:g> φορές. Τελευταία χρήση πριν από <xliff:g id="TIME">%2$s</xliff:g>."</string>
    <string name="app_permission_button_allow" msgid="5808039516494774647">"Να επιτρέπεται"</string>
    <string name="app_permission_button_allow_all_files" msgid="1792232272599018825">"Να επιτρέπεται η διαχείριση όλων των αρχείων"</string>
    <string name="app_permission_button_allow_media_only" msgid="2834282724426046154">"Να επιτρέπεται η διαχείριση μόνο των μέσων"</string>
    <string name="app_permission_button_allow_always" msgid="4573292371734011171">"Να επιτρέπεται πάντα"</string>
    <string name="app_permission_button_allow_foreground" msgid="1991570451498943207">"Μόνο με τη χρήση της εφαρμογής"</string>
    <string name="app_permission_button_ask" msgid="3342950658789427">"Να ερωτώμαι κάθε φορά"</string>
    <string name="app_permission_button_deny" msgid="6016454069832050300">"Να μην επιτρέπεται"</string>
    <string name="precise_image_description" msgid="6349638632303619872">"Ακριβής τοποθεσία"</string>
    <string name="approximate_image_description" msgid="938803699637069884">"Τοποθεσία κατά προσέγγιση"</string>
    <string name="app_permission_location_accuracy" msgid="7166912915040018669">"Χρήση ακριβούς τοποθεσίας"</string>
    <string name="app_permission_location_accuracy_subtitle" msgid="2654077606404987210">"Όταν είναι απενεργοποιημένη η ακριβής τοποθεσία, οι εφαρμογές μπορούν να έχουν πρόσβαση στην κατά προσέγγιση τοποθεσία σας"</string>
    <string name="app_permission_title" msgid="2090897901051370711">"Άδεια - <xliff:g id="PERM">%1$s</xliff:g>"</string>
    <string name="app_permission_header" msgid="2951363137032603806">"Πρόσβαση σε <xliff:g id="PERM">%1$s</xliff:g> για αυτήν την εφαρμογή"</string>
    <string name="app_permission_footer_app_permissions_link" msgid="4926890342636587393">"Εμφάνιση όλων των αδειών της εφαρμογής <xliff:g id="APP">%1$s</xliff:g>"</string>
    <string name="app_permission_footer_permission_apps_link" msgid="3941988129992794327">"Εμφάνιση όλων των εφαρμογών με αυτήν την άδεια"</string>
    <string name="assistant_mic_label" msgid="1011432357152323896">"Εμφάνιση χρήσης μικροφώνου βοηθού"</string>
    <string name="unused_apps_category_title" msgid="2988455616845243901">"Ρυθμίσεις μη χρησιμοποιούμενων εφαρμογών"</string>
    <string name="auto_revoke_label" msgid="5068393642936571656">"Καταργήστε τις άδειες, εάν η εφαρμογή δεν χρησιμοποιείται."</string>
    <string name="unused_apps_label" msgid="2595428768404901064">"Κατάργηση αδειών και απελευθέρωση χώρου"</string>
    <string name="unused_apps_label_v2" msgid="7058776770056517980">"Παύση δραστηριότητας αδρανούς εφαρμογής"</string>
    <string name="unused_apps_summary" msgid="8839466950318403115">"Κατάργηση αδειών, διαγραφή προσωρινών αρχείων και διακοπή ειδοποιήσεων"</string>
    <string name="auto_revoke_summary" msgid="5867548789805911683">"Για την προστασία των δεδομένων σας, οι άδειες για αυτήν την εφαρμογή θα καταργηθούν εάν η εφαρμογή δεν χρησιμοποιηθεί για μερικούς μήνες."</string>
    <string name="auto_revoke_summary_with_permissions" msgid="389712086597285013">"Για την προστασία των δεδομένων σας, εάν δεν έχει χρησιμοποιηθεί η εφαρμογή για μερικούς μήνες, οι παρακάτω άδειες θα καταργηθούν: <xliff:g id="PERMS">%1$s</xliff:g>"</string>
    <string name="auto_revoked_apps_page_summary" msgid="6594753657893756536">"Για την προστασία των δεδομένων σας, έχουν καταργηθεί οι άδειες εφαρμογών που δεν έχετε χρησιμοποιήσει κατά τους τελευταίους μήνες."</string>
    <string name="auto_revoke_open_app_message" msgid="8075556291711205039">"Εάν θέλετε να επιτραπούν ξανά οι άδειες, ανοίξτε την εφαρμογή."</string>
    <string name="auto_revoke_disabled" msgid="8697684442991567188">"Αυτήν τη στιγμή η αυτόματη κατάργηση είναι απενεργοποιημένη για αυτή την εφαρμογή."</string>
    <string name="auto_revocable_permissions_none" msgid="8334929619113991466">"Μέχρι στιγμής δεν έχουν εκχωρηθεί άδειες αυτόματης ανάκλησης."</string>
    <string name="auto_revocable_permissions_one" msgid="5299112369449458176">"<xliff:g id="PERM">%1$s</xliff:g> άδειες που θα καταργηθούν."</string>
    <string name="auto_revocable_permissions_two" msgid="4874067408752041716">"<xliff:g id="PERM_0">%1$s</xliff:g> και <xliff:g id="PERM_1">%2$s</xliff:g> άδειες που θα καταργηθούν."</string>
    <string name="auto_revocable_permissions_many" msgid="1521807896206032992">"Άδειες που θα καταργηθούν: <xliff:g id="PERMS">%1$s</xliff:g>."</string>
    <string name="auto_manage_title" msgid="7693181026874842935">"Αυτόματη διαχείριση αδειών."</string>
    <string name="off" msgid="1438489226422866263">"Απενεργοποίηση"</string>
    <string name="auto_revoked_app_summary_one" msgid="7093213590301252970">"Καταργήθηκε η άδεια <xliff:g id="PERMISSION_NAME">%s</xliff:g>"</string>
    <string name="auto_revoked_app_summary_two" msgid="1910545340763709389">"Καταργήθηκαν οι άδειες <xliff:g id="PERMISSION_NAME_0">%1$s</xliff:g> και <xliff:g id="PERMISSION_NAME_1">%2$s</xliff:g>"</string>
    <string name="auto_revoked_app_summary_many" msgid="5930976230827378798">"Καταργήθηκε η άδεια <xliff:g id="PERMISSION_NAME">%1$s</xliff:g> και <xliff:g id="NUMBER">%2$s</xliff:g> ακόμη άδειες"</string>
    <string name="unused_apps_page_title" msgid="6986983535677572559">"Εφαρμογές που δεν χρησιμοποιούνται"</string>
    <string name="unused_apps_page_summary" msgid="1867593913217272155">"Εάν μια εφαρμογή δεν χρησιμοποιηθεί για λίγους μήνες:\n\n• Οι άδειες καταργούνται για την προστασία των δεδομένων σας\n• Οι ειδοποιήσεις διακόπτονται για την εξοικονόμηση μπαταρίας\n• Τα προσωρινά αρχεία καταργούνται για την απελευθέρωση χώρου\n\nΓια να επιτρέψετε ξανά τις άδειες και τις ειδοποιήσεις, ανοίξτε την εφαρμογή."</string>
    <string name="unused_apps_page_tv_summary" msgid="3685907153054355671">"Εάν μια εφαρμογή δεν χρησιμοποιηθεί για λίγους μήνες:\n\n• Οι άδειες καταργούνται για την προστασία των δεδομένων σας\n• Τα προσωρινά αρχεία καταργούνται για την απελευθέρωση χώρου\n\nΓια να επιτρέψετε ξανά τις άδειες, ανοίξτε την εφαρμογή."</string>
    <string name="last_opened_category_title" msgid="7871347400611202595">"Τελευταίο άνοιγμα πάνω από <xliff:g id="NUMBER">%s</xliff:g> μήνες πριν"</string>
    <string name="last_opened_summary" msgid="5248984030024968808">"Τελευταίο άνοιγμα εφαρμογής <xliff:g id="DATE">%s</xliff:g>"</string>
    <string name="last_opened_summary_short" msgid="1646067226191176825">"Τελευταίο άνοιγμα <xliff:g id="DATE">%s</xliff:g>"</string>
    <string name="app_permission_footer_special_file_access" msgid="1884202176147657788">"Εάν επιτρέψετε τη διαχείριση όλων των αρχείων, αυτή η εφαρμογή θα μπορεί να αποκτήσει πρόσβαση, να τροποποιήσει και να διαγράψει τυχόν αρχεία στον κοινό αποθηκευτικό χώρο αυτής της συσκευής ή συνδεδεμένων συσκευών αποθηκευτικού χώρου. Η εφαρμογή θα μπορεί να αποκτήσει πρόσβαση σε αρχεία χωρίς να σας ρωτήσει."</string>
    <string name="special_file_access_dialog" msgid="583804114020740610">"Να επιτρέπεται σε αυτήν την εφαρμογή η πρόσβαση, τροποποίηση και διαγραφή αρχείων στη συσκευή ή τυχόν συνδεδεμένες συσκευές αποθηκευτικού χώρου; Η εφαρμογή θα μπορεί να αποκτήσει πρόσβαση σε αρχεία χωρίς να σας ρωτήσει."</string>
    <string name="permission_description_summary_generic" msgid="5401399408814903391">"Οι εφαρμογές με αυτήν την άδεια μπορούν να <xliff:g id="DESCRIPTION">%1$s</xliff:g>"</string>
    <string name="permission_description_summary_activity_recognition" msgid="2652850576497070146">"Οι εφαρμογές με αυτήν την άδεια έχουν πρόσβαση σε φυσικές δραστηριότητες, όπως το περπάτημα, η ποδηλασία, η οδήγηση, ο αριθμός βημάτων και άλλα"</string>
    <string name="permission_description_summary_calendar" msgid="103329982944411010">"Οι εφαρμογές με αυτήν την άδεια μπορούν να αποκτήσουν πρόσβαση στο ημερολόγιό σας"</string>
    <string name="permission_description_summary_call_log" msgid="7321437186317577624">"Οι εφαρμογές με αυτήν την άδεια, έχουν δυνατότητα ανάγνωσης και εγγραφής στο αρχείο καταγραφής κλήσεων"</string>
    <string name="permission_description_summary_camera" msgid="108004375101882069">"Οι εφαρμογές με αυτήν την άδεια μπορούν να τραβούν φωτογραφίες και να εγγράφουν βίντεο"</string>
    <string name="permission_description_summary_contacts" msgid="2337798886460408996">"Οι εφαρμογές με αυτήν την άδεια μπορούν να αποκτήσουν πρόσβαση στις επαφές σας"</string>
    <string name="permission_description_summary_location" msgid="2817531799933480694">"Οι εφαρμογές με αυτήν την άδεια μπορούν να αποκτήσουν πρόσβαση στην τοποθεσία αυτής της συσκευής"</string>
    <string name="permission_description_summary_nearby_devices" msgid="8269183818275073741">"Οι εφαρμογές με αυτήν την άδεια μπορούν να βρίσκουν, να συνδέονται και να προσδιορίζουν τη σχετική τοποθεσία κοντινών συσκευών"</string>
    <string name="permission_description_summary_microphone" msgid="630834800308329907">"Οι εφαρμογές με αυτήν την άδεια μπορούν να εγγράφουν ήχο"</string>
    <string name="permission_description_summary_phone" msgid="4515277217435233619">"Οι εφαρμογές με αυτήν την άδεια έχουν δυνατότητα πραγματοποίησης και διαχείρισης τηλεφωνικών κλήσεων"</string>
    <string name="permission_description_summary_sensors" msgid="1836045815643119949">"Οι εφαρμογές με αυτήν την άδεια μπορούν να αποκτήσουν πρόσβαση στα δεδομένα αισθητήρα σχετικά με τις ζωτικές ενδείξεις σας"</string>
    <string name="permission_description_summary_sms" msgid="725999468547768517">"Οι εφαρμογές με αυτήν την άδεια μπορούν να στέλνουν και να προβάλλουν μηνύματα SMS"</string>
    <string name="permission_description_summary_storage" msgid="6575759089065303346">"Οι εφαρμογές με αυτήν την άδεια έχουν πρόσβαση σε φωτογραφίες, μέσα και αρχεία στη συσκευή σας"</string>
    <!-- no translation found for permission_description_summary_read_media_aural (2789020637856210454) -->
    <skip />
    <!-- no translation found for permission_description_summary_read_media_visual (4210569227927436735) -->
    <skip />
    <string name="app_permission_most_recent_summary" msgid="4292074449384040590">"Τελευταία πρόσβαση: <xliff:g id="TIME_DATE">%1$s</xliff:g>"</string>
    <string name="app_permission_most_recent_denied_summary" msgid="7659497197737708112">"Απορρίφθηκε αυτήν τη φορά/Τελευταία πρόσβαση: <xliff:g id="TIME_DATE">%1$s</xliff:g>"</string>
    <string name="app_permission_never_accessed_summary" msgid="401346181461975090">"Δεν έγινε ποτέ πρόσβαση"</string>
    <string name="app_permission_never_accessed_denied_summary" msgid="6596000497490905146">"Απορρίφθηκε/Δεν έγινε ποτέ πρόσβαση"</string>
    <string name="allowed_header" msgid="7769277978004790414">"Επιτρέπονται"</string>
    <string name="allowed_always_header" msgid="6455903312589013545">"Να επιτρέπονται πάντα"</string>
    <string name="allowed_foreground_header" msgid="6845655788447833353">"Να επιτρέπονται μόνο κατά τη χρήση"</string>
    <string name="allowed_storage_scoped" msgid="5383645873719086975">"Επιτρέπεται η πρόσβαση μόνο σε μέσα"</string>
    <string name="allowed_storage_full" msgid="5356699280625693530">"Επιτρέπεται η διαχείριση όλων των αρχείων"</string>
    <string name="ask_header" msgid="2633816846459944376">"Ερώτηση κάθε φορά"</string>
    <string name="denied_header" msgid="903209608358177654">"Δεν επιτρέπεται"</string>
    <!-- no translation found for storage_footer_warning_text (2242258357752432337) -->
    <skip />
    <!-- no translation found for storage_footer_hyperlink_text (7759955324552930974) -->
    <skip />
    <string name="days" msgid="609563020985571393">"{count,plural, =1{1 ημέρα}other{# ημέρες}}"</string>
    <string name="hours" msgid="3447767892295843282">"{count,plural, =1{1 ώρα}other{# ώρες}}"</string>
    <string name="minutes" msgid="4408293038068503157">"{count,plural, =1{1 λεπτό}other{# λεπτά}}"</string>
    <string name="seconds" msgid="5397771912131132690">"{count,plural, =1{1 δευτερόλεπτο}other{# δευτερόλεπτα}}"</string>
    <string name="permission_reminders" msgid="6528257957664832636">"Υπενθυμίσεις άδειας"</string>
    <string name="auto_revoke_permission_reminder_notification_title_one" msgid="6690347469376854137">"1 εφαρμογή που δεν χρησιμοποιείται"</string>
    <string name="auto_revoke_permission_reminder_notification_title_many" msgid="6062217713645069960">"<xliff:g id="NUMBER_OF_APPS">%s</xliff:g> εφαρμογές που δεν χρησιμοποιούνται"</string>
    <string name="auto_revoke_permission_reminder_notification_content" msgid="4492228990462107487">"Οι άδειες καταργήθηκαν για την προστασία του απορρήτου σας. Πατήστε για έλεγχο"</string>
    <string name="auto_revoke_permission_notification_title" msgid="2629844160853454657">"Κατάργηση αδειών για εφαρμογές που δεν χρησιμοποιούνται"</string>
    <string name="auto_revoke_permission_notification_content" msgid="5125990886047799375">"Ορισμένες εφαρμογές δεν έχουν χρησιμοποιηθεί τους τελευταίους μήνες. Πατήστε για έλεγχο."</string>
    <string name="unused_apps_notification_title" msgid="4314832015894238019">"{count,plural, =1{# εφαρμογή που δεν χρησιμοποιείται}other{# εφαρμογές που δεν χρησιμοποιούνται}}"</string>
    <string name="unused_apps_notification_content" msgid="9195026773244581246">"Οι άδειες και τα προσωρινά αρχεία καταργήθηκαν και οι ειδοποιήσεις διακόπηκαν. Πατήστε για έλεγχο."</string>
    <string name="post_drive_permission_decision_reminder_title" msgid="1290697371418139976">"Έλεγχος πρόσφατων αδειών"</string>
    <string name="post_drive_permission_decision_reminder_summary_1_app_1_permission" msgid="670521503734140711">"Ενώ οδηγούσατε, εκχωρήσατε στην εφαρμογή <xliff:g id="APP">%1$s</xliff:g> πρόσβαση στην άδεια <xliff:g id="PERMISSION">%2$s</xliff:g>"</string>
    <string name="post_drive_permission_decision_reminder_summary_1_app_2_permissions" msgid="671791184670801301">"Ενώ οδηγούσατε, εκχωρήσατε στην εφαρμογή <xliff:g id="APP">%1$s</xliff:g> πρόσβαση στις άδειες <xliff:g id="PERMISSION_1">%2$s</xliff:g> και <xliff:g id="PERMISSION_2">%3$s</xliff:g>"</string>
    <string name="post_drive_permission_decision_reminder_summary_1_app_multi_permission" msgid="4080701771111456927">"Ενώ οδηγούσατε, εκχωρήσατε <xliff:g id="COUNT">%1$d</xliff:g> άδειες στην εφαρμογή <xliff:g id="APP">%2$s</xliff:g>"</string>
    <string name="post_drive_permission_decision_reminder_summary_multi_apps" msgid="5253882771252863902">"{count,plural, =1{Ενώ οδηγούσατε, εκχωρήσατε πρόσβαση στην εφαρμογή <xliff:g id="APP_0">%1$s</xliff:g> και σε # άλλη εφαρμογή}other{Ενώ οδηγούσατε, εκχωρήσατε πρόσβαση στην εφαρμογή <xliff:g id="APP_1">%1$s</xliff:g> και σε # άλλες εφαρμογές}}"</string>
<<<<<<< HEAD
=======
    <string name="go_to_settings" msgid="1053735612211228335">"Μετάβαση στις Ρυθμίσεις"</string>
>>>>>>> 248ceefa
    <string name="auto_revoke_setting_subtitle" msgid="8631720570723050460">"Ορισμένες εφαρμογές δεν έχουν χρησιμοποιηθεί τους τελευταίους μήνες."</string>
    <string name="permissions_removed_category_title" msgid="1064754271178447643">"Άδειες που καταργήθηκαν"</string>
    <string name="permission_removed_page_title" msgid="2627436155091001209">"Άδειες που καταργήθηκαν"</string>
    <string name="all_unused_apps_category_title" msgid="755663524704745414">"Όλες οι εφαρμογές που δεν χρησιμοποιούνται"</string>
    <string name="months_ago" msgid="1766026492610646354">"Πριν από <xliff:g id="COUNT">%1$d</xliff:g> μήνες"</string>
    <string name="auto_revoke_preference_summary" msgid="5517958331781391481">"Οι άδειες καταργήθηκαν για την προστασία του απορρήτου σας"</string>
    <string name="background_location_access_reminder_notification_title" msgid="1140797924301941262">"Η εφαρμογή <xliff:g id="APP_NAME">%s</xliff:g> έλαβε την τοποθεσία σας στο παρασκήνιο"</string>
    <string name="background_location_access_reminder_notification_content" msgid="7787084707336546245">"Αυτή η εφαρμογή μπορεί να έχει πάντα πρόσβαση στην τοποθεσία σας. Πατήστε για να αλλάξετε τη ρύθμιση."</string>
    <string name="auto_revoke_after_notification_title" msgid="5417761027669887431">"Οι άδειες εφαρμογών καταργήθηκαν για προστασία απορρήτου."</string>
    <string name="auto_revoke_after_notification_content_one" msgid="6804038707453662753">"Η εφαρμογή <xliff:g id="APP_NAME">%s</xliff:g> δεν έχει χρησιμοποιηθεί τους τελευταίους μήνες. Πατήστε για έλεγχο."</string>
    <string name="auto_revoke_after_notification_content_two" msgid="9108709764831425172">"Η εφαρμογή <xliff:g id="APP_NAME">%s</xliff:g> και 1 ακόμη εφαρμογή δεν έχουν χρησιμοποιηθεί τους τελευταίους μήνες. Πατήστε για έλεγχο."</string>
    <string name="auto_revoke_after_notification_content_many" msgid="4774106206289751220">"Η εφαρμογή <xliff:g id="APP_NAME">%1$s</xliff:g> και ακόμη <xliff:g id="NUMBER_OF_APPS">%2$s</xliff:g> εφαρμογές δεν έχουν χρησιμοποιηθεί τους τελευταίους μήνες. Πατήστε για έλεγχο."</string>
    <string name="auto_revoke_before_notification_title_one" msgid="6758024954464359876">"1 εφαρμογή δεν χρησιμοποιείται."</string>
    <string name="auto_revoke_before_notification_title_many" msgid="4415543943846385685">"<xliff:g id="NUMBER_OF_APPS">%s</xliff:g> εφαρμογές δεν χρησιμοποιούνται."</string>
    <string name="auto_revoke_before_notification_content_one" msgid="1156635373417068822">"Οι άδειες θα καταργηθούν για την προστασία του απορρήτου σας. Πατήστε για έλεγχο."</string>
    <string name="unused_apps_title" msgid="8589298917717872239">"Εφαρμογές που δεν χρησιμοποιούνται"</string>
    <string name="unused_apps_subtitle_after" msgid="2034267519506357898">"Οι άδειες έχουν καταργηθεί από"</string>
    <string name="unused_apps_subtitle_before" msgid="5233302577076132427">"Οι άδειες θα καταργηθούν από"</string>
    <string name="unused_permissions_subtitle_two" msgid="2207266295008423015">"<xliff:g id="PERM_NAME_0">%1$s</xliff:g> και <xliff:g id="PERM_NAME_1">%2$s</xliff:g>"</string>
    <string name="unused_permissions_subtitle_many" msgid="4387289202207450238">"<xliff:g id="PERM_NAME_0">%1$s</xliff:g>, <xliff:g id="PERM_NAME_1">%2$s</xliff:g> και <xliff:g id="NUMBER_OF_PERMISSIONS">%3$s</xliff:g> ακόμη"</string>
    <string name="unused_app_permissions_removed_summary" msgid="6779039455326071033">"Για την προστασία των δεδομένων σας, έχουν καταργηθεί οι άδειες εφαρμογών που δεν έχετε χρησιμοποιήσει κατά τους τελευταίους μήνες."</string>
    <string name="unused_app_permissions_removed_summary_some" msgid="5080490037831563441">"Για την προστασία των δεδομένων σας, έχουν καταργηθεί οι άδειες ορισμένων εφαρμογών που δεν έχετε χρησιμοποιήσει κατά τους τελευταίους μήνες."</string>
    <string name="one_unused_app_summary" msgid="7831913934488881991">"1 εφαρμογή δεν έχει χρησιμοποιηθεί για αρκετούς μήνες."</string>
    <string name="num_unused_apps_summary" msgid="1870719749940571227">"<xliff:g id="NUMBER_OF_APPS">%s</xliff:g> εφαρμογές δεν έχουν χρησιμοποιηθεί για αρκετούς μήνες."</string>
    <string name="permission_subtitle_only_in_foreground" msgid="9068389431267377564">"Μόνο κατά τη χρήση της εφαρμογής"</string>
    <string name="permission_subtitle_media_only" msgid="8917869683764720717">"Μέσα"</string>
    <string name="permission_subtitle_all_files" msgid="4982613338298067862">"Όλα τα αρχεία"</string>
    <string name="permission_subtitle_background" msgid="8916750995309083180">"Επιτρέπεται πάντα"</string>
    <string name="app_perms_24h_access" msgid="99069906850627181">"Τελευταία πρόσβαση <xliff:g id="TIME_DATE">%1$s</xliff:g>"</string>
    <string name="app_perms_24h_access_yest" msgid="5411926024794555022">"Τελευταία πρόσβαση χθες στις <xliff:g id="TIME_DATE">%1$s</xliff:g>"</string>
    <string name="app_perms_7d_access" msgid="4945055548894683751">"Τελευταία πρόσβαση <xliff:g id="TIME_DATE_0">%1$s</xliff:g> στις <xliff:g id="TIME_DATE_1">%2$s</xliff:g>"</string>
    <string name="app_perms_content_provider_24h" msgid="1055526027667508972">"Πρόσβαση τις τελευταίες 24 ώρες"</string>
    <string name="app_perms_content_provider_7d" msgid="3215454898257814868">"Πρόσβαση τις τελευταίες επτά ημέρες"</string>
    <string name="app_perms_24h_access_background" msgid="3413674718969576843">"Τελευταία πρόσβαση <xliff:g id="TIME_DATE">%1$s</xliff:g> • Επιτρέπεται πάντα"</string>
    <string name="app_perms_24h_access_yest_background" msgid="9174750810998076725">"Τελευταία πρόσβαση χθες στις <xliff:g id="TIME_DATE">%1$s</xliff:g> • Επιτρέπεται πάντα"</string>
    <string name="app_perms_7d_access_background" msgid="408099213372185627">"Τελευταία πρόσβαση <xliff:g id="TIME_DATE_0">%1$s</xliff:g> στις <xliff:g id="TIME_DATE_1">%2$s</xliff:g> • Επιτρέπεται πάντα"</string>
    <string name="app_perms_content_provider_24h_background" msgid="3825902995186961496">"Πρόσβαση τις τελευταίες 24 ώρες • Επιτρέπεται πάντα"</string>
    <string name="app_perms_content_provider_7d_background" msgid="4818839672116463542">"Πρόσβαση τις τελευταίες επτά ημέρες • Επιτρέπεται πάντα"</string>
    <string name="app_perms_24h_access_media_only" msgid="6651699644199132054">"Τελευταία πρόσβαση <xliff:g id="TIME_DATE">%1$s</xliff:g> • Μέσα"</string>
    <string name="app_perms_24h_access_yest_media_only" msgid="7213187706424998792">"Τελευταία πρόσβαση χθες στις <xliff:g id="TIME_DATE">%1$s</xliff:g> • Μέσα"</string>
    <string name="app_perms_7d_access_media_only" msgid="1031096653668235200">"Τελευταία πρόσβαση <xliff:g id="TIME_DATE_0">%1$s</xliff:g> στις <xliff:g id="TIME_DATE_1">%2$s</xliff:g> • Μέσα"</string>
    <string name="app_perms_content_provider_24h_media_only" msgid="7797963000596179491">"Πρόσβαση τις τελευταίες 24 ώρες • Μέσα"</string>
    <string name="app_perms_content_provider_7d_media_only" msgid="8446239884570262243">"Πρόσβαση τις τελευταίες επτά ημέρες • Μέσα"</string>
    <string name="app_perms_24h_access_all_files" msgid="8902360456978159091">"Τελευταία πρόσβαση <xliff:g id="TIME_DATE">%1$s</xliff:g> • Όλα τα αρχεία"</string>
    <string name="app_perms_24h_access_yest_all_files" msgid="5708424073126844909">"Τελευταία πρόσβαση χθες στις <xliff:g id="TIME_DATE">%1$s</xliff:g> • Όλα τα αρχεία"</string>
    <string name="app_perms_7d_access_all_files" msgid="8246193786397635824">"Τελευταία πρόσβαση <xliff:g id="TIME_DATE_0">%1$s</xliff:g> στις <xliff:g id="TIME_DATE_1">%2$s</xliff:g> • Όλα τα αρχεία"</string>
    <string name="app_perms_content_provider_24h_all_files" msgid="573104317727770850">"Πρόσβαση τις τελευταίες 24 ώρες • Όλα τα αρχεία"</string>
    <string name="app_perms_content_provider_7d_all_files" msgid="7962416229708835558">"Πρόσβαση τις τελευταίες επτά ημέρες • Όλα τα αρχεία"</string>
    <string name="no_permissions_allowed" msgid="6081976856354669209">"Δεν επιτρέπονται άδειες"</string>
    <string name="no_permissions_denied" msgid="8159923922804043282">"Δεν απορρίφθηκαν άδειες"</string>
    <string name="no_apps_allowed" msgid="7718822655254468631">"Δεν επιτρέπονται εφαρμογές"</string>
    <string name="no_apps_allowed_full" msgid="8011716991498934104">"Δεν επιτρέπονται εφαρμογές για όλα τα αρχεία"</string>
    <string name="no_apps_allowed_scoped" msgid="4908850477787659501">"Δεν επιτρέπονται εφαρμογές μόνο για μέσα"</string>
    <string name="no_apps_denied" msgid="7663435886986784743">"Δεν απαγορεύονται εφαρμογές"</string>
    <string name="car_permission_selected" msgid="180837028920791596">"Επιλεγμένη"</string>
    <string name="settings" msgid="5409109923158713323">"Ρυθμίσεις"</string>
    <string name="accessibility_service_dialog_title_single" msgid="7956432823014102366">"Η υπηρεσία <xliff:g id="SERVICE_NAME">%s</xliff:g> έχει πλήρη πρόσβαση στη συσκευή σας"</string>
    <string name="accessibility_service_dialog_title_multiple" msgid="5527879210683548175">"<xliff:g id="NUM_SERVICES">%s</xliff:g> εφαρμογές προσβασιμότητας έχουν πλήρη πρόσβαση στη συσκευή σας"</string>
    <string name="accessibility_service_dialog_bottom_text_single" msgid="1128666197822205958">"Η υπηρεσία <xliff:g id="SERVICE_NAME">%s</xliff:g> μπορεί να δει την οθόνη σας, τις ενέργειες και τις καταχωρίσεις, να εκτελέσει ενέργειες και να ελέγξει την οθόνη."</string>
    <string name="accessibility_service_dialog_bottom_text_multiple" msgid="7009848932395519852">"Αυτές οι εφαρμογές μπορούν να δουν την οθόνη σας, τις ενέργειες και τις καταχωρίσεις, να εκτελέσουν ενέργειες και να ελέγξουν την οθόνη."</string>
    <string name="role_assistant_label" msgid="4727586018198208128">"Προεπ. εφαρμ. ψηφιακού βοηθού"</string>
    <string name="role_assistant_short_label" msgid="3369003713187703399">"Εφαρμογή ψηφιακού βοηθού"</string>
    <string name="role_assistant_description" msgid="6622458130459922952">"Οι εφαρμογές υποβοήθειας σάς προσφέρουν βοήθεια βάσει των πληροφοριών από την οθόνη που προβάλετε. Ορισμένες εφαρμογές υποστηρίζουν τόσο την εφαρμογή εκκίνησης όσο και τις υπηρεσίες εισόδου φωνής για να λαμβάνετε ολοκληρωμένη βοήθεια."</string>
    <string name="role_assistant_request_title" msgid="5964976301922776060">"Ορισμός εφαρμογής <xliff:g id="APP_NAME">%1$s</xliff:g> ως προεπιλεγμένης εφαρμογής υποβοήθειας;"</string>
    <string name="role_assistant_request_description" msgid="6836644847620178483">"Αποκτά πρόσβαση στα SMS και το αρχείο καταγραφής κλήσεων"</string>
    <string name="role_browser_label" msgid="2877796144554070207">"Προεπιλ. πρόγρ. περιήγησης"</string>
    <string name="role_browser_short_label" msgid="6745009127123292296">"Πρόγραμμα περιήγησης"</string>
    <string name="role_browser_description" msgid="3465253637499842671">"Εφαρμογές που σας προσφέρουν πρόσβαση στο διαδίκτυο και εμφανίζουν τους συνδέσμους που πατάτε"</string>
    <string name="role_browser_request_title" msgid="2895200507835937192">"Ορισμός εφαρμογής <xliff:g id="APP_NAME">%1$s</xliff:g> ως προεπιλεγμένης εφαρμογής προγράμματος περιήγησης;"</string>
    <string name="role_browser_request_description" msgid="5888803407905985941">"Δεν απαιτούνται άδειες"</string>
    <string name="role_dialer_label" msgid="1100224146343237968">"Προεπιλ. εφαρμογή τηλεφώνου"</string>
    <string name="role_dialer_short_label" msgid="7186888549465352489">"Εφαρμογή Τηλέφωνο"</string>
    <string name="role_dialer_description" msgid="8768708633696539612">"Εφαρμογές που σας επιτρέπουν να πραγματοποιείτε και να λαμβάνετε τηλεφωνικές κλήσεις στη συσκευή σας"</string>
    <string name="role_dialer_request_title" msgid="5959618560705912058">"Ορισμός εφαρμογής <xliff:g id="APP_NAME">%1$s</xliff:g> ως προεπιλεγμένης εφαρμογής τηλεφώνου;"</string>
    <string name="role_dialer_request_description" msgid="2264219375528345270">"Αποκτά πρόσβαση στο αρχείο καταγραφής κλήσεων, αποστολή SMS"</string>
    <string name="role_dialer_search_keywords" msgid="3324448983559188087">"dialer"</string>
    <string name="role_sms_label" msgid="8456999857547686640">"Προεπιλεγμένη εφαρμογή SMS"</string>
    <string name="role_sms_short_label" msgid="4371444488034692243">"Εφαρμογή SMS"</string>
    <string name="role_sms_description" msgid="3424020199148153513">"Εφαρμογές που σας επιτρέπουν να χρησιμοποιείτε τον αριθμό τηλεφώνου σας για την αποστολή και τη λήψη σύντομων μηνυμάτων κειμένου, φωτογραφιών, βίντεο και άλλων"</string>
    <string name="role_sms_request_title" msgid="7953552109601185602">"Ορισμός της εφαρμογής <xliff:g id="APP_NAME">%1$s</xliff:g> ως προεπιλεγμένης εφαρμογής SMS;"</string>
    <string name="role_sms_request_description" msgid="983371022668134198">"Αποκτά πρόσβαση στις επαφές, τα SMS, το τηλέφωνο"</string>
    <string name="role_sms_search_keywords" msgid="8022048144395047352">"μήνυμα κειμένου, αποστολή SMS, μηνύματα, ανταλλαγή μηνυμάτων"</string>
    <string name="role_emergency_label" msgid="7028825857206842366">"Προεπ. εφαρ. έκτακτης ανάγκης"</string>
    <string name="role_emergency_short_label" msgid="2388431453335350348">"Εφαρμογή έκτακτης ανάγκης"</string>
    <string name="role_emergency_description" msgid="5051840234887686630">"Εφαρμογές που σας επιτρέπουν να καταγράφετε τις ιατρικές σας πληροφορίες και να τις κάνετε προσβάσιμες σε άτομα που ανταποκρίνονται σε περιστατικά έκτακτης ανάγκης, να λαμβάνετε ειδοποιήσεις σχετικά με σοβαρά καιρικά φαινόμενα και καταστροφές και να ειδοποιείτε άλλα άτομα όταν χρειάζεστε βοήθεια"</string>
    <string name="role_emergency_request_title" msgid="8469579020654348567">"Ορισμός εφαρμογής <xliff:g id="APP_NAME">%1$s</xliff:g> ως προεπιλεγμένης εφαρμογής έκτακτης ανάγκης;"</string>
    <string name="role_emergency_request_description" msgid="131645948770262850">"Δεν απαιτούνται άδειες"</string>
    <string name="role_emergency_search_keywords" msgid="1920007722599213358">"ice"</string>
    <string name="role_home_label" msgid="3871847846649769412">"Προεπ. εφαρμογή αρχικής οθόνης"</string>
    <string name="role_home_short_label" msgid="8544733747952272337">"Εφαρμογή αρχικής οθόνης"</string>
    <string name="role_home_description" msgid="7997371519626556675">"Εφαρμογές, που συχνά αποκαλούνται εφαρμογές εκκίνησης, που αντικαθιστούν τις Αρχικές οθόνες στη συσκευή σας Android και σας δίνουν πρόσβαση στα περιεχόμενα και τις λειτουργίες της συσκευή σας"</string>
    <string name="role_home_request_title" msgid="738136983453341081">"Ορισμός εφαρμογής <xliff:g id="APP_NAME">%1$s</xliff:g> ως προεπιλεγμένης εφαρμογής αρχικής οθόνης;"</string>
    <string name="role_home_request_description" msgid="2658833966716057673">"Δεν απαιτούνται άδειες"</string>
    <string name="role_home_search_keywords" msgid="3830755001192666285">"εφαρμογή εκκίνησης"</string>
    <string name="role_call_redirection_label" msgid="5785304207206147590">"Προεπ. εφαρμ. ανακατ. κλήσεων"</string>
    <string name="role_call_redirection_short_label" msgid="7568143419571217757">"Εφαρμογή ανακατεύθ. κλήσεων"</string>
    <string name="role_call_redirection_description" msgid="6091669882014664420">"Εφαρμογές που σας επιτρέπουν να προωθήσετε εξερχόμενες κλήσεις σε έναν άλλο αριθμό τηλεφώνου"</string>
    <string name="role_call_redirection_request_title" msgid="2816244455003562925">"Ορισμός εφαρμογής <xliff:g id="APP_NAME">%1$s</xliff:g> ως προεπιλεγμένης εφαρμογής ανακατεύθυνσης κλήσεων;"</string>
    <string name="role_call_redirection_request_description" msgid="3118895714178527164">"Δεν απαιτούνται άδειες"</string>
    <string name="role_call_screening_label" msgid="883935222060878724">"Προεπ. εφαρ. αναγνώρισης κλήσης/ανεπ. περιεχ."</string>
    <string name="role_call_screening_short_label" msgid="2048465565063130834">"Εφ. αναγν. κλήσης/προστ. από ανεπιθ. περιεχ."</string>
    <string name="role_call_screening_description" msgid="2349431420497468981">"Εφαρμογές που σας επιτρέπουν να αναγνωρίσετε κλήσεις, να αποκλείσετε ανεπιθύμητες, αυτοματοποιημένες κλήσεις και ανεπιθύμητους αριθμούς."</string>
    <string name="role_call_screening_request_title" msgid="7358309224566977290">"Ορισμός εφαρμογής <xliff:g id="APP_NAME">%1$s</xliff:g> ως προεπιλεγμένης εφαρμογής αναγνώρισης κλήσης και ανεπιθύμητου περιεχομένου;"</string>
    <string name="role_call_screening_request_description" msgid="7338511921032446006">"Δεν απαιτούνται άδειες"</string>
    <string name="role_automotive_navigation_label" msgid="2701890757955474751">"Προεπιλεγμένη εφαρμογή πλοήγησης"</string>
    <string name="role_automotive_navigation_short_label" msgid="5165823092506922457">"Εφαρμογή πλοήγησης"</string>
    <string name="role_automotive_navigation_description" msgid="7834601873792870134">"Εφαρμογές που μπορούν να παρέχουν αναζήτηση σημείων ενδιαφέροντος και καθοδήγηση πλοήγησης με λεπτομέρεια."</string>
    <string name="role_automotive_navigation_request_title" msgid="7525693151489384300">"Ορισμός <xliff:g id="APP_NAME">%1$s</xliff:g> ως προεπιλεγμένης εφαρμογής πλοήγησης;"</string>
    <string name="role_automotive_navigation_request_description" msgid="7073023813249245540">"Δεν απαιτούνται άδειες"</string>
    <string name="role_watch_description" msgid="267003778693177779">"Η εφαρμογή <xliff:g id="APP_NAME">%1$s</xliff:g> θα επιτρέπεται να αλληλεπιδρά με τις ειδοποιήσεις σας και να έχει πρόσβαση στις άδειες Τηλεφώνου, SMS, Επαφών και Ημερολογίου."</string>
    <string name="role_app_streaming_description" msgid="7341638576226183992">"Η εφαρμογή <xliff:g id="APP_NAME">%1$s</xliff:g> θα επιτρέπεται να αλληλεπιδρά με τις ειδοποιήσεις σας και να μεταδίδει τις εφαρμογές σας μέσω ροής στη συνδεδεμένη συσκευή."</string>
    <string name="role_companion_device_computer_description" msgid="416099879217066377">"Αυτή η υπηρεσία κοινοποιεί τις φωτογραφίες, τα μέσα και τις ειδοποιήσεις από το τηλέφωνό σας στις άλλες συσκευές σας."</string>
    <string name="request_role_current_default" msgid="738722892438247184">"Τρέχουσα προεπιλογή"</string>
    <string name="request_role_dont_ask_again" msgid="3556017886029520306">"Να μην ερωτηθώ ξανά"</string>
    <string name="request_role_set_as_default" msgid="4253949643984172880">"Προεπιλογή"</string>
    <string name="phone_call_uses_microphone" msgid="233569591461187177">"Το μικρόφωνο χρησιμοποιείται σε &lt;b&gt;τηλεφωνική κλήση&lt;/b&gt;"</string>
    <string name="phone_call_uses_microphone_and_camera" msgid="6291898755681748189">"Η κάμερα και το μικρόφωνο χρησιμοποιούνται σε &lt;b&gt;βιντεοκλήση&lt;/b&gt;"</string>
    <string name="phone_call_uses_camera" msgid="2048417022147857418">"Η κάμερα χρησιμοποιείται σε &lt;b&gt;βιντεοκλήση&lt;/b&gt;"</string>
    <string name="system_uses_microphone" msgid="576672130318877143">"Η πρόσβαση στο μικρόφωνο πραγματοποιείται μέσω υπηρεσίας συστήματος"</string>
    <string name="system_uses_microphone_and_camera" msgid="5124478304275138804">"Η πρόσβαση στην κάμερα και το μικρόφωνο πραγματοποιείται μέσω υπηρεσίας συστήματος"</string>
    <string name="system_uses_camera" msgid="1911223105234441470">"Η πρόσβαση στην κάμερα πραγματοποιείται μέσω υπηρεσίας συστήματος"</string>
    <string name="other_use" msgid="6564855051022776692">"Άλλη χρήση:"</string>
    <string name="ongoing_usage_dialog_ok" msgid="103556809118460072">"OK"</string>
    <string name="ongoing_usage_dialog_title" msgid="683836493556628569">"Πρόσφατη χρήση <xliff:g id="TYPES_LIST">%s</xliff:g>"</string>
    <string name="ongoing_usage_dialog_title_mic" msgid="5966714811125593992">"Πρόσφατη χρήση μικροφώνου"</string>
    <string name="ongoing_usage_dialog_title_camera" msgid="7819329688650711470">"Πρόσφατη χρήση κάμερας"</string>
    <string name="ongoing_usage_dialog_title_mic_camera" msgid="9079747867228772797">"Πρόσφατη χρήση μικροφώνου και κάμερας"</string>
    <string name="ongoing_usage_dialog_separator" msgid="1715181526581520068">", "</string>
    <string name="ongoing_usage_dialog_last_separator" msgid="4170995004748832163">" και "</string>
    <string name="default_app_search_keyword" msgid="8330125736889689743">"προεπιλεγμένες εφαρμογές"</string>
    <string name="permgroup_list_microphone_and_camera" msgid="962768198001487969">"Μικρόφωνο και Κάμερα"</string>
    <string name="settings_button" msgid="4414988414732479636">"Ρυθμίσεις"</string>
    <string name="default_apps" msgid="5119201969348748639">"Προεπιλεγμένες εφαρμογές"</string>
    <string name="no_default_apps" msgid="2593466527182950231">"Καμία προεπιλεγμένη εφαρμογή"</string>
    <string name="default_apps_more" msgid="4078194675848858093">"Περισσότερες προεπιλογές"</string>
    <string name="default_apps_manage_domain_urls" msgid="6775566451561036069">"Άνοιγμα συνδέσμων"</string>
    <string name="default_apps_for_work" msgid="4970308943596201811">"Προεπιλογή για εργασία"</string>
    <string name="default_app_none" msgid="9084592086808194457">"Καμία"</string>
    <string name="default_app_system_default" msgid="6218386768175513760">"(Προεπιλογή συστήματος)"</string>
    <string name="default_app_no_apps" msgid="115720991680586885">"Δεν υπάρχουν εφαρμογές"</string>
    <string name="car_default_app_selected" msgid="5416420830430644174">"Επιλέχτηκε"</string>
    <string name="car_default_app_selected_with_info" msgid="1932204186080593500">"Επιλέχτηκε - <xliff:g id="ADDITIONAL_INFO">%1$s</xliff:g>"</string>
    <string name="special_app_access_search_keyword" msgid="8032347212290774210">"ειδική πρόσβαση στην εφαρμογή"</string>
    <string name="special_app_access" msgid="5019319067120213797">"Ειδική άδεια εφαρμογής"</string>
    <string name="no_special_app_access" msgid="6950277571805106247">"Χωρίς ειδική άδεια εφαρμογής"</string>
    <string name="special_app_access_no_apps" msgid="4102911722787886970">"Καμία εφαρμογή"</string>
    <string name="home_missing_work_profile_support" msgid="1756855847669387977">"Δεν υποστηρίζει προφίλ εργασίας"</string>
    <string name="encryption_unaware_confirmation_message" msgid="8274491794636402484">"Σημείωση: Εάν έχετε ορίσει ένα κλείδωμα οθόνης και επανεκκινήσετε τη συσκευή, η εκκίνηση αυτής της εφαρμογής δεν θα είναι δυνατή έως ότου ξεκλειδώσετε τη συσκευή σας."</string>
    <string name="assistant_confirmation_message" msgid="7476540402884416212">"Ο βοηθός θα μπορεί να διαβάσει πληροφορίες σχετικά με τις εφαρμογές που χρησιμοποιούνται στο σύστημά σας, συμπεριλαμβανομένων πληροφοριών που είναι ορατές στην οθόνη σας ή προσβάσιμες εντός των εφαρμογών."</string>
    <string name="incident_report_channel_name" msgid="3144954065936288440">"Κοινοποίηση δεδομένων εντοπισμού σφαλμάτων"</string>
    <string name="incident_report_notification_title" msgid="4635984625656519773">"Κοινοποίηση λεπτομερ. δεδομ. εντοπισμού σφαλμάτων;"</string>
    <string name="incident_report_notification_text" msgid="3376480583513587923">"Η εφαρμογή <xliff:g id="APP_NAME">%1$s</xliff:g> θέλει να ανεβάσει πληροφορίες εντοπισμού σφαλμάτων."</string>
    <string name="incident_report_dialog_title" msgid="669104389325204095">"Κοινοπ. δεδομ. εντοπισμού και διόρθωσης σφαλμάτων;"</string>
    <string name="incident_report_dialog_intro" msgid="5897733669850951832">"Το σύστημα εντόπισε ένα πρόβλημα."</string>
    <string name="incident_report_dialog_text" msgid="5675553296891757523">"Η εφαρμογή <xliff:g id="APP_NAME_0">%1$s</xliff:g> ζητάει να ανεβάσει μια αναφορά σφαλμάτων από αυτήν τη συσκευή η οποία λήφθηκε στις <xliff:g id="DATE">%2$s</xliff:g>, <xliff:g id="TIME">%3$s</xliff:g>. Οι αναφορές σφαλμάτων περιλαμβάνουν προσωπικά στοιχεία σχετικά με τη συσκευή σας ή στοιχεία που έχουν καταγράψει οι εφαρμογές σας, για παράδειγμα, ονόματα χρηστών, δεδομένα τοποθεσίας, αναγνωριστικά συσκευών και πληροφορίες δικτύου. Να κοινοποιείτε αναφορές σφαλμάτων μόνο σε άτομα και εφαρμογές που θεωρείτε ότι μπορείτε να εμπιστευτείτε με αυτές τις πληροφορίες. Επιτρέπετε στο <xliff:g id="APP_NAME_1">%4$s</xliff:g> να ανεβάσει μια αναφορά σφαλμάτων;"</string>
    <string name="incident_report_error_dialog_text" msgid="4189647113387092272">"Παρουσιάστηκε ένα σφάλμα κατά την επεξεργασία της αναφοράς σφάλματος για την εφαρμογή <xliff:g id="APP_NAME">%1$s</xliff:g>. Γι\' αυτόν τον λόγο, η κοινοποίηση λεπτομερών δεδομένων εντοπισμού και διόρθωσης σφαλμάτων απορρίφθηκε. Λυπούμαστε για τη διακοπή."</string>
    <string name="incident_report_dialog_allow_label" msgid="2970242967721155239">"Να επιτρέπεται"</string>
    <string name="incident_report_dialog_deny_label" msgid="3535314290677579383">"Να μην επιτρέπεται"</string>
    <string name="adjust_user_sensitive_title" msgid="4196724451314280527">"Σύνθετες ρυθμίσεις"</string>
    <string name="menu_adjust_user_sensitive" msgid="6497923610654425780">"Σύνθετες ρυθμίσεις"</string>
    <string name="adjust_user_sensitive_globally_title" msgid="8649190949066029174">"Εμφάνιση χρήσης εφαρμογών συστήματος"</string>
    <string name="adjust_user_sensitive_globally_summary" msgid="129467818433773912">"Εμφάνιση της χρήσης αδειών από τις εφαρμογές συστήματος στη γραμμή κατάστασης, στον πίνακα ελέγχου και άλλα σημεία"</string>
    <string name="adjust_user_sensitive_per_app_header" msgid="4543506440989005648">"Επισήμανση χρήσης για τα παρακάτω"</string>
    <string name="assistant_record_audio_user_sensitive_title" msgid="5532123360322362378">"Εμφάνιση εντοπισμού ενεργοποίησης βοηθού"</string>
    <string name="assistant_record_audio_user_sensitive_summary" msgid="6482937591816401619">"Εμφάνιση εικονιδίου στη γραμμή κατάστασης όταν το μικρόφωνο χρησιμοποιείται για την ενεργοποίηση του φωνητικού βοηθού"</string>
    <string name="permgrouprequest_storage_isolated" msgid="4892154224026852295">"Να επιτρέπεται στο &lt;b&gt;<xliff:g id="APP_NAME">%1$s</xliff:g>&lt;/b&gt; να έχει πρόσβαση σε φωτογραφίες και μέσα στη συσκευή σας;"</string>
    <string name="permgrouprequest_contacts" msgid="8391550064551053695">"Να επιτρέπεται στο &lt;b&gt;<xliff:g id="APP_NAME">%1$s</xliff:g>&lt;/b&gt; να έχει πρόσβαση στις επαφές σας;"</string>
    <string name="permgrouprequest_location" msgid="6990232580121067883">"Να επιτρέπεται στο &lt;b&gt;<xliff:g id="APP_NAME">%1$s</xliff:g>&lt;/b&gt; να έχει πρόσβαση στην τοποθεσία αυτής της συσκευής;"</string>
    <string name="permgrouprequestdetail_location" msgid="2635935335778429894">"Η εφαρμογή θα έχει πρόσβαση στην τοποθεσία μόνο κατά τη διάρκεια χρήσης της εφαρμογής"</string>
    <string name="permgroupbackgroundrequest_location" msgid="1085680897265734809">"Να επιτρέπεται στο &lt;b&gt;<xliff:g id="APP_NAME">%1$s</xliff:g>&lt;/b&gt; να έχει πρόσβαση στην τοποθεσία αυτής της συσκευής;"</string>
    <string name="permgroupbackgroundrequestdetail_location" msgid="8021219324989662957">"Αυτή η εφαρμογή θέλει να έχει συνεχώς πρόσβαση στην τοποθεσία σας, ακόμη και όταν δεν χρησιμοποιείτε την εφαρμογή. "<annotation id="link">"Εγκρίνετε το αίτημα στις ρυθμίσεις."</annotation></string>
    <string name="permgroupupgraderequest_location" msgid="8328408946822691636">"Αλλαγή πρόσβασης στην τοποθεσία για την εφαρμογή &lt;b&gt;<xliff:g id="APP_NAME">%1$s</xliff:g>&lt;/b&gt;;"</string>
    <string name="permgroupupgraderequestdetail_location" msgid="1550899076845189165">"Αυτή η εφαρμογή θέλει να έχει συνεχώς πρόσβαση στην τοποθεσία σας, ακόμη και όταν δεν χρησιμοποιείτε την εφαρμογή. "<annotation id="link">"Εγκρίνετε το αίτημα στις ρυθμίσεις."</annotation></string>
    <string name="permgrouprequest_nearby_devices" msgid="2272829282660436700">"Να επιτρέπεται η εύρεση, η σύνδεση κι ο προσδιορισμός σχετικής τοποθεσίας των κοντινών συσκευών από &lt;b&gt;<xliff:g id="APP_NAME">%1$s</xliff:g>&lt;/b&gt;;"</string>
    <string name="permgroupupgraderequestdetail_nearby_devices" msgid="6877531270654738614">"Να επιτρέπεται η εύρεση, η σύνδεση κι ο προσδιορισμός σχετικής τοποθεσίας των κοντινών συσκευών από &lt;b&gt;<xliff:g id="APP_NAME">%1$s</xliff:g>&lt;/b&gt;; "<annotation id="link">"Έγκριση στις Ρυθμίσεις."</annotation></string>
    <string name="permgrouprequest_fineupgrade" msgid="2334242928821697672">"Αλλαγή της πρόσβασης της εφαρμογής <xliff:g id="APP_NAME">&lt;b&gt;%1$s&lt;/b&gt;</xliff:g> στην τοποθεσία από κατά προσέγγιση σε ακριβή;"</string>
    <string name="permgrouprequest_coarselocation" msgid="7244605063736425232">"Να επιτρέπεται στο &lt;b&gt;<xliff:g id="APP_NAME">%1$s</xliff:g>&lt;/b&gt; να έχει πρόσβαση στην κατά προσέγγιση τοποθεσία αυτής της συσκευής;"</string>
    <string name="permgrouprequest_finelocation_imagetext" msgid="1313062433398914334">"Ακριβής"</string>
    <string name="permgrouprequest_coarselocation_imagetext" msgid="8650605041483025297">"Κατά προσέγγιση"</string>
<<<<<<< HEAD
    <string name="permgrouprequest_calendar" msgid="1493150855673603806">"Να επιτρέπεται στην εφαρμογή &lt;b&gt;<xliff:g id="APP_NAME">%1$s</xliff:g>&lt;/b&gt; να έχει πρόσβαση στο ημερολόγιό σας;"</string>
    <string name="permgrouprequest_sms" msgid="5672063688745420991">"Να επιτρέπεται στην εφαρμογή &lt;b&gt;<xliff:g id="APP_NAME">%1$s</xliff:g>&lt;/b&gt; η αποστολή και η προβολή μηνυμάτων SMS;"</string>
    <!-- no translation found for permgrouprequest_storage (7426990523173124539) -->
    <skip />
    <!-- no translation found for permgrouprequest_storage_q_to_s (3942779386983426698) -->
    <skip />
    <!-- no translation found for permgrouprequest_storage_pre_q (1681166745228672009) -->
    <skip />
    <!-- no translation found for permgrouprequest_read_media_aural (5948278590400297839) -->
    <skip />
    <!-- no translation found for permgrouprequest_read_media_visual (4188474766470776052) -->
    <skip />
    <string name="permgrouprequest_microphone" msgid="2825208549114811299">"Να επιτρέπεται στην εφαρμογή &lt;b&gt;<xliff:g id="APP_NAME">%1$s</xliff:g>&lt;/b&gt; η εγγραφή ήχου;"</string>
=======
    <string name="permgrouprequest_calendar" msgid="1493150855673603806">"Να επιτρέπεται στο &lt;b&gt;<xliff:g id="APP_NAME">%1$s</xliff:g>&lt;/b&gt; να έχει πρόσβαση στο ημερολόγιό σας;"</string>
    <string name="permgrouprequest_sms" msgid="5672063688745420991">"Να επιτρέπεται στο &lt;b&gt;<xliff:g id="APP_NAME">%1$s</xliff:g>&lt;/b&gt; η αποστολή και η προβολή μηνυμάτων SMS;"</string>
    <string name="permgrouprequest_storage" msgid="7426990523173124539">"Να επιτρέπεται στο &lt;b&gt;<xliff:g id="APP_NAME">%1$s</xliff:g>&lt;/b&gt; να έχει πρόσβαση σε &lt;b&gt;αρχεία και έγγραφα&lt;/b&gt; στη συσκευή;"</string>
    <string name="permgrouprequest_storage_q_to_s" msgid="3942779386983426698">"Να επιτρέπεται στο &lt;b&gt;<xliff:g id="APP_NAME">%1$s</xliff:g>&lt;/b&gt; η πρόσβαση σε &lt;b&gt;φωτογραφίες, βίντεο, μουσική και ήχο&lt;/b&gt; στη συσκευή;"</string>
    <string name="permgrouprequest_storage_pre_q" msgid="1681166745228672009">"Να επιτρέπεται σε &lt;b&gt;<xliff:g id="APP_NAME">%1$s</xliff:g>&lt;/b&gt; η πρόσβαση σε &lt;b&gt;φωτογραφίες, βίντεο, μουσική, ήχο κ.ά.&lt;/b&gt; συσκευής;"</string>
    <string name="permgrouprequest_read_media_aural" msgid="5948278590400297839">"Να επιτρέπεται στο &lt;b&gt;<xliff:g id="APP_NAME">%1$s</xliff:g>&lt;/b&gt; να έχει πρόσβαση στη μουσική και άλλα αρχεία ήχου σε αυτήν τη συσκευή;"</string>
    <string name="permgrouprequest_read_media_visual" msgid="4188474766470776052">"Να επιτρέπεται στο &lt;b&gt;<xliff:g id="APP_NAME">%1$s</xliff:g>&lt;/b&gt; να έχει πρόσβαση στις φωτογραφίες και τα βίντεο σε αυτήν τη συσκευή;"</string>
    <string name="permgrouprequest_microphone" msgid="2825208549114811299">"Να επιτρέπεται στο &lt;b&gt;<xliff:g id="APP_NAME">%1$s</xliff:g>&lt;/b&gt; η εγγραφή ήχου;"</string>
>>>>>>> 248ceefa
    <string name="permgrouprequestdetail_microphone" msgid="8510456971528228861">"Αυτή η εφαρμογή θα μπορεί να εγγράφει ήχο μόνο όταν τη χρησιμοποιείτε"</string>
    <string name="permgroupbackgroundrequest_microphone" msgid="8874462606796368183">"Να επιτρέπεται στο &lt;b&gt;<xliff:g id="APP_NAME">%1$s</xliff:g>&lt;/b&gt; η εγγραφή ήχου;"</string>
    <string name="permgroupbackgroundrequestdetail_microphone" msgid="553702902263681838">"Αυτή η εφαρμογή ενδέχεται να εγγράφει βίντεο συνεχώς, ακόμη και όταν δεν τη χρησιμοποιείτε. "<annotation id="link">"Έγκριση στις ρυθμίσεις."</annotation></string>
    <string name="permgroupupgraderequest_microphone" msgid="1362781696161233341">"Αλλαγή πρόσβασης στο μικρόφωνο για την εφαρμογή &lt;b&gt;<xliff:g id="APP_NAME">%1$s</xliff:g>&lt;/b&gt;;"</string>
    <string name="permgroupupgraderequestdetail_microphone" msgid="2870497719571464239">"Αυτή η εφαρμογή θέλει να εγγράφει ήχο συνεχώς, ακόμη και όταν δεν τη χρησιμοποιείται. "<annotation id="link">"Έγκριση στις ρυθμίσεις."</annotation></string>
    <string name="permgrouprequest_activityRecognition" msgid="5415121592794230330">"Να επιτρέπεται στο &lt;b&gt;<xliff:g id="APP_NAME">%1$s</xliff:g>&lt;/b&gt; να έχει πρόσβαση στη σωματική σας δραστηριότητα;"</string>
    <string name="permgrouprequest_camera" msgid="5123097035410002594">"Να επιτρέπεται στο &lt;b&gt;<xliff:g id="APP_NAME">%1$s</xliff:g>&lt;/b&gt; η λήψη φωτογραφιών και η εγγραφή βίντεο;"</string>
    <string name="permgrouprequestdetail_camera" msgid="9085323239764667883">"Αυτή η εφαρμογή θα μπορεί να τραβάει φωτογραφίες και να εγγράφει βίντεο μόνο όταν τη χρησιμοποιείτε"</string>
    <string name="permgroupbackgroundrequest_camera" msgid="1274286575704213875">"Να επιτρέπεται στο &lt;b&gt;<xliff:g id="APP_NAME">%1$s</xliff:g>&lt;/b&gt; η λήψη φωτογραφιών και η εγγραφή βίντεο;"</string>
    <string name="permgroupbackgroundrequestdetail_camera" msgid="4458783509089859078">"Αυτή η εφαρμογή ενδέχεται να τραβάει φωτογραφίες και να εγγράφει βίντεο συνεχώς, ακόμη και όταν δεν τη χρησιμοποιείτε. "<annotation id="link">"Έγκριση στις Ρυθμίσεις."</annotation></string>
    <string name="permgroupupgraderequest_camera" msgid="640758449200241582">"Αλλαγή πρόσβασης στην κάμερα για την εφαρμογή &lt;b&gt;<xliff:g id="APP_NAME">%1$s</xliff:g>&lt;/b&gt;;"</string>
    <string name="permgroupupgraderequestdetail_camera" msgid="6642747548010962597">"Αυτή η εφαρμογή θέλει να τραβάει φωτογραφίες και να εγγράφει βίντεο συνεχώς, ακόμη και όταν δεν τη χρησιμοποιείται. "<annotation id="link">"Έγκριση στις Ρυθμίσεις."</annotation></string>
    <string name="permgrouprequest_calllog" msgid="2065327180175371397">"Να επιτρέπεται στο &lt;b&gt;<xliff:g id="APP_NAME">%1$s</xliff:g>&lt;/b&gt; να έχει πρόσβαση στα αρχεία καταγραφής τηλεφωνικών κλήσεών σας;"</string>
    <string name="permgrouprequest_phone" msgid="1829234136997316752">"Να επιτρέπεται στο &lt;b&gt;<xliff:g id="APP_NAME">%1$s</xliff:g>&lt;/b&gt; η πραγματοποίηση και η διαχείριση τηλεφωνικών κλήσεων;"</string>
    <string name="permgrouprequest_sensors" msgid="4397358316850652235">"Να επιτρέπεται στο &lt;b&gt;<xliff:g id="APP_NAME">%1$s</xliff:g>&lt;/b&gt; να έχει πρόσβαση στα δεδομένα αισθητήρα σχετικά με τις ζωτικές ενδείξεις σας;"</string>
    <string name="permgroupupgraderequestdetail_sensors" msgid="6651914048792092835">"Αυτή η εφαρμογή θέλει πρόσβαση στα δεδομένα αισθητήρα για τις ζωτικές σας ενδείξεις, ακόμη και όταν δεν τη χρησιμοποιείτε. Για να κάνετε αυτήν την αλλαγή, "<annotation id="link">"μεταβείτε στις ρυθμίσεις."</annotation></string>
    <string name="permgroupbackgroundrequest_sensors" msgid="5661924322018503886">"Να επιτρέπεται στο &lt;b&gt;<xliff:g id="APP_NAME">%1$s</xliff:g>&lt;/b&gt; η πρόσβαση σε δεδομένα αισθητήρα σχετικά με τις ζωτικές ενδείξεις σας;"</string>
    <string name="permgroupbackgroundrequestdetail_sensors" msgid="7726767635834043501">"Για να επιτρέψετε σε αυτήν την εφαρμογή να έχει πρόσβαση σε δεδομένα αισθητήρων σώματος οποιαδήποτε στιγμή, ακόμα και όταν δεν χρησιμοποιείτε την εφαρμογή, "<annotation id="link">"μεταβείτε στις ρυθμίσεις."</annotation></string>
    <string name="permgroupupgraderequest_sensors" msgid="7576527638411370468">"Να συνεχίσει να επιτρέπεται στο &lt;b&gt;<xliff:g id="APP_NAME">%1$s</xliff:g>&lt;/b&gt; η πρόσβαση σε δεδομένα αισθητήρων σώματος ενώ χρησιμοποιείται;"</string>
    <string name="permgrouprequest_notifications" msgid="6396739062335106181">"Επιτρέπετε στο &lt;b&gt;<xliff:g id="APP_NAME">%1$s</xliff:g>&lt;/b&gt; να σας στέλνει ειδοποιήσεις;"</string>
    <string name="permgrouprequestcontinue_notifications" msgid="3895098107355024027">"Επιτρέπετε στο &lt;b&gt;<xliff:g id="APP_NAME">%1$s</xliff:g>&lt;/b&gt; να συνεχίσει να σας στέλνει ειδοποιήσεις;"</string>
    <string name="auto_granted_permissions" msgid="6009452264824455892">"Ελεγχόμενες άδειες"</string>
    <string name="auto_granted_location_permission_notification_title" msgid="1438871159268985993">"Είναι δυνατή η πρόσβαση στην τοποθεσία."</string>
    <string name="auto_granted_permission_notification_body" msgid="6919835973190443695">"Ο διαχειριστής σας επιτρέπει στην εφαρμογή <xliff:g id="APP_NAME">%s</xliff:g> να αποκτά πρόσβαση στην τοποθεσία σας."</string>
    <string name="other_permissions_label" msgid="8986184335503271992">"Άλλες άδειες"</string>
    <string name="not_used_permissions_label" msgid="3939839426115141264">"Άδεια που χρησιμοποιείται από το σύστημα"</string>
    <string name="not_used_permissions_description" msgid="7595514824169388718">"Άδειες που χρησιμοποιούνται από εφαρμογές του συστήματος."</string>
    <string name="additional_permissions_label" msgid="7693557637462569046">"Πρόσθετες άδειες"</string>
    <string name="additional_permissions_description" msgid="2186611950890732112">"Άδειες που έχουν οριστεί από εφαρμογές."</string>
    <string name="privdash_label_camera" msgid="1426440033626198096">"Κάμερα"</string>
    <string name="privdash_label_microphone" msgid="8415035835803511693">"Μικρόφωνο"</string>
    <string name="privdash_label_location" msgid="6882400763866489291">"Τοποθεσία"</string>
    <string name="privdash_label_other" msgid="3710394147423236033">"Άλλο"</string>
    <string name="privdash_label_none" msgid="5991866260360484858">"Καμία"</string>
    <string name="privdash_label_24h" msgid="1512532123865375319">"Τελευταίες\n24 ώρες"</string>
    <string name="privdash_label_7d" msgid="5645301995348656931">"Τελευταίες\n7 ημέρες"</string>
    <string name="exempt_mic_camera_info_label" msgid="6273581737010902815">"Η εφαρμογή <xliff:g id="APP_NAME">%1$s</xliff:g> προστατεύεται από το Android. Επειδή η επεξεργασία των δεδομένων σας πραγματοποιείται σε αυτήν τη συσκευή, η χρήση αδειών αυτής της εφαρμογής δεν εμφανίζεται στη γραμμή κατάστασης ή στον πίνακα ελέγχου απορρήτου σας."</string>
    <string name="exempt_info_label" msgid="6286190981253476699">"Η εφαρμογή <xliff:g id="APP_NAME">%1$s</xliff:g> προστατεύεται από το Android. Επειδή η επεξεργασία των δεδομένων σας πραγματοποιείται σε αυτήν τη συσκευή, η χρήση αδειών αυτής της εφαρμογής δεν εμφανίζεται στον πίνακα ελέγχου απορρήτου σας."</string>
    <string name="blocked_camera_title" msgid="1128510551791284384">"Η κάμερα συσκευής αποκλείστηκε"</string>
    <string name="blocked_microphone_title" msgid="1631517143648232585">"Το μικρόφωνο συσκευής αποκλείστηκε"</string>
    <string name="blocked_location_title" msgid="2005608279812892383">"Η τοποθεσία συσκευής είναι ανενεργή"</string>
    <string name="blocked_sensor_summary" msgid="4443707628305027375">"Για εφαρμογές και υπηρεσίες"</string>
    <string name="blocked_mic_summary" msgid="8960466941528458347">"Ενδέχεται να κοινοποιηθούν δεδομένα μικροφώνου κατά την κλήση ενός αριθμού έκτακτης ανάγκης."</string>
    <string name="blocked_sensor_button_label" msgid="6742092634984289658">"Αλλαγή"</string>
    <string name="safety_center_dashboard_page_title" msgid="7514620345152008005">"Ασφάλεια και Απόρρητο"</string>
    <!-- no translation found for safety_center_rescan_button (8047036829052958144) -->
    <skip />
    <!-- no translation found for safety_center_issue_card_dismiss_button (5113965506144222402) -->
    <skip />
    <string name="security_settings" msgid="3808106921175271317">"Ρυθμίσεις ασφαλείας"</string>
<<<<<<< HEAD
=======
    <string name="sensor_permissions_qs" msgid="4365989229426201877">"Άδειες αισθητήρων"</string>
    <string name="privacy_controls_qs" msgid="471793881466080745">"Στοιχεία ελέγχου απορρήτου"</string>
    <string name="permissions_removed_qs" msgid="8957319130625294572">"Η άδεια καταργήθηκε"</string>
    <string name="camera_usage_qs" msgid="7943349178368641820">"Δείτε περισσότερα για τη χρήση της κάμερας"</string>
    <string name="microphone_usage_qs" msgid="2393193350541830472">"Δείτε περισσότερα για τη χρήση του μικροφώνου"</string>
    <string name="remove_camera_qs" msgid="8209716677879809162">"Κατάργηση άδειας για την κάμερα"</string>
    <string name="remove_microphone_qs" msgid="2893536836641560183">"Κατάργηση άδειας για το μικρόφωνο"</string>
    <string name="manage_service_qs" msgid="7862555549364153805">"Διαχείριση υπηρεσίας"</string>
    <string name="manage_permissions_qs" msgid="3780541819763475434">"Διαχείριση αδειών"</string>
    <string name="active_call_usage_qs" msgid="8559974395932523391">"Χρησιμοποιείται από την τηλεφωνική κλήση"</string>
    <string name="recent_call_usage_qs" msgid="743044899599410935">"Χρησιμοποιήθηκε πρόσφατα στην τηλεφωνική κλήση"</string>
    <string name="active_app_usage_qs" msgid="4063912870936464727">"Χρησιμοποιείται από την εφαρμογή <xliff:g id="APP_NAME">%1$s</xliff:g>"</string>
    <string name="recent_app_usage_qs" msgid="6650259601306212327">"Χρησιμοποιήθηκε πρόσφατα από την εφαρμογή <xliff:g id="APP_NAME">%1$s</xliff:g>"</string>
    <string name="active_app_usage_1_qs" msgid="4325136375823357052">"Χρησιμοποιείται από την εφαρμογή <xliff:g id="APP_NAME">%1$s</xliff:g> (<xliff:g id="ATTRIBUTION_LABEL">%2$s</xliff:g>)"</string>
    <string name="recent_app_usage_1_qs" msgid="261450184773310741">"Χρησιμοποιήθηκε πρόσφατα από την εφαρμογή <xliff:g id="APP_NAME">%1$s</xliff:g> (<xliff:g id="ATTRIBUTION_LABEL">%2$s</xliff:g>)"</string>
    <string name="active_app_usage_2_qs" msgid="6107866785243565283">"Χρησιμοποιείται από την εφαρμογή <xliff:g id="APP_NAME">%1$s</xliff:g> (<xliff:g id="ATTRIBUTION_LABEL">%2$s</xliff:g> • <xliff:g id="PROXY_LABEL">%3$s</xliff:g>)"</string>
    <string name="recent_app_usage_2_qs" msgid="3591205954235694403">"Χρησιμοποιήθηκε πρόσφατα από την εφαρμογή <xliff:g id="APP_NAME">%1$s</xliff:g> (<xliff:g id="ATTRIBUTION_LABEL">%2$s</xliff:g> • <xliff:g id="PROXY_LABEL">%3$s</xliff:g>)"</string>
>>>>>>> 248ceefa
    <string name="safety_privacy_qs_tile_title" msgid="5431148204168066203">"Ασφάλεια και Απόρρητο"</string>
    <string name="safety_privacy_qs_tile_subtitle" msgid="3621544532041936749">"Έλεγχος κατάστασης"</string>
</resources><|MERGE_RESOLUTION|>--- conflicted
+++ resolved
@@ -71,10 +71,8 @@
     <string name="app_permissions_info_button_label" msgid="7633312050729974623">"Άνοιγμα πληροφοριών εφαρμογής"</string>
     <string name="additional_permissions_more" msgid="5681220714755304407">"{count,plural, =1{# ακόμη}other{# ακόμη}}"</string>
     <string name="old_sdk_deny_warning" msgid="2382236998845153919">"Αυτή η εφαρμογή σχεδιάστηκε για παλαιότερη έκδοση του Android. Η άρνηση παραχώρησης άδειας μπορεί να έχει ως αποτέλεσμα να διακοπεί η κανονική λειτουργία της."</string>
-    <!-- no translation found for storage_supergroup_warning_allow (103093462784523190) -->
-    <skip />
-    <!-- no translation found for storage_supergroup_warning_deny (6420765672683284347) -->
-    <skip />
+    <string name="storage_supergroup_warning_allow" msgid="103093462784523190">"Αυτή η εφαρμογή σχεδιάστηκε για παλαιότερη έκδοση του Android. Εάν επιτρέψετε αυτήν την άδεια, τότε θα επιτρέπεται η πρόσβαση σε όλο τον αποθηκευτικό χώρο (συμπεριλαμβανομένων φωτογραφιών, βίντεο, μουσικής, ήχου και άλλων αρχείων)."</string>
+    <string name="storage_supergroup_warning_deny" msgid="6420765672683284347">"Αυτή η εφαρμογή σχεδιάστηκε για παλαιότερη έκδοση του Android. Εάν δεν επιτρέψετε αυτήν την άδεια, τότε δεν θα επιτρέπεται η πρόσβαση σε όλο τον αποθηκευτικό χώρο (συμπεριλαμβανομένων φωτογραφιών, βίντεο, μουσικής, ήχου και άλλων αρχείων)."</string>
     <string name="default_permission_description" msgid="4624464917726285203">"εκτέλεση άγνωστης ενέργειας"</string>
     <string name="app_permissions_group_summary" msgid="8788419008958284002">"Επιτρέπονται <xliff:g id="COUNT_0">%1$d</xliff:g> από <xliff:g id="COUNT_1">%2$d</xliff:g> εφαρμογές"</string>
     <string name="app_permissions_group_summary2" msgid="4329922444840521150">"Επιτρέπονται <xliff:g id="COUNT_0">%1$d</xliff:g>/<xliff:g id="COUNT_1">%2$d</xliff:g> εφαρμογές"</string>
@@ -87,10 +85,8 @@
     <string name="location_settings" msgid="3624412509133422562">"Ρυθμίσεις τοποθεσίας"</string>
     <string name="location_warning" msgid="2381649060929040962">"Η εφαρμογή <xliff:g id="APP_NAME">%1$s</xliff:g> είναι ο πάροχος των υπηρεσιών τοποθεσίας για τη συγκεκριμένη συσκευή. Μπορείτε να τροποποιήσετε την πρόσβαση τοποθεσίας από τις ρυθμίσεις τοποθεσίας."</string>
     <string name="system_warning" msgid="1173400963234358816">"Εάν αρνηθείτε να παραχωρήσετε αυτήν την άδεια, ορισμένες βασικές λειτουργίες της συσκευής σας μπορεί να μην εκτελούνται πλέον με τον αναμενόμενο τρόπο."</string>
-    <!-- no translation found for deny_read_media_visual_warning (3982586279917232827) -->
-    <skip />
-    <!-- no translation found for deny_read_media_aural_warning (8928699919508646732) -->
-    <skip />
+    <string name="deny_read_media_visual_warning" msgid="3982586279917232827">"Αυτή η εφαρμογή σχεδιάστηκε για παλαιότερη έκδοση του Android. Εάν δεν επιτρέψετε την πρόσβαση αυτής της εφαρμογής στις φωτογραφίες και τα βίντεο, δεν θα επιτρέπεται επίσης η πρόσβαση στη μουσική και άλλους ήχους."</string>
+    <string name="deny_read_media_aural_warning" msgid="8928699919508646732">"Αυτή η εφαρμογή σχεδιάστηκε για παλαιότερη έκδοση του Android. Εάν δεν επιτρέψετε την πρόσβαση αυτής της εφαρμογής στη μουσική και άλλους ήχους, δεν θα επιτρέπεται επίσης η πρόσβαση στις φωτογραφίες και τα βίντεο."</string>
     <string name="cdm_profile_revoke_warning" msgid="4443893270719106700">"Εάν απορρίψετε αυτήν την άδεια, ορισμένες λειτουργίες της συσκευής σας τις οποίες διαχειρίζεται αυτή η εφαρμογή, ενδέχεται να μην λειτουργούν με τον αναμενόμενο τρόπο."</string>
     <string name="permission_summary_enforced_by_policy" msgid="4443598170942950519">"Επιβάλλεται βάσει πολιτικής"</string>
     <string name="permission_summary_disabled_by_policy_background_only" msgid="221995005556362660">"Η πρόσβαση στο παρασκήνιο απενεργοποιήθηκε βάσει πολιτικής"</string>
@@ -240,10 +236,8 @@
     <string name="permission_description_summary_sensors" msgid="1836045815643119949">"Οι εφαρμογές με αυτήν την άδεια μπορούν να αποκτήσουν πρόσβαση στα δεδομένα αισθητήρα σχετικά με τις ζωτικές ενδείξεις σας"</string>
     <string name="permission_description_summary_sms" msgid="725999468547768517">"Οι εφαρμογές με αυτήν την άδεια μπορούν να στέλνουν και να προβάλλουν μηνύματα SMS"</string>
     <string name="permission_description_summary_storage" msgid="6575759089065303346">"Οι εφαρμογές με αυτήν την άδεια έχουν πρόσβαση σε φωτογραφίες, μέσα και αρχεία στη συσκευή σας"</string>
-    <!-- no translation found for permission_description_summary_read_media_aural (2789020637856210454) -->
-    <skip />
-    <!-- no translation found for permission_description_summary_read_media_visual (4210569227927436735) -->
-    <skip />
+    <string name="permission_description_summary_read_media_aural" msgid="2789020637856210454">"Οι εφαρμογές με αυτήν την άδεια μπορούν να αποκτήσουν πρόσβαση στη μουσική και άλλα αρχεία ήχου στη συσκευή σας"</string>
+    <string name="permission_description_summary_read_media_visual" msgid="4210569227927436735">"Οι εφαρμογές με αυτήν την άδεια μπορούν να αποκτήσουν πρόσβαση στις φωτογραφίες και τα βίντεο στη συσκευή σας"</string>
     <string name="app_permission_most_recent_summary" msgid="4292074449384040590">"Τελευταία πρόσβαση: <xliff:g id="TIME_DATE">%1$s</xliff:g>"</string>
     <string name="app_permission_most_recent_denied_summary" msgid="7659497197737708112">"Απορρίφθηκε αυτήν τη φορά/Τελευταία πρόσβαση: <xliff:g id="TIME_DATE">%1$s</xliff:g>"</string>
     <string name="app_permission_never_accessed_summary" msgid="401346181461975090">"Δεν έγινε ποτέ πρόσβαση"</string>
@@ -255,10 +249,8 @@
     <string name="allowed_storage_full" msgid="5356699280625693530">"Επιτρέπεται η διαχείριση όλων των αρχείων"</string>
     <string name="ask_header" msgid="2633816846459944376">"Ερώτηση κάθε φορά"</string>
     <string name="denied_header" msgid="903209608358177654">"Δεν επιτρέπεται"</string>
-    <!-- no translation found for storage_footer_warning_text (2242258357752432337) -->
-    <skip />
-    <!-- no translation found for storage_footer_hyperlink_text (7759955324552930974) -->
-    <skip />
+    <string name="storage_footer_warning_text" msgid="2242258357752432337">"Ορισμένες εφαρμογές που παρέχουν βασικές λειτουργίες για τη συσκευή σας μπορούν να έχουν ειδική πρόσβαση σε όλα τα αρχεία σας"</string>
+    <string name="storage_footer_hyperlink_text" msgid="7759955324552930974">"Εμφάνιση εφαρμογών με πρόσβαση σε όλα τα αρχεία"</string>
     <string name="days" msgid="609563020985571393">"{count,plural, =1{1 ημέρα}other{# ημέρες}}"</string>
     <string name="hours" msgid="3447767892295843282">"{count,plural, =1{1 ώρα}other{# ώρες}}"</string>
     <string name="minutes" msgid="4408293038068503157">"{count,plural, =1{1 λεπτό}other{# λεπτά}}"</string>
@@ -276,10 +268,7 @@
     <string name="post_drive_permission_decision_reminder_summary_1_app_2_permissions" msgid="671791184670801301">"Ενώ οδηγούσατε, εκχωρήσατε στην εφαρμογή <xliff:g id="APP">%1$s</xliff:g> πρόσβαση στις άδειες <xliff:g id="PERMISSION_1">%2$s</xliff:g> και <xliff:g id="PERMISSION_2">%3$s</xliff:g>"</string>
     <string name="post_drive_permission_decision_reminder_summary_1_app_multi_permission" msgid="4080701771111456927">"Ενώ οδηγούσατε, εκχωρήσατε <xliff:g id="COUNT">%1$d</xliff:g> άδειες στην εφαρμογή <xliff:g id="APP">%2$s</xliff:g>"</string>
     <string name="post_drive_permission_decision_reminder_summary_multi_apps" msgid="5253882771252863902">"{count,plural, =1{Ενώ οδηγούσατε, εκχωρήσατε πρόσβαση στην εφαρμογή <xliff:g id="APP_0">%1$s</xliff:g> και σε # άλλη εφαρμογή}other{Ενώ οδηγούσατε, εκχωρήσατε πρόσβαση στην εφαρμογή <xliff:g id="APP_1">%1$s</xliff:g> και σε # άλλες εφαρμογές}}"</string>
-<<<<<<< HEAD
-=======
     <string name="go_to_settings" msgid="1053735612211228335">"Μετάβαση στις Ρυθμίσεις"</string>
->>>>>>> 248ceefa
     <string name="auto_revoke_setting_subtitle" msgid="8631720570723050460">"Ορισμένες εφαρμογές δεν έχουν χρησιμοποιηθεί τους τελευταίους μήνες."</string>
     <string name="permissions_removed_category_title" msgid="1064754271178447643">"Άδειες που καταργήθηκαν"</string>
     <string name="permission_removed_page_title" msgid="2627436155091001209">"Άδειες που καταργήθηκαν"</string>
@@ -459,21 +448,6 @@
     <string name="permgrouprequest_coarselocation" msgid="7244605063736425232">"Να επιτρέπεται στο &lt;b&gt;<xliff:g id="APP_NAME">%1$s</xliff:g>&lt;/b&gt; να έχει πρόσβαση στην κατά προσέγγιση τοποθεσία αυτής της συσκευής;"</string>
     <string name="permgrouprequest_finelocation_imagetext" msgid="1313062433398914334">"Ακριβής"</string>
     <string name="permgrouprequest_coarselocation_imagetext" msgid="8650605041483025297">"Κατά προσέγγιση"</string>
-<<<<<<< HEAD
-    <string name="permgrouprequest_calendar" msgid="1493150855673603806">"Να επιτρέπεται στην εφαρμογή &lt;b&gt;<xliff:g id="APP_NAME">%1$s</xliff:g>&lt;/b&gt; να έχει πρόσβαση στο ημερολόγιό σας;"</string>
-    <string name="permgrouprequest_sms" msgid="5672063688745420991">"Να επιτρέπεται στην εφαρμογή &lt;b&gt;<xliff:g id="APP_NAME">%1$s</xliff:g>&lt;/b&gt; η αποστολή και η προβολή μηνυμάτων SMS;"</string>
-    <!-- no translation found for permgrouprequest_storage (7426990523173124539) -->
-    <skip />
-    <!-- no translation found for permgrouprequest_storage_q_to_s (3942779386983426698) -->
-    <skip />
-    <!-- no translation found for permgrouprequest_storage_pre_q (1681166745228672009) -->
-    <skip />
-    <!-- no translation found for permgrouprequest_read_media_aural (5948278590400297839) -->
-    <skip />
-    <!-- no translation found for permgrouprequest_read_media_visual (4188474766470776052) -->
-    <skip />
-    <string name="permgrouprequest_microphone" msgid="2825208549114811299">"Να επιτρέπεται στην εφαρμογή &lt;b&gt;<xliff:g id="APP_NAME">%1$s</xliff:g>&lt;/b&gt; η εγγραφή ήχου;"</string>
-=======
     <string name="permgrouprequest_calendar" msgid="1493150855673603806">"Να επιτρέπεται στο &lt;b&gt;<xliff:g id="APP_NAME">%1$s</xliff:g>&lt;/b&gt; να έχει πρόσβαση στο ημερολόγιό σας;"</string>
     <string name="permgrouprequest_sms" msgid="5672063688745420991">"Να επιτρέπεται στο &lt;b&gt;<xliff:g id="APP_NAME">%1$s</xliff:g>&lt;/b&gt; η αποστολή και η προβολή μηνυμάτων SMS;"</string>
     <string name="permgrouprequest_storage" msgid="7426990523173124539">"Να επιτρέπεται στο &lt;b&gt;<xliff:g id="APP_NAME">%1$s</xliff:g>&lt;/b&gt; να έχει πρόσβαση σε &lt;b&gt;αρχεία και έγγραφα&lt;/b&gt; στη συσκευή;"</string>
@@ -482,7 +456,6 @@
     <string name="permgrouprequest_read_media_aural" msgid="5948278590400297839">"Να επιτρέπεται στο &lt;b&gt;<xliff:g id="APP_NAME">%1$s</xliff:g>&lt;/b&gt; να έχει πρόσβαση στη μουσική και άλλα αρχεία ήχου σε αυτήν τη συσκευή;"</string>
     <string name="permgrouprequest_read_media_visual" msgid="4188474766470776052">"Να επιτρέπεται στο &lt;b&gt;<xliff:g id="APP_NAME">%1$s</xliff:g>&lt;/b&gt; να έχει πρόσβαση στις φωτογραφίες και τα βίντεο σε αυτήν τη συσκευή;"</string>
     <string name="permgrouprequest_microphone" msgid="2825208549114811299">"Να επιτρέπεται στο &lt;b&gt;<xliff:g id="APP_NAME">%1$s</xliff:g>&lt;/b&gt; η εγγραφή ήχου;"</string>
->>>>>>> 248ceefa
     <string name="permgrouprequestdetail_microphone" msgid="8510456971528228861">"Αυτή η εφαρμογή θα μπορεί να εγγράφει ήχο μόνο όταν τη χρησιμοποιείτε"</string>
     <string name="permgroupbackgroundrequest_microphone" msgid="8874462606796368183">"Να επιτρέπεται στο &lt;b&gt;<xliff:g id="APP_NAME">%1$s</xliff:g>&lt;/b&gt; η εγγραφή ήχου;"</string>
     <string name="permgroupbackgroundrequestdetail_microphone" msgid="553702902263681838">"Αυτή η εφαρμογή ενδέχεται να εγγράφει βίντεο συνεχώς, ακόμη και όταν δεν τη χρησιμοποιείτε. "<annotation id="link">"Έγκριση στις ρυθμίσεις."</annotation></string>
@@ -528,13 +501,9 @@
     <string name="blocked_mic_summary" msgid="8960466941528458347">"Ενδέχεται να κοινοποιηθούν δεδομένα μικροφώνου κατά την κλήση ενός αριθμού έκτακτης ανάγκης."</string>
     <string name="blocked_sensor_button_label" msgid="6742092634984289658">"Αλλαγή"</string>
     <string name="safety_center_dashboard_page_title" msgid="7514620345152008005">"Ασφάλεια και Απόρρητο"</string>
-    <!-- no translation found for safety_center_rescan_button (8047036829052958144) -->
-    <skip />
-    <!-- no translation found for safety_center_issue_card_dismiss_button (5113965506144222402) -->
-    <skip />
+    <string name="safety_center_rescan_button" msgid="8047036829052958144">"Σάρωση"</string>
+    <string name="safety_center_issue_card_dismiss_button" msgid="5113965506144222402">"Παράβλεψη"</string>
     <string name="security_settings" msgid="3808106921175271317">"Ρυθμίσεις ασφαλείας"</string>
-<<<<<<< HEAD
-=======
     <string name="sensor_permissions_qs" msgid="4365989229426201877">"Άδειες αισθητήρων"</string>
     <string name="privacy_controls_qs" msgid="471793881466080745">"Στοιχεία ελέγχου απορρήτου"</string>
     <string name="permissions_removed_qs" msgid="8957319130625294572">"Η άδεια καταργήθηκε"</string>
@@ -552,7 +521,6 @@
     <string name="recent_app_usage_1_qs" msgid="261450184773310741">"Χρησιμοποιήθηκε πρόσφατα από την εφαρμογή <xliff:g id="APP_NAME">%1$s</xliff:g> (<xliff:g id="ATTRIBUTION_LABEL">%2$s</xliff:g>)"</string>
     <string name="active_app_usage_2_qs" msgid="6107866785243565283">"Χρησιμοποιείται από την εφαρμογή <xliff:g id="APP_NAME">%1$s</xliff:g> (<xliff:g id="ATTRIBUTION_LABEL">%2$s</xliff:g> • <xliff:g id="PROXY_LABEL">%3$s</xliff:g>)"</string>
     <string name="recent_app_usage_2_qs" msgid="3591205954235694403">"Χρησιμοποιήθηκε πρόσφατα από την εφαρμογή <xliff:g id="APP_NAME">%1$s</xliff:g> (<xliff:g id="ATTRIBUTION_LABEL">%2$s</xliff:g> • <xliff:g id="PROXY_LABEL">%3$s</xliff:g>)"</string>
->>>>>>> 248ceefa
     <string name="safety_privacy_qs_tile_title" msgid="5431148204168066203">"Ασφάλεια και Απόρρητο"</string>
     <string name="safety_privacy_qs_tile_subtitle" msgid="3621544532041936749">"Έλεγχος κατάστασης"</string>
 </resources>